/*****************************************************************************\
 *  scancel - cancel specified job(s) and/or job step(s)
 *****************************************************************************
 *  Copyright (C) 2002-2007 The Regents of the University of California.
 *  Copyright (C) 2008-2009 Lawrence Livermore National Security.
 *  Produced at Lawrence Livermore National Laboratory (cf, DISCLAIMER).
 *  Written by Morris Jette <jette1@llnl.gov>
 *  CODE-OCEC-09-009. All rights reserved.
 *
 *  This file is part of SLURM, a resource management program.
 *  For details, see <https://computing.llnl.gov/linux/slurm/>.
 *  Please also read the included file: DISCLAIMER.
 *
 *  SLURM is free software; you can redistribute it and/or modify it under
 *  the terms of the GNU General Public License as published by the Free
 *  Software Foundation; either version 2 of the License, or (at your option)
 *  any later version.
 *
 *  In addition, as a special exception, the copyright holders give permission
 *  to link the code of portions of this program with the OpenSSL library under
 *  certain conditions as described in each individual source file, and
 *  distribute linked combinations including the two. You must obey the GNU
 *  General Public License in all respects for all of the code used other than
 *  OpenSSL. If you modify file(s) with this exception, you may extend this
 *  exception to your version of the file(s), but you are not obligated to do
 *  so. If you do not wish to do so, delete this exception statement from your
 *  version.  If you delete this exception statement from all source files in
 *  the program, then also delete it here.
 *
 *  SLURM is distributed in the hope that it will be useful, but WITHOUT ANY
 *  WARRANTY; without even the implied warranty of MERCHANTABILITY or FITNESS
 *  FOR A PARTICULAR PURPOSE.  See the GNU General Public License for more
 *  details.
 *
 *  You should have received a copy of the GNU General Public License along
 *  with SLURM; if not, write to the Free Software Foundation, Inc.,
 *  51 Franklin Street, Fifth Floor, Boston, MA 02110-1301  USA.
\*****************************************************************************/

#if HAVE_CONFIG_H
#  include "config.h"
#endif

#include <unistd.h>
#include <errno.h>
#include <stdio.h>
#include <stdlib.h>
#include <string.h>
#include <signal.h>
#include <pthread.h>

#if HAVE_INTTYPES_H
#  include <inttypes.h>
#else  /* !HAVE_INTTYPES_H */
#  if HAVE_STDINT_H
#    include <stdint.h>
#  endif
#endif  /* HAVE_INTTYPES_H */

#include <slurm/slurm.h>

#include "src/common/log.h"
#include "src/common/xstring.h"
#include "src/common/xmalloc.h"
#include "src/common/hostlist.h"
#include "src/scancel/scancel.h"

#define MAX_CANCEL_RETRY 10
#define MAX_THREADS 20


static void _cancel_jobs (void);
static void *_cancel_job_id (void *cancel_info);
static void *_cancel_step_id (void *cancel_info);

static int  _confirmation (int i, uint32_t step_id);
static void _filter_job_records (void);
static void _load_job_records (void);
static int _verify_job_ids (void);

static job_info_msg_t * job_buffer_ptr = NULL;

typedef struct job_cancel_info {
	uint32_t job_id;
	uint32_t step_id;
	uint16_t sig;
	int             *num_active_threads;
	pthread_mutex_t *num_active_threads_lock;
	pthread_cond_t  *num_active_threads_cond;
} job_cancel_info_t;

static	pthread_attr_t  attr;
static	int num_active_threads = 0;
static	pthread_mutex_t  num_active_threads_lock;
static	pthread_cond_t   num_active_threads_cond;

int
main (int argc, char *argv[])
{
	log_options_t log_opts = LOG_OPTS_STDERR_ONLY ;
	int rc = 0;

	log_init (xbasename(argv[0]), log_opts, SYSLOG_FACILITY_DAEMON, NULL);
	initialize_and_process_args(argc, argv);
	if (opt.verbose) {
		log_opts.stderr_level += opt.verbose;
		log_alter (log_opts, SYSLOG_FACILITY_DAEMON, NULL);
	}

	_load_job_records();
	rc = _verify_job_ids();

	if ((opt.account) ||
	    (opt.interactive) ||
	    (opt.job_name) ||
	    (opt.nodelist) ||
	    (opt.partition) ||
	    (opt.qos) ||
	    (opt.reservation) ||
	    (opt.state != JOB_END) ||
	    (opt.user_name) ||
	    (opt.wckey)) {
		_filter_job_records ();
	}
	_cancel_jobs ();

	exit (rc);
}


/* _load_job_records - load all job information for filtering and verification */
static void
_load_job_records (void)
{
	int error_code;

	error_code = slurm_load_jobs ((time_t) NULL, &job_buffer_ptr, 1);

	if (error_code) {
		slurm_perror ("slurm_load_jobs error");
		exit (1);
	}
}


static int
_verify_job_ids (void)
{
	/* If a list of jobs was given, make sure each job is actually in
         * our list of job records. */
	int i, j;
	job_info_t *job_ptr = job_buffer_ptr->job_array;
	int rc = 0;

	for (j = 0; j < opt.job_cnt; j++ ) {
		for (i = 0; i < job_buffer_ptr->record_count; i++) {
			if (job_ptr[i].job_id == opt.job_id[j])
				break;
		}
		if (((job_ptr[i].job_state >= JOB_COMPLETE) ||
		     (i >= job_buffer_ptr->record_count)) &&
		     (opt.verbose >= 0)) {
			if (opt.step_id[j] == SLURM_BATCH_SCRIPT)
				error("Kill job error on job id %u: %s",
				      opt.job_id[j],
				      slurm_strerror(ESLURM_INVALID_JOB_ID));
			else
				error("Kill job error on job step id %u.%u: %s",
				      opt.job_id[j], opt.step_id[j],
				      slurm_strerror(ESLURM_INVALID_JOB_ID));
			rc = 1;
		}
	}

	return rc;
}

/* variant of strcmp() that handles NULL input */
static int _strcmp(char *s1, char *s2)
{
	if (s1 && s2)
		return strcmp(s1, s2);
	if (s1)
		return 1;
	if (s2)
		return -1;
	return 0;	/* both NULL */
}

/* _filter_job_records - filtering job information per user specification */
static void
_filter_job_records (void)
{
	int i, j;
	job_info_t *job_ptr = NULL;
	uint16_t job_base_state;

	job_ptr = job_buffer_ptr->job_array ;
	for (i = 0; i < job_buffer_ptr->record_count; i++) {
		if (job_ptr[i].job_id == 0)
			continue;

		job_base_state = job_ptr[i].job_state & JOB_STATE_BASE;
		if ((job_base_state != JOB_PENDING) &&
		    (job_base_state != JOB_RUNNING) &&
		    (job_base_state != JOB_SUSPENDED)) {
			job_ptr[i].job_id = 0;
			continue;
		}

		if (opt.account != NULL &&
		    _strcmp(job_ptr[i].account, opt.account)) {
			job_ptr[i].job_id = 0;
			continue;
		}

		if (opt.job_name != NULL &&
		    _strcmp(job_ptr[i].name, opt.job_name)) {
			job_ptr[i].job_id = 0;
			continue;
		}

		if ((opt.partition != NULL) &&
		    _strcmp(job_ptr[i].partition,opt.partition)) {
			job_ptr[i].job_id = 0;
			continue;
		}

		if ((opt.qos != NULL) &&
		    _strcmp(job_ptr[i].qos, opt.qos)) {
			job_ptr[i].job_id = 0;
			continue;
		}

		if ((opt.reservation != NULL) &&
		    _strcmp(job_ptr[i].resv_name, opt.reservation)) {
			job_ptr[i].job_id = 0;
			continue;
		}

		if ((opt.state != JOB_END) &&
		    (job_ptr[i].job_state != opt.state)) {
			job_ptr[i].job_id = 0;
			continue;
		}

		if ((opt.user_name != NULL) &&
		    (job_ptr[i].user_id != opt.user_id)) {
			job_ptr[i].job_id = 0;
			continue;
		}

		if (opt.nodelist != NULL) {
			/* If nodelist contains a '/', treat it as a file name */
			if (strchr(opt.nodelist, '/') != NULL) {
				char *reallist;
				reallist = slurm_read_hostfile(opt.nodelist,
							       NO_VAL);
				if (reallist) {
					xfree(opt.nodelist);
					opt.nodelist = reallist;
				}
			}

			hostset_t hs = hostset_create(job_ptr[i].nodes);
			if (!hostset_intersects(hs, opt.nodelist)) {
				job_ptr[i].job_id = 0;
				hostset_destroy(hs);
				continue;
			} else {
				hostset_destroy(hs);
			}
		}

		if (opt.wckey != NULL) {
			char *job_key = job_ptr[i].wckey;

			/*
			 * A wckey that begins with '*' indicates that the wckey
			 * was applied by default.  When the --wckey option does
			 * not begin with a '*', act on all wckeys with the same
			 * name, default or not.
			 */
			if ((opt.wckey[0] != '*') && (job_key[0] == '*'))
				job_key++;

			if (strcmp(job_key, opt.wckey) != 0) {
				job_ptr[i].job_id = 0;
				continue;
			}
		}

		if (opt.job_cnt == 0)
			continue;
		for (j = 0; j < opt.job_cnt; j++) {
			if (job_ptr[i].job_id == opt.job_id[j])
				break;
		}
		if (j >= opt.job_cnt) { /* not found */
			job_ptr[i].job_id = 0;
			continue;
		}
	}
}

static void
_cancel_jobs_by_state(uint16_t job_state)
{
	int i, j, err;
	job_cancel_info_t *cancel_info;
	job_info_t *job_ptr = job_buffer_ptr->job_array;
	pthread_t  dummy;

	/* Spawn a thread to cancel each job or job step marked for
	 * cancellation */
	for (i = 0; i < job_buffer_ptr->record_count; i++) {
		if (job_ptr[i].job_id == 0)
			continue;

		if ((job_state < JOB_END) &&
		    (job_ptr[i].job_state != job_state))
			continue;

		/* If cancelling a list of jobs, see if the current job
		 * included a step id */
		if (opt.job_cnt) {
			for (j = 0; j < opt.job_cnt; j++ ) {
				if (job_ptr[i].job_id != opt.job_id[j])
					continue;

				if (opt.interactive &&
				    (_confirmation(i, opt.step_id[j]) == 0))
					continue;

				cancel_info =
					(job_cancel_info_t *)
					xmalloc(sizeof(job_cancel_info_t));
				cancel_info->job_id  = job_ptr[i].job_id;
				cancel_info->sig     = opt.signal;
				cancel_info->num_active_threads =
					&num_active_threads;
				cancel_info->num_active_threads_lock =
					&num_active_threads_lock;
				cancel_info->num_active_threads_cond =
					&num_active_threads_cond;

				pthread_mutex_lock(&num_active_threads_lock);
				num_active_threads++;
				while (num_active_threads > MAX_THREADS) {
					pthread_cond_wait(
						&num_active_threads_cond,
						&num_active_threads_lock);
				}
				pthread_mutex_unlock(&num_active_threads_lock);

				if (opt.step_id[j] == SLURM_BATCH_SCRIPT) {
					err = pthread_create(&dummy, &attr,
							     _cancel_job_id,
							     cancel_info);
					if (err)
						_cancel_job_id(cancel_info);
					break;
				} else {
					cancel_info->step_id = opt.step_id[j];
					err = pthread_create(&dummy, &attr,
							     _cancel_step_id,
							     cancel_info);
					if (err)
						_cancel_step_id(cancel_info);
					/* Don't break here.  Keep looping in
					 * case other steps from the same job
					 * are cancelled. */
				}
			}
		} else {
			if (opt.interactive &&
			    (_confirmation(i, SLURM_BATCH_SCRIPT) == 0))
				continue;

			cancel_info = (job_cancel_info_t *)
				xmalloc(sizeof(job_cancel_info_t));
			cancel_info->job_id  = job_ptr[i].job_id;
			cancel_info->sig     = opt.signal;
			cancel_info->num_active_threads = &num_active_threads;
			cancel_info->num_active_threads_lock =
				&num_active_threads_lock;
			cancel_info->num_active_threads_cond =
				&num_active_threads_cond;

			pthread_mutex_lock( &num_active_threads_lock );
			num_active_threads++;
			while (num_active_threads > MAX_THREADS) {
				pthread_cond_wait(&num_active_threads_cond,
						  &num_active_threads_lock);
			}
			pthread_mutex_unlock(&num_active_threads_lock);

			err = pthread_create(&dummy, &attr, _cancel_job_id,
					     cancel_info);
			if (err)
				_cancel_job_id(cancel_info);
		}
		job_ptr[i].job_id = 0;
	}
}

/* _cancel_jobs - filter then cancel jobs or job steps per request */
static void
_cancel_jobs (void)
{
	slurm_attr_init(&attr);
	if (pthread_attr_setdetachstate(&attr, PTHREAD_CREATE_DETACHED))
		error("pthread_attr_setdetachstate error %m");

	slurm_mutex_init(&num_active_threads_lock);

	if (pthread_cond_init(&num_active_threads_cond, NULL))
		error("pthread_cond_init error %m");

	_cancel_jobs_by_state(JOB_PENDING);
	_cancel_jobs_by_state(JOB_END);

	/* Wait for any spawned threads that have not finished */
	pthread_mutex_lock( &num_active_threads_lock );
	while (num_active_threads > 0) {
		pthread_cond_wait( &num_active_threads_cond,
				   &num_active_threads_lock );
	}
	pthread_mutex_unlock( &num_active_threads_lock );

	slurm_attr_destroy(&attr);
	slurm_mutex_destroy(&num_active_threads_lock);
	if (pthread_cond_destroy(&num_active_threads_cond))
		error("pthread_cond_destroy error %m");
}

static void *
_cancel_job_id (void *ci)
{
	int error_code = SLURM_SUCCESS, i;
	bool sig_set = true;
	bool msg_to_ctld = opt.ctld;
	job_cancel_info_t *cancel_info = (job_cancel_info_t *)ci;
	uint32_t job_id = cancel_info->job_id;
	uint16_t sig    = cancel_info->sig;

	if (sig == (uint16_t)-1) {
		sig = SIGKILL;
		sig_set = false;
	}

	for (i=0; i<MAX_CANCEL_RETRY; i++) {
		if (!sig_set)
			verbose("Terminating job %u", job_id);
		else
			verbose("Signal %u to job %u", sig, job_id);

<<<<<<< HEAD
		if ((!sig_set) || opt.ctld || opt.clusters) {
=======
		if ((!sig_set) || msg_to_ctld) {
>>>>>>> 813129ea
			error_code = slurm_kill_job (job_id, sig,
						     (uint16_t)opt.batch);
		} else {
			if (opt.batch) {
				error_code = slurm_signal_job_step(
					job_id,
					SLURM_BATCH_SCRIPT,
					sig);
			} else {
				error_code = slurm_signal_job (job_id, sig);
			}
<<<<<<< HEAD
		}
		if ((error_code == 0) ||
		    ((errno != ESLURM_TRANSITION_STATE_NO_UPDATE) &&
		     (errno != ESLURM_JOB_PENDING)))
=======
			if (error_code && (errno == ESLURM_JOB_PENDING)) {
				/* Send request to directly to slurmctld */
				msg_to_ctld  = true;
				continue;
			}
		}
		if ((error_code == 0) ||
		    (errno != ESLURM_TRANSITION_STATE_NO_UPDATE))
>>>>>>> 813129ea
			break;
		verbose("Job is in transistional state, retrying");
		sleep ( 5 + i );
	}
	if (error_code) {
		error_code = slurm_get_errno();
		if ((opt.verbose > 0) ||
		    ((error_code != ESLURM_ALREADY_DONE) &&
		     (error_code != ESLURM_INVALID_JOB_ID)))
			error("Kill job error on job id %u: %s",
				job_id, slurm_strerror(slurm_get_errno()));
	}

	/* Purposely free the struct passed in here, so the caller doesn't have
	 * to keep track of it, but don't destroy the mutex and condition
	 * variables contained. */
	pthread_mutex_lock(   cancel_info->num_active_threads_lock );
	(*(cancel_info->num_active_threads))--;
	pthread_cond_signal(  cancel_info->num_active_threads_cond );
	pthread_mutex_unlock( cancel_info->num_active_threads_lock );

	xfree(cancel_info);
	return NULL;
}

static void *
_cancel_step_id (void *ci)
{
	int error_code = SLURM_SUCCESS, i;
	job_cancel_info_t *cancel_info = (job_cancel_info_t *)ci;
	uint32_t job_id  = cancel_info->job_id;
	uint32_t step_id = cancel_info->step_id;
	uint16_t sig     = cancel_info->sig;
	bool sig_set = true;

	if (sig == (uint16_t)-1) {
		sig = SIGKILL;
		sig_set = false;
	}

	for (i=0; i<MAX_CANCEL_RETRY; i++) {
		if (sig == SIGKILL)
			verbose("Terminating step %u.%u", job_id, step_id);
		else {
			verbose("Signal %u to step %u.%u",
				sig, job_id, step_id);
		}

		if ((!sig_set) || opt.ctld)
			error_code = slurm_kill_job_step(job_id, step_id, sig);
		else if (sig == SIGKILL)
			error_code = slurm_terminate_job_step(job_id, step_id);
		else
			error_code = slurm_signal_job_step(job_id, step_id,
							   sig);
		if (error_code == 0
		    || (errno != ESLURM_TRANSITION_STATE_NO_UPDATE
			&& errno != ESLURM_JOB_PENDING))
			break;
		verbose("Job is in transistional state, retrying");
		sleep ( 5 + i );
	}
	if (error_code) {
		error_code = slurm_get_errno();
		if ((opt.verbose > 0) || (error_code != ESLURM_ALREADY_DONE ))
			error("Kill job error on job step id %u.%u: %s",
		 		job_id, step_id,
				slurm_strerror(slurm_get_errno()));
	}

	/* Purposely free the struct passed in here, so the caller doesn't have
	 * to keep track of it, but don't destroy the mutex and condition
	 * variables contained. */
	pthread_mutex_lock(   cancel_info->num_active_threads_lock );
	(*(cancel_info->num_active_threads))--;
	pthread_cond_signal(  cancel_info->num_active_threads_cond );
	pthread_mutex_unlock( cancel_info->num_active_threads_lock );

	xfree(cancel_info);
	return NULL;
}

/* _confirmation - Confirm job cancel request interactively */
static int
_confirmation (int i, uint32_t step_id)
{
	char in_line[128];
	job_info_t *job_ptr = NULL;
	char *line = NULL;

	job_ptr = job_buffer_ptr->job_array ;
	while (1) {
		if (step_id == SLURM_BATCH_SCRIPT) {
			printf ("Cancel job_id=%u name=%s partition=%s [y/n]? ",
			        job_ptr[i].job_id, job_ptr[i].name,
				job_ptr[i].partition);
		} else {
			printf ("Cancel step_id=%u.%u name=%s partition=%s [y/n]? ",
			        job_ptr[i].job_id, step_id, job_ptr[i].name,
				job_ptr[i].partition);
		}

		/* we only set this here to avoid a warning.  We throw it away
		   later. */
		line = fgets (in_line, sizeof (in_line), stdin);
		if ((in_line[0] == 'y') || (in_line[0] == 'Y'))
			return 1;
		if ((in_line[0] == 'n') || (in_line[0] == 'N'))
			return 0;
	}

}<|MERGE_RESOLUTION|>--- conflicted
+++ resolved
@@ -455,11 +455,7 @@
 		else
 			verbose("Signal %u to job %u", sig, job_id);
 
-<<<<<<< HEAD
-		if ((!sig_set) || opt.ctld || opt.clusters) {
-=======
-		if ((!sig_set) || msg_to_ctld) {
->>>>>>> 813129ea
+		if ((!sig_set) || msg_to_ctld || opt.clusters) {
 			error_code = slurm_kill_job (job_id, sig,
 						     (uint16_t)opt.batch);
 		} else {
@@ -471,12 +467,6 @@
 			} else {
 				error_code = slurm_signal_job (job_id, sig);
 			}
-<<<<<<< HEAD
-		}
-		if ((error_code == 0) ||
-		    ((errno != ESLURM_TRANSITION_STATE_NO_UPDATE) &&
-		     (errno != ESLURM_JOB_PENDING)))
-=======
 			if (error_code && (errno == ESLURM_JOB_PENDING)) {
 				/* Send request to directly to slurmctld */
 				msg_to_ctld  = true;
@@ -485,7 +475,6 @@
 		}
 		if ((error_code == 0) ||
 		    (errno != ESLURM_TRANSITION_STATE_NO_UPDATE))
->>>>>>> 813129ea
 			break;
 		verbose("Job is in transistional state, retrying");
 		sleep ( 5 + i );
