--- conflicted
+++ resolved
@@ -611,6 +611,26 @@
 	job_record_t *job_ptr = (job_record_t *) x;
 	slurmctld_resv_t *resv_ptr = (slurmctld_resv_t *) key;
 
+	/*
+	 * Do this before checking if we have the correct reservation or
+	 * not. Since this could be set whether or not the job requested a
+	 * reservation.
+	 */
+	if ((resv_ptr->flags & RESERVE_FLAG_MAINT) &&
+	    (job_ptr->state_reason == WAIT_NODE_NOT_AVAIL) &&
+	    !xstrcmp(job_ptr->state_desc,
+		     "ReqNodeNotAvail, Reserved for maintenance")) {
+		/*
+		 * In case of cluster maintenance many jobs may get this
+		 * state set. If we wait for scheduler to update
+		 * the reason it may take long time after the
+		 * reservation completion. Instead of that clear it
+		 * when MAINT reservation ends.
+		 */
+		job_ptr->state_reason = WAIT_NO_REASON;
+		xfree(job_ptr->state_desc);
+	}
+
 	if (!_find_job_with_resv_ptr(job_ptr, resv_ptr))
 		return 0;
 
@@ -3493,54 +3513,7 @@
 /* Clear the reservation pointers for jobs referencing a defunct reservation */
 static void _clear_job_resv(slurmctld_resv_t *resv_ptr)
 {
-<<<<<<< HEAD
 	list_for_each(job_list, _foreach_clear_job_resv, resv_ptr);
-=======
-	ListIterator job_iterator;
-	job_record_t *job_ptr;
-
-	job_iterator = list_iterator_create(job_list);
-	while ((job_ptr = list_next(job_iterator))) {
-		if ((resv_ptr->flags & RESERVE_FLAG_MAINT) &&
-		    (job_ptr->state_reason == WAIT_NODE_NOT_AVAIL) &&
-		    !xstrcmp(job_ptr->state_desc,
-			    "ReqNodeNotAvail, Reserved for maintenance")) {
-			/*
-			 * In case of cluster maintenance many jobs may get this
-			 * state set. If we wait for scheduler to update
-			 * the reason it may take long time after the
-			 * reservation completion. Instead of that clear it
-			 * when MAIN reservation ends.
-			 */
-			job_ptr->state_reason = WAIT_NO_REASON;
-			xfree(job_ptr->state_desc);
-		    }
-
-		if (job_ptr->resv_ptr != resv_ptr)
-			continue;
-		if (!IS_JOB_FINISHED(job_ptr)) {
-			info("%pJ linked to defunct reservation %s, clearing that reservation",
-			     job_ptr, job_ptr->resv_name);
-		}
-		job_ptr->resv_id = 0;
-		job_ptr->resv_ptr = NULL;
-		xfree(job_ptr->resv_name);
-		if (!(resv_ptr->flags & RESERVE_FLAG_NO_HOLD_JOBS) &&
-		    IS_JOB_PENDING(job_ptr) &&
-		    (job_ptr->state_reason != WAIT_HELD)) {
-			xfree(job_ptr->state_desc);
-			job_ptr->state_reason = WAIT_RESV_DELETED;
-			job_ptr->job_state |= JOB_RESV_DEL_HOLD;
-			xstrfmtcat(job_ptr->state_desc,
-				   "Reservation %s was deleted",
-				    resv_ptr->name);
-			debug("%s: Holding %pJ, reservation %s was deleted",
-			      __func__, job_ptr, resv_ptr->name);
-			job_ptr->priority = 0;	/* Hold job */
-		}
-	}
-	list_iterator_destroy(job_iterator);
->>>>>>> 3d6902eb
 }
 
 static bool _match_user_assoc(char *assoc_str, List assoc_list, bool deny)
