/*****************************************************************************\
 *  read_config.c - read the overall slurm configuration file
 *****************************************************************************
 *  Copyright (C) 2002-2007 The Regents of the University of California.
 *  Copyright (C) 2008-2010 Lawrence Livermore National Security.
 *  Portions Copyright (C) 2010-2016 SchedMD <https://www.schedmd.com>.
 *  Produced at Lawrence Livermore National Laboratory (cf, DISCLAIMER).
 *  Written by Morris Jette <jette1@llnl.gov>.
 *  CODE-OCEC-09-009. All rights reserved.
 *
 *  This file is part of SLURM, a resource management program.
 *  For details, see <https://slurm.schedmd.com/>.
 *  Please also read the included file: DISCLAIMER.
 *
 *  SLURM is free software; you can redistribute it and/or modify it under
 *  the terms of the GNU General Public License as published by the Free
 *  Software Foundation; either version 2 of the License, or (at your option)
 *  any later version.
 *
 *  In addition, as a special exception, the copyright holders give permission
 *  to link the code of portions of this program with the OpenSSL library under
 *  certain conditions as described in each individual source file, and
 *  distribute linked combinations including the two. You must obey the GNU
 *  General Public License in all respects for all of the code used other than
 *  OpenSSL. If you modify file(s) with this exception, you may extend this
 *  exception to your version of the file(s), but you are not obligated to do
 *  so. If you do not wish to do so, delete this exception statement from your
 *  version.  If you delete this exception statement from all source files in
 *  the program, then also delete it here.
 *
 *  SLURM is distributed in the hope that it will be useful, but WITHOUT ANY
 *  WARRANTY; without even the implied warranty of MERCHANTABILITY or FITNESS
 *  FOR A PARTICULAR PURPOSE.  See the GNU General Public License for more
 *  details.
 *
 *  You should have received a copy of the GNU General Public License along
 *  with SLURM; if not, write to the Free Software Foundation, Inc.,
 *  51 Franklin Street, Fifth Floor, Boston, MA 02110-1301  USA.
\*****************************************************************************/

#include "config.h"

#include <ctype.h>
#include <errno.h>
#include <fcntl.h>
#include <stdio.h>
#include <stdlib.h>
#include <string.h>
#include <syslog.h>
#include <sys/stat.h>
#include <sys/types.h>
#include <time.h>
#include <unistd.h>

#include "src/common/assoc_mgr.h"
#include "src/common/cpu_frequency.h"
#include "src/common/gres.h"
#include "src/common/hostlist.h"
#include "src/common/layouts_mgr.h"
#include "src/common/list.h"
#include "src/common/macros.h"
#include "src/common/node_features.h"
#include "src/common/node_select.h"
#include "src/common/power.h"
#include "src/common/read_config.h"
#include "src/common/slurm_jobcomp.h"
#include "src/common/slurm_mcs.h"
#include "src/common/slurm_topology.h"
#include "src/common/slurm_rlimits_info.h"
#include "src/common/slurm_route.h"
#include "src/common/strnatcmp.h"
#include "src/common/switch.h"
#include "src/common/xstring.h"

#include "src/slurmctld/acct_policy.h"
#include "src/slurmctld/burst_buffer.h"
#include "src/slurmctld/fed_mgr.h"
#include "src/slurmctld/front_end.h"
#include "src/slurmctld/gang.h"
#include "src/slurmctld/job_scheduler.h"
#include "src/slurmctld/job_submit.h"
#include "src/slurmctld/licenses.h"
#include "src/slurmctld/locks.h"
#include "src/slurmctld/node_scheduler.h"
#include "src/slurmctld/port_mgr.h"
#include "src/slurmctld/preempt.h"
#include "src/slurmctld/proc_req.h"
#include "src/slurmctld/read_config.h"
#include "src/slurmctld/reservation.h"
#include "src/slurmctld/sched_plugin.h"
#include "src/slurmctld/slurmctld.h"
#include "src/slurmctld/srun_comm.h"
#include "src/slurmctld/trigger_mgr.h"

#define FEATURE_MAGIC	0x34dfd8b5

/* Global variables */
List active_feature_list;	/* list of currently active features_records */
List avail_feature_list;	/* list of available features_records */
bool node_features_updated = false;
bool slurmctld_init_db = true;

static void _acct_restore_active_jobs(void);
static void _add_config_feature(List feature_list, char *feature,
				bitstr_t *node_bitmap);
static void _add_config_feature_inx(List feature_list, char *feature,
				    int node_inx);
static int  _build_bitmaps(void);
static void _build_bitmaps_pre_select(void);
static int  _compare_hostnames(struct node_record *old_node_table,
			       int old_node_count,
			       struct node_record *node_table, int node_count);
static void _gres_reconfig(bool reconfig);
static int  _init_all_slurm_conf(void);
static void _list_delete_feature(void *feature_entry);
static int  _preserve_select_type_param(slurm_ctl_conf_t * ctl_conf_ptr,
					uint16_t old_select_type_p);
static int  _preserve_plugins(slurm_ctl_conf_t * ctl_conf_ptr,
			      char *old_auth_type, char *old_checkpoint_type,
			      char *old_crypto_type, char *old_sched_type,
			      char *old_select_type, char *old_switch_type,
			      char *old_bb_type);
static void _purge_old_node_state(struct node_record *old_node_table_ptr,
				int old_node_record_count);
static void _purge_old_part_state(List old_part_list, char *old_def_part_name);
static int  _reset_node_bitmaps(void *x, void *arg);
static int  _restore_job_dependencies(void);

static int  _restore_node_state(int recover,
				struct node_record *old_node_table_ptr,
				int old_node_record_count);
static int  _restore_part_state(List old_part_list, char *old_def_part_name,
				uint16_t flags);
static void _set_features(struct node_record *old_node_table_ptr,
			  int old_node_record_count, int recover);
static void _stat_slurm_dirs(void);
static int  _sync_nodes_to_comp_job(void);
static int  _sync_nodes_to_jobs(bool reconfig);
static int  _sync_nodes_to_active_job(struct job_record *job_ptr);
static void _sync_nodes_to_suspended_job(struct job_record *job_ptr);
static void _sync_part_prio(void);
static int  _update_preempt(uint16_t old_enable_preempt);


/* Verify that Slurm directories are secure, not world writable */
static void _stat_slurm_dirs(void)
{
	struct stat stat_buf;
	char *problem_dir = NULL;

	/*
	 * PluginDir may have multiple values, and is checked by
	 * _is_valid_path() instead
	 */

	if ((stat(slurmctld_conf.plugstack, &stat_buf) == 0) &&
	    (stat_buf.st_mode & S_IWOTH)) {
		problem_dir = "PlugStack";
	}
	if ((stat(slurmctld_conf.slurmd_spooldir, &stat_buf) == 0) &&
	    (stat_buf.st_mode & S_IWOTH)) {
		problem_dir = "SlurmdSpoolDir";
	}
	if ((stat(slurmctld_conf.state_save_location, &stat_buf) == 0) &&
	    (stat_buf.st_mode & S_IWOTH)) {
		problem_dir = "StateSaveLocation";
	}

	if (problem_dir) {
		error("################################################");
		error("###       SEVERE SECURITY VULERABILTY        ###");
		error("### %s DIRECTORY IS WORLD WRITABLE ###", problem_dir);
		error("###         CORRECT FILE PERMISSIONS         ###");
		error("################################################");
	}
}

/*
 * _reorder_nodes_by_name - order node table in ascending order of name
 */
static void _reorder_nodes_by_name(void)
{
	struct node_record *node_ptr, *node_ptr2;
	int i, j, min_inx;

	/* Now we need to sort the node records */
	for (i = 0; i < node_record_count; i++) {
		min_inx = i;
		for (j = i + 1; j < node_record_count; j++) {
			if (strnatcmp(node_record_table_ptr[j].name,
				      node_record_table_ptr[min_inx].name) < 0)
				min_inx = j;
		}

		if (min_inx != i) {	/* swap records */
			struct node_record node_record_tmp;

			j = sizeof(struct node_record);
			node_ptr  = node_record_table_ptr + i;
			node_ptr2 = node_record_table_ptr + min_inx;

			memcpy(&node_record_tmp, node_ptr, j);
			memcpy(node_ptr, node_ptr2, j);
			memcpy(node_ptr2, &node_record_tmp, j);
		}
	}

#if _DEBUG
	/* Log the results */
	for (i=0, node_ptr = node_record_table_ptr; i < node_record_count;
	     i++, node_ptr++) {
		info("node_rank[%d]: %s", i, node_ptr->name);
	}
#endif
}

/*
 * _reorder_nodes_by_rank - order node table in ascending order of node_rank
 * This depends on the TopologyPlugin and/or SelectPlugin, which may generate
 * such a ranking.
 */
static void _reorder_nodes_by_rank(void)
{
	struct node_record *node_ptr, *node_ptr2;
	int i, j, min_inx;
	uint32_t min_val;

	/* Now we need to sort the node records */
	for (i = 0; i < node_record_count; i++) {
		min_val = node_record_table_ptr[i].node_rank;
		min_inx = i;
		for (j = i + 1; j < node_record_count; j++) {
			if (node_record_table_ptr[j].node_rank < min_val) {
				min_val = node_record_table_ptr[j].node_rank;
				min_inx = j;
			}
		}

		if (min_inx != i) {	/* swap records */
			struct node_record node_record_tmp;

			j = sizeof(struct node_record);
			node_ptr  = node_record_table_ptr + i;
			node_ptr2 = node_record_table_ptr + min_inx;

			memcpy(&node_record_tmp, node_ptr, j);
			memcpy(node_ptr, node_ptr2, j);
			memcpy(node_ptr2, &node_record_tmp, j);
		}
	}

#if _DEBUG
	/* Log the results */
	for (i=0, node_ptr = node_record_table_ptr; i < node_record_count;
	     i++, node_ptr++) {
		info("node_rank[%u]: %s", node_ptr->node_rank, node_ptr->name);
	}
#endif
}


/*
 * _build_bitmaps_pre_select - recover some state for jobs and nodes prior to
 *	calling the select_* functions
 */
static void _build_bitmaps_pre_select(void)
{
	struct part_record   *part_ptr;
	struct node_record   *node_ptr;
	ListIterator part_iterator;
	int i;

	/* scan partition table and identify nodes in each */
	part_iterator = list_iterator_create(part_list);
	while ((part_ptr = (struct part_record *) list_next(part_iterator))) {
		if (build_part_bitmap(part_ptr) == ESLURM_INVALID_NODE_NAME)
			fatal("Invalid node names in partition %s",
					part_ptr->name);
	}
	list_iterator_destroy(part_iterator);

	/* initialize the configuration bitmaps */
	list_for_each(config_list, _reset_node_bitmaps, NULL);

	for (i = 0, node_ptr = node_record_table_ptr;
	     i < node_record_count; i++, node_ptr++) {
		if (node_ptr->config_ptr)
			bit_set(node_ptr->config_ptr->node_bitmap, i);
	}

	return;
}

static int _reset_node_bitmaps(void *x, void *arg)
{
	struct config_record *config_ptr = (struct config_record *) x;

	FREE_NULL_BITMAP(config_ptr->node_bitmap);
	config_ptr->node_bitmap = (bitstr_t *) bit_alloc(node_record_count);

	return 0;
}

static int _set_share_node_bitmap(void *x, void *arg)
{
	struct job_record *job_ptr = (struct job_record *) x;

	if (!IS_JOB_RUNNING(job_ptr) ||
	    (job_ptr->node_bitmap == NULL)        ||
	    (job_ptr->details     == NULL)        ||
	    (job_ptr->details->share_res != 0))
		return 0;

	bit_and_not(share_node_bitmap, job_ptr->node_bitmap);

	return 0;
}
/*
 * _build_bitmaps - build node bitmaps to define which nodes are in which
 *    1) partition  2) configuration record  3) up state  4) idle state
 *    also sets values of total_nodes and total_cpus for every partition.
 * RET 0 if no error, errno otherwise
 * Note: Operates on common variables, no arguments
 *	node_record_count - number of nodes in the system
 *	node_record_table_ptr - pointer to global node table
 *	part_list - pointer to global partition list
 */
static int _build_bitmaps(void)
{
	int i, error_code = SLURM_SUCCESS;
	struct node_record *node_ptr;

	last_node_update = time(NULL);
	last_part_update = time(NULL);

	/* initialize the idle and up bitmaps */
	FREE_NULL_BITMAP(avail_node_bitmap);
	FREE_NULL_BITMAP(booting_node_bitmap);
	FREE_NULL_BITMAP(cg_node_bitmap);
	FREE_NULL_BITMAP(idle_node_bitmap);
	FREE_NULL_BITMAP(power_node_bitmap);
	FREE_NULL_BITMAP(share_node_bitmap);
	FREE_NULL_BITMAP(up_node_bitmap);
	avail_node_bitmap = (bitstr_t *) bit_alloc(node_record_count);
	booting_node_bitmap = (bitstr_t *) bit_alloc(node_record_count);
	cg_node_bitmap    = (bitstr_t *) bit_alloc(node_record_count);
	idle_node_bitmap  = (bitstr_t *) bit_alloc(node_record_count);
	power_node_bitmap = (bitstr_t *) bit_alloc(node_record_count);
	share_node_bitmap = (bitstr_t *) bit_alloc(node_record_count);
	up_node_bitmap    = (bitstr_t *) bit_alloc(node_record_count);

	/* Set all bits, all nodes initially available for sharing */
	bit_set_all(share_node_bitmap);

	/* identify all nodes non-sharable due to non-sharing jobs */
	list_for_each(job_list, _set_share_node_bitmap, NULL);

	/* scan all nodes and identify which are up, idle and
	 * their configuration, resync DRAINED vs. DRAINING state */
	for (i = 0, node_ptr = node_record_table_ptr;
	     i < node_record_count; i++, node_ptr++) {
		uint32_t drain_flag, job_cnt;

		if (node_ptr->name[0] == '\0')
			continue;	/* defunct */
		drain_flag = IS_NODE_DRAIN(node_ptr) |
			     IS_NODE_FAIL(node_ptr);
		job_cnt = node_ptr->run_job_cnt + node_ptr->comp_job_cnt;

		if ((IS_NODE_IDLE(node_ptr) && (job_cnt == 0)) ||
		    IS_NODE_DOWN(node_ptr))
			bit_set(idle_node_bitmap, i);
		if (IS_NODE_POWER_UP(node_ptr))
			bit_set(booting_node_bitmap, i);
		if (IS_NODE_COMPLETING(node_ptr))
			bit_set(cg_node_bitmap, i);
		if (IS_NODE_IDLE(node_ptr) || IS_NODE_ALLOCATED(node_ptr)) {
			if ((drain_flag == 0) &&
			    (!IS_NODE_NO_RESPOND(node_ptr)))
				bit_set(avail_node_bitmap, i);
			bit_set(up_node_bitmap, i);
		}
		if (IS_NODE_POWER_SAVE(node_ptr))
			bit_set(power_node_bitmap, i);
	}

	return error_code;
}


/*
 * _init_all_slurm_conf - initialize or re-initialize the slurm
 *	configuration values.
 * RET 0 if no error, otherwise an error code.
 * NOTE: We leave the job table intact
 * NOTE: Operates on common variables, no arguments
 */
static int _init_all_slurm_conf(void)
{
	int error_code;
	char *conf_name = xstrdup(slurmctld_conf.slurm_conf);

	slurm_conf_reinit(conf_name);
	xfree(conf_name);

	if ((error_code = init_node_conf()))
		return error_code;

	if ((error_code = init_part_conf()))
		return error_code;

	if ((error_code = init_job_conf()))
		return error_code;

	return 0;
}

static int _handle_downnodes_line(slurm_conf_downnodes_t *down)
{
	int error_code = 0;
	struct node_record *node_rec = NULL;
	hostlist_t alias_list = NULL;
	char *alias = NULL;
	int state_val = NODE_STATE_DOWN;

	if (down->state != NULL) {
		state_val = state_str2int(down->state, down->nodenames);
		if (state_val == NO_VAL) {
			error("Invalid State \"%s\"", down->state);
			goto cleanup;
		}
	}

	if ((alias_list = hostlist_create(down->nodenames)) == NULL) {
		error("Unable to create NodeName list from %s",
		      down->nodenames);
		error_code = errno;
		goto cleanup;
	}

	while ((alias = hostlist_shift(alias_list))) {
		node_rec = find_node_record(alias);
		if (node_rec == NULL) {
			error("DownNode \"%s\" does not exist!", alias);
			free(alias);
			continue;
		}

		if ((state_val != NO_VAL) &&
		    (state_val != NODE_STATE_UNKNOWN))
			node_rec->node_state = state_val;
		if (down->reason) {
			xfree(node_rec->reason);
			node_rec->reason = xstrdup(down->reason);
			node_rec->reason_time = time(NULL);
			node_rec->reason_uid = slurmctld_conf.slurm_user_id;
		}
		free(alias);
	}

cleanup:
	if (alias_list)
		hostlist_destroy(alias_list);
	return error_code;
}

static void _handle_all_downnodes(void)
{
	slurm_conf_downnodes_t *ptr, **ptr_array;
	int count;
	int i;

	count = slurm_conf_downnodes_array(&ptr_array);
	if (count == 0) {
		debug("No DownNodes");
		return;
	}

	for (i = 0; i < count; i++) {
		ptr = ptr_array[i];

		_handle_downnodes_line(ptr);
	}
}

/*
 * _build_all_nodeline_info - get a array of slurm_conf_node_t structures
 *	from the slurm.conf reader, build table, and set values
 * RET 0 if no error, error code otherwise
 * Note: Operates on common variables
 *	default_node_record - default node configuration values
 */
static int _build_all_nodeline_info(void)
{
	int rc, rc2;

	/* Load the node table here */
	rc = build_all_nodeline_info(false, slurmctld_tres_cnt);
	rc2 = build_all_frontend_info(false);
	rc = MAX(rc, rc2);

	/* Now perform operations on the node table as needed by slurmctld */
#ifdef HAVE_BG
{
	char *node_000 = NULL;
	struct node_record *node_rec = NULL;
	if (slurmctld_conf.node_prefix)
		node_000 = xstrdup(slurmctld_conf.node_prefix);
#if (SYSTEM_DIMENSIONS == 3)
	xstrcat(node_000, "000");
#endif
#if (SYSTEM_DIMENSIONS == 4)
	xstrcat(node_000, "0000");
#endif
#if (SYSTEM_DIMENSIONS == 5)
	xstrcat(node_000, "00000");
#endif
	node_rec = find_node_record(node_000);
	if (node_rec == NULL)
		info("WARNING: No node %s configured", node_000);
	xfree(node_000);
}
#endif	/* HAVE_BG */

	return rc;
}

/* Convert a comma delimited list of account names into a NULL terminated
 * array of pointers to strings. Call accounts_list_free() to release memory */
extern void accounts_list_build(char *accounts, char ***accounts_array)
{
	char *tmp_accts, *one_acct_name, *name_ptr = NULL, **tmp_array = NULL;
	int array_len = 0, array_used = 0;

	if (!accounts) {
		accounts_list_free(accounts_array);
		*accounts_array = NULL;
		return;
	}

	tmp_accts = xstrdup(accounts);
	one_acct_name = strtok_r(tmp_accts, ",", &name_ptr);
	while (one_acct_name) {
		if (array_len < array_used + 2) {
			array_len += 10;
			xrealloc(tmp_array, sizeof(char *) * array_len);
		}
		tmp_array[array_used++] = xstrdup(one_acct_name);
		one_acct_name = strtok_r(NULL, ",", &name_ptr);
	}
	xfree(tmp_accts);
	accounts_list_free(accounts_array);
	*accounts_array = tmp_array;
}
/* Free memory allocated for an account array by accounts_list_build() */
extern void accounts_list_free(char ***accounts_array)
{
	int i;

	if (*accounts_array == NULL)
		return;
	for (i = 0; accounts_array[0][i]; i++)
		xfree(accounts_array[0][i]);
	xfree(*accounts_array);
}

/* Convert a comma delimited list of QOS names into a bitmap */
extern void qos_list_build(char *qos, bitstr_t **qos_bits)
{
	char *tmp_qos, *one_qos_name, *name_ptr = NULL;
	slurmdb_qos_rec_t qos_rec, *qos_ptr = NULL;
	bitstr_t *tmp_qos_bitstr;
	int rc;
	assoc_mgr_lock_t locks = { NO_LOCK, NO_LOCK, READ_LOCK, NO_LOCK,
				   NO_LOCK, NO_LOCK, NO_LOCK };

	if (!qos) {
		FREE_NULL_BITMAP(*qos_bits);
		return;
	}

	/* Lock here to avoid g_qos_count changing under us */
	assoc_mgr_lock(&locks);
	if (!g_qos_count) {
		error("We have no QOS on the system Ignoring invalid "
		      "Allow/DenyQOS value(s) %s",
		      qos);
		assoc_mgr_unlock(&locks);
		FREE_NULL_BITMAP(*qos_bits);
		*qos_bits = NULL;
		return;
	}

	tmp_qos_bitstr = bit_alloc(g_qos_count);
	tmp_qos = xstrdup(qos);
	one_qos_name = strtok_r(tmp_qos, ",", &name_ptr);
	while (one_qos_name) {
		memset(&qos_rec, 0, sizeof(slurmdb_qos_rec_t));
		qos_rec.name = one_qos_name;
		rc = assoc_mgr_fill_in_qos(acct_db_conn, &qos_rec,
					   accounting_enforce,
					   &qos_ptr, 1);
		if ((rc != SLURM_SUCCESS) || (qos_rec.id >= g_qos_count)) {
			error("Ignoring invalid Allow/DenyQOS value: %s",
			      one_qos_name);
		} else {
			bit_set(tmp_qos_bitstr, qos_rec.id);
		}
		one_qos_name = strtok_r(NULL, ",", &name_ptr);
	}
	assoc_mgr_unlock(&locks);
	xfree(tmp_qos);
	FREE_NULL_BITMAP(*qos_bits);
	*qos_bits = tmp_qos_bitstr;
}

/*
 * _build_single_partitionline_info - get a array of slurm_conf_partition_t
 *	structures from the slurm.conf reader, build table, and set values
 * RET 0 if no error, error code otherwise
 * Note: Operates on common variables
 * global: part_list - global partition list pointer
 *	default_part - default parameters for a partition
 */
static int _build_single_partitionline_info(slurm_conf_partition_t *part)
{
	struct part_record *part_ptr;

	part_ptr = list_find_first(part_list, &list_find_part, part->name);
	if (part_ptr == NULL) {
		part_ptr = create_part_record();
		xfree(part_ptr->name);
		part_ptr->name = xstrdup(part->name);
	} else {
		/* FIXME - maybe should be fatal? */
		error("_parse_part_spec: duplicate entry for partition %s, "
		      "ignoring", part->name);
		return EEXIST;
	}

	if (part->default_flag) {
		if (default_part_name &&
		    xstrcmp(default_part_name, part->name)) {
			info("_parse_part_spec: changing default partition "
			     "from %s to %s", default_part_name, part->name);
			default_part_loc->flags &= (~PART_FLAG_DEFAULT);
		}
		xfree(default_part_name);
		default_part_name = xstrdup(part->name);
		default_part_loc = part_ptr;
		part_ptr->flags |= PART_FLAG_DEFAULT;
	}

	part_ptr->cpu_bind = part->cpu_bind;

	if (part->preempt_mode != NO_VAL16)
		part_ptr->preempt_mode = part->preempt_mode;

	if (part->disable_root_jobs == NO_VAL16) {
		if (slurmctld_conf.disable_root_jobs)
			part_ptr->flags |= PART_FLAG_NO_ROOT;
	} else if (part->disable_root_jobs) {
		part_ptr->flags |= PART_FLAG_NO_ROOT;
	} else {
		part_ptr->flags &= (~PART_FLAG_NO_ROOT);
	}
	if (part_ptr->flags & PART_FLAG_NO_ROOT)
		debug2("partition %s does not allow root jobs", part_ptr->name);

	if ((part->default_time != NO_VAL) &&
	    (part->default_time > part->max_time)) {
		info("partition %s DefaultTime exceeds MaxTime (%u > %u)",
		     part->name, part->default_time, part->max_time);
		part->default_time = NO_VAL;
	}

	if (part->exclusive_user)
		part_ptr->flags |= PART_FLAG_EXCLUSIVE_USER;
	if (part->hidden_flag)
		part_ptr->flags |= PART_FLAG_HIDDEN;
	if (part->root_only_flag)
		part_ptr->flags |= PART_FLAG_ROOT_ONLY;
	if (part->req_resv_flag)
		part_ptr->flags |= PART_FLAG_REQ_RESV;
	if (part->lln_flag)
		part_ptr->flags |= PART_FLAG_LLN;
	part_ptr->max_time       = part->max_time;
	part_ptr->def_mem_per_cpu = part->def_mem_per_cpu;
	part_ptr->default_time   = part->default_time;
	part_ptr->max_cpus_per_node = part->max_cpus_per_node;
	part_ptr->max_share      = part->max_share;
	part_ptr->max_mem_per_cpu = part->max_mem_per_cpu;
	part_ptr->max_nodes      = part->max_nodes;
	part_ptr->max_nodes_orig = part->max_nodes;
	part_ptr->min_nodes      = part->min_nodes;
	part_ptr->min_nodes_orig = part->min_nodes;
	part_ptr->over_time_limit = part->over_time_limit;
	part_ptr->preempt_mode   = part->preempt_mode;
	part_ptr->priority_job_factor = part->priority_job_factor;
	part_ptr->priority_tier  = part->priority_tier;
	part_ptr->qos_char       = xstrdup(part->qos_char);
	part_ptr->state_up       = part->state_up;
	part_ptr->grace_time     = part->grace_time;
	part_ptr->cr_type        = part->cr_type;

	if (part->billing_weights_str) {
		xfree(part_ptr->billing_weights_str);
		xfree(part_ptr->billing_weights);
		part_ptr->billing_weights_str =
			xstrdup(part->billing_weights_str);
		part_ptr->billing_weights =
			slurm_get_tres_weight_array(
					part_ptr->billing_weights_str,
					slurmctld_tres_cnt);
	}

	if (part->allow_accounts) {
		xfree(part_ptr->allow_accounts);
		part_ptr->allow_accounts = xstrdup(part->allow_accounts);
		accounts_list_build(part_ptr->allow_accounts,
				    &part_ptr->allow_account_array);
	}

	if (part->allow_groups) {
		xfree(part_ptr->allow_groups);
		part_ptr->allow_groups = xstrdup(part->allow_groups);
	}

	if (part->allow_qos) {
		xfree(part_ptr->allow_qos);
		part_ptr->allow_qos = xstrdup(part->allow_qos);
		qos_list_build(part_ptr->allow_qos,&part_ptr->allow_qos_bitstr);
	}

	if (part->deny_accounts) {
		xfree(part_ptr->deny_accounts);
		part_ptr->deny_accounts = xstrdup(part->deny_accounts);
		accounts_list_build(part_ptr->deny_accounts,
				    &part_ptr->deny_account_array);
	}

	if (part->deny_qos) {
		xfree(part_ptr->deny_qos);
		part_ptr->deny_qos = xstrdup(part->deny_qos);
		qos_list_build(part_ptr->deny_qos, &part_ptr->deny_qos_bitstr);
	}

	if (part->qos_char) {
		slurmdb_qos_rec_t qos_rec;
		xfree(part_ptr->qos_char);
		part_ptr->qos_char = xstrdup(part->qos_char);

		memset(&qos_rec, 0, sizeof(slurmdb_qos_rec_t));
		qos_rec.name = part_ptr->qos_char;
		if (assoc_mgr_fill_in_qos(
			    acct_db_conn, &qos_rec, accounting_enforce,
			    (slurmdb_qos_rec_t **)&part_ptr->qos_ptr, 0)
		    != SLURM_SUCCESS) {
			fatal("Partition %s has an invalid qos (%s), "
			      "please check your configuration",
			      part_ptr->name, qos_rec.name);
		}
	}

 	if (part->allow_alloc_nodes) {
 		if (part_ptr->allow_alloc_nodes) {
 			int cnt_tot, cnt_uniq;
 			hostlist_t hl = hostlist_create(part_ptr->
							allow_alloc_nodes);

 			hostlist_push(hl, part->allow_alloc_nodes);
 			cnt_tot = hostlist_count(hl);
 			hostlist_uniq(hl);
 			cnt_uniq = hostlist_count(hl);
 			if (cnt_tot != cnt_uniq) {
 				fatal("Duplicate Allowed Allocating Nodes for "
				      "Partition %s", part->name);
 			}
 			xfree(part_ptr->allow_alloc_nodes);
 			part_ptr->allow_alloc_nodes =
				hostlist_ranged_string_xmalloc(hl);
 			hostlist_destroy(hl);
 		} else {
 			part_ptr->allow_alloc_nodes =
					xstrdup(part->allow_alloc_nodes);
 		}
 	}
	if (part->alternate) {
		xfree(part_ptr->alternate);
		part_ptr->alternate = xstrdup(part->alternate);
	}
	if (part->nodes) {
		if (part_ptr->nodes) {
			int cnt_tot, cnt_uniq;
			hostlist_t hl = hostlist_create(part_ptr->nodes);

			hostlist_push(hl, part->nodes);
			cnt_tot = hostlist_count(hl);
			hostlist_uniq(hl);
			cnt_uniq = hostlist_count(hl);
			if (cnt_tot != cnt_uniq) {
				fatal("Duplicate Nodes for Partition %s",
				      part->name);
			}
			xfree(part_ptr->nodes);
			part_ptr->nodes = hostlist_ranged_string_xmalloc(hl);
			hostlist_destroy(hl);
		} else {
			part_ptr->nodes = xstrdup(part->nodes);
		}
	}

	return 0;
}

/*
 * _build_all_partitionline_info - get a array of slurm_conf_partition_t
 *	structures from the slurm.conf reader, build table, and set values
 * RET 0 if no error, error code otherwise
 * Note: Operates on common variables
 * global: part_list - global partition list pointer
 *	default_part - default parameters for a partition
 */
static int _build_all_partitionline_info(void)
{
	slurm_conf_partition_t **ptr_array;
	int count;
	int i;

	count = slurm_conf_partition_array(&ptr_array);
	if (count == 0)
		fatal("No PartitionName information available!");

	for (i = 0; i < count; i++)
		_build_single_partitionline_info(ptr_array[i]);

	return SLURM_SUCCESS;
}

static int _set_max_part_prio(void *x, void *arg)
{
	struct part_record *part_ptr = (struct part_record *) x;

	if (part_ptr->priority_job_factor > part_max_priority)
		part_max_priority = part_ptr->priority_job_factor;

	return 0;
}

static int _reset_part_prio(void *x, void *arg)
{
	struct part_record *part_ptr = (struct part_record *) x;

	/* protect against div0 if all partition priorities are zero */
	if (part_max_priority == 0) {
		part_ptr->norm_priority = 0;
		return 0;
	}

	part_ptr->norm_priority = (double)part_ptr->priority_job_factor /
				  (double)part_max_priority;

	return 0;
}

/* _sync_part_prio - Set normalized partition priorities */
static void _sync_part_prio(void)
{
	/* reset global value from part list */
	part_max_priority = 0;
	list_for_each(part_list, _set_max_part_prio, NULL);
	/* renormalize values after finding new max */
	list_for_each(part_list, _reset_part_prio, NULL);
}

static void _abort_job(struct job_record *job_ptr, uint32_t job_state,
		       uint16_t state_reason, char *reason_string)
{
	time_t now = time(NULL);

	job_ptr->job_state = job_state | JOB_COMPLETING;
	build_cg_bitmap(job_ptr);
	job_ptr->end_time = MIN(job_ptr->end_time, now);
	job_ptr->state_reason = state_reason;
	xfree(job_ptr->state_desc);
	job_ptr->state_desc = xstrdup(reason_string);
	job_completion_logger(job_ptr, false);
	if (job_ptr->job_state == JOB_NODE_FAIL) {
		/* build_cg_bitmap() may clear JOB_COMPLETING */
		epilog_slurmctld(job_ptr);
	}
}

static int _mark_pack_unused(void *x, void *arg)
{
	struct job_record *job_ptr = (struct job_record *) x;
	job_ptr->bit_flags &= (~JOB_PACK_FLAG);
	return 0;
}

static int _mark_pack_used(void *x, void *arg)
{
	struct job_record *job_ptr = (struct job_record *) x;
	job_ptr->bit_flags |= JOB_PACK_FLAG;
	return 0;
}

static int _test_pack_used(void *x, void *arg)
{
	struct job_record *job_ptr = (struct job_record *) x;

	if ((job_ptr->pack_job_id == 0) || IS_JOB_FINISHED(job_ptr))
		return 0;
	if (job_ptr->bit_flags & JOB_PACK_FLAG)
		return 0;

	error("Incomplete pack job being aborted %u+%u (%u)",
	      job_ptr->pack_job_id, job_ptr->pack_job_offset, job_ptr->job_id);
	_abort_job(job_ptr, JOB_FAILED, FAIL_SYSTEM, "incomplete pack_job");

	return 0;
}

/* Validate heterogeneous jobs
 * Make sure that every active (not yet complete) job has all of its components
 * and they are all in the same state. Also rebuild pack_job_list */
static void _validate_pack_jobs(void)
{
	ListIterator job_iterator;
	struct job_record *job_ptr, *pack_job_ptr;
	hostset_t hs;
	char *job_id_str;
	uint32_t job_id;
	bool pack_job_valid;

	list_for_each(job_list, _mark_pack_unused, NULL);

	job_iterator = list_iterator_create(job_list);
	while ((job_ptr = (struct job_record *) list_next(job_iterator))) {
		if ((job_ptr->pack_job_id == 0) ||
		    (job_ptr->pack_job_offset != 0))
			continue;
		/* active pack job leader found */
		FREE_NULL_LIST(job_ptr->pack_job_list);
		job_id_str = NULL;
		/* Need to wrap numbers with brackets for hostset functions */
		xstrfmtcat(job_id_str, "[%s]", job_ptr->pack_job_id_set);
		hs = hostset_create(job_id_str);
		xfree(job_id_str);
		if (!hs) {
			error("Job %u has invalid pack_job_id_set(%s)",
			      job_ptr->job_id, job_ptr->pack_job_id_set);
			_abort_job(job_ptr, JOB_FAILED, FAIL_SYSTEM,
				   "invalid pack_job_id_set");
			continue;
		}
		job_ptr->pack_job_list = list_create(NULL);
		pack_job_valid = true;	/* assume valid for now */
		while (pack_job_valid && (job_id_str = hostset_shift(hs))) {
			job_id = (uint32_t) strtoll(job_id_str, NULL, 10);
			pack_job_ptr = find_job_record(job_id);
			if (!pack_job_ptr) {
				error("Could not find job %u, part of pack job %u",
				      job_id, job_ptr->job_id);
				pack_job_valid = false;
			} else if (pack_job_ptr->pack_job_id !=
				   job_ptr->job_id) {
				error("Invalid state of job %u, part of pack job %u",
				      job_id, job_ptr->job_id);
				pack_job_valid = false;
			} else {
				list_append(job_ptr->pack_job_list,
					    pack_job_ptr);
			}
			free(job_id_str);
		}
		hostset_destroy(hs);
		if (pack_job_valid) {
			list_for_each(job_ptr->pack_job_list, _mark_pack_used,
				      NULL);
		}
	}
	list_iterator_destroy(job_iterator);

	list_for_each(job_list, _test_pack_used, NULL);
}

/*
 * read_slurm_conf - load the slurm configuration from the configured file.
 * read_slurm_conf can be called more than once if so desired.
 * IN recover - replace job, node and/or partition data with latest
 *              available information depending upon value
 *              0 = use no saved state information, rebuild everything from
 *		    slurm.conf contents
 *              1 = recover saved job and trigger state,
 *                  node DOWN/DRAIN/FAIL state and reason information
 *              2 = recover all saved state
 * IN reconfig - true if SIGHUP or "scontrol reconfig" and there is state in
 *		 memory to preserve, otherwise recover state from disk
 * RET SLURM_SUCCESS if no error, otherwise an error code
 * Note: Operates on common variables only
 */
int read_slurm_conf(int recover, bool reconfig)
{
	DEF_TIMERS;
	int error_code, i, rc, load_job_ret = SLURM_SUCCESS;
	int old_node_record_count = 0;
	struct node_record *old_node_table_ptr = NULL, *node_ptr;
	bool do_reorder_nodes = false;
	List old_part_list = NULL;
	char *old_def_part_name = NULL;
	char *old_auth_type       = xstrdup(slurmctld_conf.authtype);
	char *old_bb_type         = xstrdup(slurmctld_conf.bb_type);
	char *old_checkpoint_type = xstrdup(slurmctld_conf.checkpoint_type);
	char *old_crypto_type     = xstrdup(slurmctld_conf.crypto_type);
	uint16_t old_preempt_mode = slurmctld_conf.preempt_mode;
	char *old_preempt_type    = xstrdup(slurmctld_conf.preempt_type);
	char *old_sched_type      = xstrdup(slurmctld_conf.schedtype);
	char *old_select_type     = xstrdup(slurmctld_conf.select_type);
	char *old_switch_type     = xstrdup(slurmctld_conf.switch_type);
	char *state_save_dir      = xstrdup(slurmctld_conf.state_save_location);
	char *mpi_params;
	uint16_t old_select_type_p = slurmctld_conf.select_type_param;

	/* initialization */
	START_TIMER;

	xfree(slurmctld_config.auth_info);
	slurmctld_config.auth_info = slurm_get_auth_info();
	if (reconfig) {
		/*
		 * In order to re-use job state information,
		 * update nodes_completing string (based on node bitmaps)
		 */
		update_job_nodes_completing();

		/* save node and partition states for reconfig RPC */
		old_node_record_count = node_record_count;
		old_node_table_ptr    = node_record_table_ptr;
<<<<<<< HEAD
		for (i = 0, node_ptr = old_node_table_ptr;
		     i < node_record_count; i++, node_ptr++) {
			xfree(node_ptr->features);
			node_ptr->features = xstrdup(
				node_ptr->config_ptr->feature);
			/*
			 * Store the original configured CPU count somewhere
=======
		for (i=0, node_ptr=old_node_table_ptr; i<node_record_count;
		     i++, node_ptr++) {
			/* Store the original configured CPU count somewhere
>>>>>>> 18b35709
			 * (port is reused here for that purpose) so we can
			 * report changes in its configuration.
			 */
			node_ptr->port   = node_ptr->config_ptr->cpus;
			node_ptr->weight = node_ptr->config_ptr->weight;
		}
		node_record_table_ptr = NULL;
		node_record_count = 0;
		xhash_free(node_hash_table);
		old_part_list = part_list;
		part_list = NULL;
		old_def_part_name = default_part_name;
		default_part_name = NULL;
	}

	if ((error_code = _init_all_slurm_conf())) {
		node_record_table_ptr = old_node_table_ptr;
		node_record_count = old_node_record_count;
		part_list = old_part_list;
		default_part_name = old_def_part_name;
		return error_code;
	}

	if (layouts_init() != SLURM_SUCCESS)
		fatal("Failed to initialize the layouts framework");

	if (slurm_topo_init() != SLURM_SUCCESS)
		fatal("Failed to initialize topology plugin");

	/* Build node and partition information based upon slurm.conf file */
	_build_all_nodeline_info();
	if (reconfig) {
		if (_compare_hostnames(old_node_table_ptr,
				       old_node_record_count,
				       node_record_table_ptr,
				       node_record_count) < 0) {
			fatal("%s: hostnames inconsistency detected", __func__);
		}
	}
	_handle_all_downnodes();
	_build_all_partitionline_info();
	if (!reconfig) {
		restore_front_end_state(recover);

		/* currently load/dump_state_lite has to run before
		 * load_all_job_state. */

		/* load old config */
		load_config_state_lite();

		/* store new config */
		dump_config_state_lite();
	}
	update_logging();
	g_slurm_jobcomp_init(slurmctld_conf.job_comp_loc);
	if (slurm_sched_init() != SLURM_SUCCESS)
		fatal("Failed to initialize sched plugin");
	if (!reconfig && (old_preempt_mode & PREEMPT_MODE_GANG)) {
		/* gs_init() must immediately follow slurm_sched_init() */
		gs_init();
	}
	if (switch_init(1) != SLURM_SUCCESS)
		fatal("Failed to initialize switch plugin");

	if (default_part_loc == NULL)
		error("read_slurm_conf: default partition not set.");

	if (node_record_count < 1) {
		error("read_slurm_conf: no nodes configured.");
		_purge_old_node_state(old_node_table_ptr,
				      old_node_record_count);
		_purge_old_part_state(old_part_list, old_def_part_name);
		return EINVAL;
	}

	/*
	 * Node reordering needs to be done by the topology and/or select
	 * plugin. Reordering the table must be done before hashing the
	 * nodes, and before any position-relative bitmaps are created.
	 */
	do_reorder_nodes |= slurm_topo_generate_node_ranking();
	do_reorder_nodes |= select_g_node_ranking(node_record_table_ptr,
						  node_record_count);
	if (do_reorder_nodes)
		_reorder_nodes_by_rank();
	else
		_reorder_nodes_by_name();

	rehash_node();
	slurm_topo_build_config();
	route_g_reconfigure();
	if (reconfig)
		power_g_reconfig();
	cpu_freq_reconfig();

	rehash_jobs();
	set_slurmd_addr();

	_stat_slurm_dirs();

	/*
	 * Load the layouts configuration.
	 * Only load it at init time, not during reconfiguration stages.
	 * It requires a full restart to switch to a new configuration for now.
	 */
	if (!reconfig && (layouts_load_config(recover) != SLURM_SUCCESS))
		fatal("Failed to load the layouts framework configuration");

	if (reconfig) {		/* Preserve state from memory */
		if (old_node_table_ptr) {
			info("restoring original state of nodes");
			_set_features(old_node_table_ptr, old_node_record_count,
				      recover);
			rc = _restore_node_state(recover, old_node_table_ptr,
						 old_node_record_count);
			error_code = MAX(error_code, rc);  /* not fatal */
		}
		if (old_part_list && ((recover > 1) ||
		    (slurmctld_conf.reconfig_flags & RECONFIG_KEEP_PART_INFO))) {
			info("restoring original partition state");
			rc = _restore_part_state(old_part_list,
						 old_def_part_name,
						 slurmctld_conf.reconfig_flags);
			error_code = MAX(error_code, rc);  /* not fatal */
		} else if (old_part_list && (slurmctld_conf.reconfig_flags &
					     RECONFIG_KEEP_PART_STAT)) {
			info("restoring original partition state only (up/down)");
			rc = _restore_part_state(old_part_list,
						 old_def_part_name,
						 slurmctld_conf.reconfig_flags);
			error_code = MAX(error_code, rc);  /* not fatal */
		}
		load_last_job_id();
		reset_first_job_id();
		(void) slurm_sched_g_reconfig();
	} else if (recover == 0) {	/* Build everything from slurm.conf */
		load_last_job_id();
		reset_first_job_id();
		(void) slurm_sched_g_reconfig();
	} else if (recover == 1) {	/* Load job & node state files */
		(void) load_all_node_state(true);
		(void) load_all_front_end_state(true);
		load_job_ret = load_all_job_state();
		sync_job_priorities();
	} else if (recover > 1) {	/* Load node, part & job state files */
		(void) load_all_node_state(false);
		(void) load_all_front_end_state(false);
		(void) load_all_part_state();
		load_job_ret = load_all_job_state();
		sync_job_priorities();
	}

	_sync_part_prio();
	_build_bitmaps_pre_select();
	if ((select_g_node_init(node_record_table_ptr, node_record_count)
	     != SLURM_SUCCESS)						||
	    (select_g_block_init(part_list) != SLURM_SUCCESS)		||
	    (select_g_state_restore(state_save_dir) != SLURM_SUCCESS)	||
	    (select_g_job_init(job_list) != SLURM_SUCCESS)) {
		fatal("failed to initialize node selection plugin state, "
		      "Clean start required.");
	}

	xfree(state_save_dir);
	_gres_reconfig(reconfig);
	reset_job_bitmaps();		/* must follow select_g_job_init() */

	(void) _sync_nodes_to_jobs(reconfig);
	(void) sync_job_files();
	_purge_old_node_state(old_node_table_ptr, old_node_record_count);
	_purge_old_part_state(old_part_list, old_def_part_name);

	mpi_params = slurm_get_mpi_params();
	reserve_port_config(mpi_params);
	xfree(mpi_params);

	if (license_update(slurmctld_conf.licenses) != SLURM_SUCCESS)
		fatal("Invalid Licenses value: %s", slurmctld_conf.licenses);

	init_requeue_policy();

	if (!reconfig) {
		_set_features(node_record_table_ptr, node_record_count,
			      recover);
	}

	/* NOTE: Run restore_node_features before _restore_job_dependencies */
	restore_node_features(recover);

	if (node_features_g_count() > 0) {
		if (node_features_g_get_node(NULL) != SLURM_SUCCESS)
			error("failed to initialize node features");
	}
	if ((rc = _build_bitmaps())) /* must follow node_features_g_get_node()
				      * and preceed build_features_list_*() */
		fatal("_build_bitmaps failure");

	if (node_features_g_count() == 0)
		build_feature_list_eq();
	else
		build_feature_list_ne();

	_validate_pack_jobs();
	(void) _sync_nodes_to_comp_job();/* must follow select_g_node_init() */
	load_part_uid_allow_list(1);

	if (reconfig) {
		load_all_resv_state(0);
	} else {
		load_all_resv_state(recover);
		if (recover >= 1) {
			trigger_state_restore();
			(void) slurm_sched_g_reconfig();
		}
	}

	/* NOTE: Run load_all_resv_state() before _restore_job_dependencies */
	_restore_job_dependencies();

	/* sort config_list by weight for scheduling */
	list_sort(config_list, &list_compare_config);

	/* Update plugins as possible */
	rc = _preserve_plugins(&slurmctld_conf,
			       old_auth_type, old_checkpoint_type,
			       old_crypto_type, old_sched_type,
			       old_select_type, old_switch_type, old_bb_type);
	error_code = MAX(error_code, rc);	/* not fatal */

	if (xstrcmp(old_preempt_type, slurmctld_conf.preempt_type)) {
		info("Changing PreemptType from %s to %s",
		     old_preempt_type, slurmctld_conf.preempt_type);
		(void) slurm_preempt_fini();
		if (slurm_preempt_init() != SLURM_SUCCESS)
			fatal( "failed to initialize preempt plugin" );
	}
	xfree(old_preempt_type);
	rc = _update_preempt(old_preempt_mode);
	error_code = MAX(error_code, rc);	/* not fatal */

	/* Update plugin parameters as possible */
	rc = job_submit_plugin_reconfig();
	error_code = MAX(error_code, rc);	/* not fatal */
	rc = switch_g_reconfig();
	error_code = MAX(error_code, rc);	/* not fatal */
	if (reconfig) {
		rc = node_features_g_reconfig();
		error_code = MAX(error_code, rc); /* not fatal */
	}
	rc = _preserve_select_type_param(&slurmctld_conf, old_select_type_p);
	error_code = MAX(error_code, rc);	/* not fatal */
	if (reconfig)
		rc =  bb_g_reconfig();
	else
		rc = bb_g_load_state(true);
	error_code = MAX(error_code, rc);	/* not fatal */

	/* Restore job accounting info if file missing or corrupted,
	 * an extremely rare situation */
	if (load_job_ret)
		_acct_restore_active_jobs();

	/* Sync select plugin with synchronized job/node/part data */
	select_g_reconfigure();
	if (reconfig) {
		if (slurm_mcs_reconfig() != SLURM_SUCCESS)
			fatal("Failed to reconfigure mcs plugin");
	}

	slurmctld_conf.last_update = time(NULL);
	END_TIMER2("read_slurm_conf");
	return error_code;
}

/* Add feature to list
 * feature_list IN - destination list, either active_feature_list or
 *	avail_feature_list
 * feature IN - name of the feature to add
 * node_bitmap IN - bitmap of nodes with named feature */
static void _add_config_feature(List feature_list, char *feature,
				bitstr_t *node_bitmap)
{
	node_feature_t *feature_ptr;
	ListIterator feature_iter;
	bool match = false;

	/* If feature already in avail_feature_list, just update the bitmap */
	feature_iter = list_iterator_create(feature_list);
	while ((feature_ptr = (node_feature_t *) list_next(feature_iter))) {
		if (xstrcmp(feature, feature_ptr->name))
			continue;
		bit_or(feature_ptr->node_bitmap, node_bitmap);
		match = true;
		break;
	}
	list_iterator_destroy(feature_iter);

	if (!match) {	/* Need to create new avail_feature_list record */
		feature_ptr = xmalloc(sizeof(node_feature_t));
		feature_ptr->magic = FEATURE_MAGIC;
		feature_ptr->name = xstrdup(feature);
		feature_ptr->node_bitmap = bit_copy(node_bitmap);
		list_append(feature_list, feature_ptr);
	}
}

/* Add feature to list
 * feature_list IN - destination list, either active_feature_list or
 *	avail_feature_list
 * feature IN - name of the feature to add
 * node_inx IN - index of the node with named feature */
static void _add_config_feature_inx(List feature_list, char *feature,
				    int node_inx)
{
	node_feature_t *feature_ptr;
	ListIterator feature_iter;
	bool match = false;

	/* If feature already in avail_feature_list, just update the bitmap */
	feature_iter = list_iterator_create(feature_list);
	while ((feature_ptr = (node_feature_t *) list_next(feature_iter))) {
		if (xstrcmp(feature, feature_ptr->name))
			continue;
		bit_set(feature_ptr->node_bitmap, node_inx);
		match = true;
		break;
	}
	list_iterator_destroy(feature_iter);

	if (!match) {	/* Need to create new avail_feature_list record */
		feature_ptr = xmalloc(sizeof(node_feature_t));
		feature_ptr->magic = FEATURE_MAGIC;
		feature_ptr->name = xstrdup(feature);
		feature_ptr->node_bitmap = bit_alloc(node_record_count);
		bit_set(feature_ptr->node_bitmap, node_inx);
		list_append(feature_list, feature_ptr);
	}
}

/* _list_delete_feature - delete an entry from the feature list,
 *	see list.h for documentation */
static void _list_delete_feature(void *feature_entry)
{
	node_feature_t *feature_ptr = (node_feature_t *) feature_entry;

	xassert(feature_ptr);
	xassert(feature_ptr->magic == FEATURE_MAGIC);
	xfree (feature_ptr->name);
	FREE_NULL_BITMAP (feature_ptr->node_bitmap);
	xfree (feature_ptr);
}

/*
 * For a configuration where available_features == active_features,
 * build new active and available feature lists
 */
extern void build_feature_list_eq(void)
{
	ListIterator config_iterator;
	struct config_record *config_ptr;
	node_feature_t *active_feature_ptr, *avail_feature_ptr;
	ListIterator feature_iter;
	char *tmp_str, *token, *last = NULL;

	FREE_NULL_LIST(active_feature_list);
	FREE_NULL_LIST(avail_feature_list);
	active_feature_list = list_create(_list_delete_feature);
	avail_feature_list = list_create(_list_delete_feature);

	config_iterator = list_iterator_create(config_list);
	while ((config_ptr = (struct config_record *)
			list_next(config_iterator))) {
		if (config_ptr->feature) {
			tmp_str = xstrdup(config_ptr->feature);
			token = strtok_r(tmp_str, ",", &last);
			while (token) {
				_add_config_feature(avail_feature_list, token,
						    config_ptr->node_bitmap);
				token = strtok_r(NULL, ",", &last);
			}
			xfree(tmp_str);
		}
	}
	list_iterator_destroy(config_iterator);

	/* Copy avail_feature_list to active_feature_list */
	feature_iter = list_iterator_create(avail_feature_list);
	while ((avail_feature_ptr = (node_feature_t *)list_next(feature_iter))){
		active_feature_ptr = xmalloc(sizeof(node_feature_t));
		active_feature_ptr->magic = FEATURE_MAGIC;
		active_feature_ptr->name = xstrdup(avail_feature_ptr->name);
		active_feature_ptr->node_bitmap =
			bit_copy(avail_feature_ptr->node_bitmap);
		list_append(active_feature_list, active_feature_ptr);
	}
	list_iterator_destroy(feature_iter);
}

/*
 * Log contents of avail_feature_list and active_feature_list
 */
extern void log_feature_lists(void)
{
	node_feature_t *feature_ptr;
	char *node_str;
	ListIterator feature_iter;

	feature_iter = list_iterator_create(avail_feature_list);
	while ((feature_ptr = (node_feature_t *)list_next(feature_iter))) {
		node_str = bitmap2node_name(feature_ptr->node_bitmap);
		info("AVAIL FEATURE:%s NODES:%s", feature_ptr->name, node_str);
		xfree(node_str);
	}
	list_iterator_destroy(feature_iter);

	feature_iter = list_iterator_create(active_feature_list);
	while ((feature_ptr = (node_feature_t *)list_next(feature_iter))) {
		node_str = bitmap2node_name(feature_ptr->node_bitmap);
		info("ACTIVE FEATURE:%s NODES:%s", feature_ptr->name, node_str);
		xfree(node_str);
	}
	list_iterator_destroy(feature_iter);
}

/*
 * For a configuration where available_features != active_features,
 * build new active and available feature lists
 */
extern void build_feature_list_ne(void)
{
	struct node_record *node_ptr;
	char *tmp_str, *token, *last = NULL;
	int i;

	FREE_NULL_LIST(active_feature_list);
	FREE_NULL_LIST(avail_feature_list);
	active_feature_list = list_create(_list_delete_feature);
	avail_feature_list = list_create(_list_delete_feature);

	for (i = 0, node_ptr = node_record_table_ptr; i < node_record_count;
	     i++, node_ptr++) {
		if (node_ptr->features_act) {
			tmp_str = xstrdup(node_ptr->features_act);
			token = strtok_r(tmp_str, ",", &last);
			while (token) {
				_add_config_feature_inx(active_feature_list,
							token, i);
				token = strtok_r(NULL, ",", &last);
			}
			xfree(tmp_str);
		}
		if (node_ptr->features) {
			tmp_str = xstrdup(node_ptr->features);
			token = strtok_r(tmp_str, ",", &last);
			while (token) {
				_add_config_feature_inx(avail_feature_list,
							token, i);
				if (!node_ptr->features_act) {
					_add_config_feature_inx(
							active_feature_list,
							token, i);
				}
				token = strtok_r(NULL, ",", &last);
			}
			xfree(tmp_str);
		}
	}
}

/*
 * Update active_feature_list or avail_feature_list
 * feature_list IN - List to update: active_feature_list or avail_feature_list
 * new_features IN - New active_features
 * node_bitmap IN - Nodes with the new active_features value
 */
extern void update_feature_list(List feature_list, char *new_features,
				bitstr_t *node_bitmap)
{
	node_feature_t *feature_ptr;
	ListIterator feature_iter;
	char *tmp_str, *token, *last = NULL;

	/*
	 * Clear these nodes from the feature_list record,
	 * then restore as needed
	 */
	feature_iter = list_iterator_create(feature_list);
	while ((feature_ptr = (node_feature_t *) list_next(feature_iter))) {
		bit_and_not(feature_ptr->node_bitmap, node_bitmap);
	}
	list_iterator_destroy(feature_iter);

	if (new_features) {
		tmp_str = xstrdup(new_features);
		token = strtok_r(tmp_str, ",", &last);
		while (token) {
			_add_config_feature(feature_list, token, node_bitmap);
			token = strtok_r(NULL, ",", &last);
		}
		xfree(tmp_str);
	}
	node_features_updated = true;
}

static void _gres_reconfig(bool reconfig)
{
	struct node_record *node_ptr;
	char *gres_name;
	bool gres_changed;
	int i;

	if (reconfig) {
		gres_plugin_reconfig(&gres_changed);
	} else {
		for (i = 0, node_ptr = node_record_table_ptr;
		     i < node_record_count; i++, node_ptr++) {
			if (node_ptr->gres)
				gres_name = node_ptr->gres;
			else
				gres_name = node_ptr->config_ptr->gres;
			gres_plugin_init_node_config(node_ptr->name, gres_name,
						     &node_ptr->gres_list);
		}
	}
}
/*
 * Configure node features based on old records if we are in a reconfig,
 * or from slurm.conf if we are starting slurmctld and reading config.
 * If recover is 2, we will just copy what we had previously.
 * old_node_table_ptr IN - Previous nodes information
 * old_node_record_count IN - Count of previous nodes information
 * recover IN - replace node features data with latest available information
 *              depending upon value.
 */
static void _set_features(struct node_record *old_node_table_ptr,
			  int old_node_record_count, int recover)
{
	struct node_record *node_ptr, *old_node_ptr;
	char *tmp, *tok, *save_ptr = NULL, *sep;
	int i;

	for (i=0, old_node_ptr=old_node_table_ptr; i<old_node_record_count;
	     i++, old_node_ptr++) {

		node_ptr  = find_node_record(old_node_ptr->name);

		if (node_ptr == NULL)
			continue;

		xfree(node_ptr->features);
		xfree(node_ptr->features_act);

		if (recover == 2) {
			node_ptr->features = xstrdup(old_node_ptr->features);
			node_ptr->features_act =
				xstrdup(old_node_ptr->features_act);
			continue;
		}

		/* Copy slurm.conf features to this node_ptr */
		node_ptr->features = xstrdup(node_ptr->config_ptr->feature);

		if (node_features_g_count() == 0) {
			node_ptr->features_act = xstrdup(node_ptr->features);
			continue;
		}

		/* If we are here, there's a node_features plugin active */

		/*
		 * The subset of non-plugin-controlled features available found
		 * in slurm.conf for this node are copied into features_act.
		 */
		sep = "";
		tmp = xstrdup(node_ptr->features);
		tok = strtok_r(tmp, ",", &save_ptr);
		while (tok) {
			if (!node_features_g_changible_feature(tok)) {
				xstrfmtcat(node_ptr->features_act,
					   "%s%s", sep, tok);
				sep = ",";
			}
			tok = strtok_r(NULL, ",", &save_ptr);
		}
		xfree(tmp);

		/*
		 * The subset of plugin-controlled features_available
		 * found in old node_ptr for this node are copied into
		 * features.
		 */
		if (node_ptr->features)
			sep = ",";
		else
			sep = "";
		tmp = xstrdup(old_node_ptr->features);
		tok = strtok_r(tmp, ",", &save_ptr);
		while (tok) {
			if (node_features_g_changible_feature(tok)) {
				xstrfmtcat(node_ptr->features,
					   "%s%s", sep, tok);
				sep = ",";
			}
			tok = strtok_r(NULL, ",", &save_ptr);
		}
		xfree(tmp);

		if (node_ptr->features_act)
			sep = ",";
		else
			sep = "";
		tmp = xstrdup(old_node_ptr->features_act);
		tok = strtok_r(tmp, ",", &save_ptr);
		while (tok) {
			if (node_features_g_changible_feature(tok)) {
				xstrfmtcat(node_ptr->features_act,
					   "%s%s", sep, tok);
				sep = ",";
			}
			tok = strtok_r(NULL, ",", &save_ptr);
		}
		xfree(tmp);
	}
}
/* Restore node state and size information from saved records which match
 * the node registration message. If a node was re-configured to be down or
 * drained, we set those states. We only recover a node's Features if
 * recover==2. */
static int _restore_node_state(int recover,
			       struct node_record *old_node_table_ptr,
			       int old_node_record_count)
{
	struct node_record *node_ptr, *old_node_ptr;
	int i, rc = SLURM_SUCCESS;
	hostset_t hs = NULL;
	bool power_save_mode = false;

	if (slurmctld_conf.suspend_program && slurmctld_conf.resume_program)
		power_save_mode = true;

	for (i=0, node_ptr=node_record_table_ptr; i<node_record_count;
	     i++, node_ptr++) {
		node_ptr->not_responding = true;
	}

	for (i=0, old_node_ptr=old_node_table_ptr; i<old_node_record_count;
	     i++, old_node_ptr++) {
		bool drain_flag = false, down_flag = false;
		dynamic_plugin_data_t *tmp_select_nodeinfo;

		node_ptr  = find_node_record(old_node_ptr->name);
		if (node_ptr == NULL)
			continue;

		node_ptr->not_responding = false;
		if (IS_NODE_DOWN(node_ptr))
			down_flag = true;
		if (IS_NODE_DRAIN(node_ptr))
			drain_flag = true;
		if ( IS_NODE_FUTURE(old_node_ptr) &&
		    !IS_NODE_FUTURE(node_ptr)) {
			/* Replace FUTURE state with new state, but preserve
			 * state flags (e.g. POWER) */
			node_ptr->node_state =
				(node_ptr->node_state     & NODE_STATE_BASE) |
				(old_node_ptr->node_state & NODE_STATE_FLAGS);
		} else {
			node_ptr->node_state = old_node_ptr->node_state;
		}

		if (down_flag) {
			node_ptr->node_state &= NODE_STATE_FLAGS;
			node_ptr->node_state |= NODE_STATE_DOWN;
		}
		if (drain_flag)
			node_ptr->node_state |= NODE_STATE_DRAIN;
		if ((!power_save_mode) &&
		    (IS_NODE_POWER_SAVE(node_ptr) ||
		     IS_NODE_POWER_UP(node_ptr))) {
			node_ptr->node_state &= (~NODE_STATE_POWER_SAVE);
			node_ptr->node_state &= (~NODE_STATE_POWER_UP);
			if (hs)
				hostset_insert(hs, node_ptr->name);
			else
				hs = hostset_create(node_ptr->name);
		}

		if (IS_NODE_CLOUD(node_ptr) && !IS_NODE_POWER_SAVE(node_ptr)) {
			/* Preserve NodeHostname + NodeAddr set by scontrol */
			xfree(node_ptr->comm_name);
			node_ptr->comm_name = old_node_ptr->comm_name;
			old_node_ptr->comm_name = NULL;
			xfree(node_ptr->node_hostname);
			node_ptr->node_hostname = old_node_ptr->node_hostname;
			old_node_ptr->node_hostname = NULL;
			slurm_reset_alias(node_ptr->name, node_ptr->comm_name,
					  node_ptr->node_hostname);
		}

		node_ptr->last_response = old_node_ptr->last_response;
		node_ptr->protocol_version = old_node_ptr->protocol_version;
		node_ptr->cpu_load = old_node_ptr->cpu_load;

		/* make sure we get the old state from the select
		 * plugin, just swap it out to avoid possible memory leak */
		tmp_select_nodeinfo = node_ptr->select_nodeinfo;
		node_ptr->select_nodeinfo = old_node_ptr->select_nodeinfo;
		old_node_ptr->select_nodeinfo = tmp_select_nodeinfo;

#ifndef HAVE_BG
		/* If running on a BlueGene system the cpus never
		   change so just skip this.
		*/
		if (old_node_ptr->port != node_ptr->config_ptr->cpus) {
			rc = ESLURM_NEED_RESTART;
			error("Configured cpu count change on %s (%u to %u)",
			      node_ptr->name, old_node_ptr->port,
			      node_ptr->config_ptr->cpus);
		}
#endif
		node_ptr->boot_time     = old_node_ptr->boot_time;
		node_ptr->cpus          = old_node_ptr->cpus;
		node_ptr->cores         = old_node_ptr->cores;
		xfree(node_ptr->cpu_spec_list);
		node_ptr->cpu_spec_list = old_node_ptr->cpu_spec_list;
		old_node_ptr->cpu_spec_list = NULL;
		node_ptr->core_spec_cnt = old_node_ptr->core_spec_cnt;
		node_ptr->last_idle     = old_node_ptr->last_idle;
		node_ptr->boards        = old_node_ptr->boards;
		node_ptr->sockets       = old_node_ptr->sockets;
		node_ptr->threads       = old_node_ptr->threads;
		node_ptr->real_memory   = old_node_ptr->real_memory;
		node_ptr->mem_spec_limit = old_node_ptr->mem_spec_limit;
		node_ptr->slurmd_start_time = old_node_ptr->slurmd_start_time;
		node_ptr->tmp_disk      = old_node_ptr->tmp_disk;
		node_ptr->weight        = old_node_ptr->weight;

		node_ptr->sus_job_cnt   = old_node_ptr->sus_job_cnt;

		FREE_NULL_LIST(node_ptr->gres_list);
		node_ptr->gres_list = old_node_ptr->gres_list;
		old_node_ptr->gres_list = NULL;

		if (node_ptr->reason == NULL) {
			/* Recover only if not explicitly set in slurm.conf */
			node_ptr->reason = old_node_ptr->reason;
			node_ptr->reason_time = old_node_ptr->reason_time;
			old_node_ptr->reason = NULL;
		}
		if (recover == 2) {
			/* NOTE: features in node record just a placeholder
			 * for restore_node_features() to set up new config
			 * records. */
			xfree(node_ptr->features);
			node_ptr->features = old_node_ptr->features;
			old_node_ptr->features = NULL;
			xfree(node_ptr->gres);
			node_ptr->gres = old_node_ptr->gres;
			old_node_ptr->gres = NULL;
		}
		if (old_node_ptr->arch) {
			xfree(node_ptr->arch);
			node_ptr->arch = old_node_ptr->arch;
			old_node_ptr->arch = NULL;
		}
		if (old_node_ptr->os) {
			xfree(node_ptr->os);
			node_ptr->os = old_node_ptr->os;
			old_node_ptr->os = NULL;
		}
		if (old_node_ptr->node_spec_bitmap) {
			FREE_NULL_BITMAP(node_ptr->node_spec_bitmap);
			node_ptr->node_spec_bitmap =
				old_node_ptr->node_spec_bitmap;
			old_node_ptr->node_spec_bitmap = NULL;
		}
	}

	if (hs) {
		char node_names[128];
		hostset_ranged_string(hs, sizeof(node_names), node_names);
		info("Cleared POWER_SAVE flag from nodes %s", node_names);
		hostset_destroy(hs);
		hs = NULL;
	}

	for (i=0, node_ptr=node_record_table_ptr; i<node_record_count;
	     i++, node_ptr++) {
		if (!node_ptr->not_responding)
			continue;
		node_ptr->not_responding = false;
		if (hs)
			hostset_insert(hs, node_ptr->name);
		else
			hs = hostset_create(node_ptr->name);
	}
	if (hs) {
		char node_names[128];
		hostset_ranged_string(hs, sizeof(node_names), node_names);
		error("Nodes added to configuration (%s)", node_names);
		error("Reboot of all slurm daemons is recommended");
		hostset_destroy(hs);
	}

	return rc;
}

/* Purge old node state information */
static void _purge_old_node_state(struct node_record *old_node_table_ptr,
				int old_node_record_count)
{
	int i;
	struct node_record *node_ptr;

	node_ptr = old_node_table_ptr;
	if (old_node_table_ptr) {
		for (i = 0; i< old_node_record_count; i++, node_ptr++)
			purge_node_rec(node_ptr);
		xfree(old_node_table_ptr);
	}
}

/* Restore partition information from saved records */
static int  _restore_part_state(List old_part_list, char *old_def_part_name,
				uint16_t flags)
{
	int rc = SLURM_SUCCESS;
	ListIterator part_iterator;
	struct part_record *old_part_ptr, *part_ptr;

	if (!old_part_list)
		return rc;

	/* For each part in list, find and update recs */
	part_iterator = list_iterator_create(old_part_list);
	while ((old_part_ptr = (struct part_record *)
			       list_next(part_iterator))) {
		xassert(old_part_ptr->magic == PART_MAGIC);
		part_ptr = find_part_record(old_part_ptr->name);
		if (part_ptr) {
			if ( !(flags & RECONFIG_KEEP_PART_INFO) &&
			     (flags & RECONFIG_KEEP_PART_STAT)	) {
				if (part_ptr->state_up != old_part_ptr->state_up) {
					info("Partition %s State differs from "
					     "slurm.conf", part_ptr->name);
					part_ptr->state_up = old_part_ptr->state_up;
				}
				continue;
			}
			/* Current partition found in slurm.conf,
			 * report differences from slurm.conf configuration */
			if (xstrcmp(part_ptr->allow_accounts,
				    old_part_ptr->allow_accounts)) {
				error("Partition %s AllowAccounts differs from "
				      "slurm.conf", part_ptr->name);
				xfree(part_ptr->allow_accounts);
				part_ptr->allow_accounts =
					xstrdup(old_part_ptr->allow_accounts);
			}
			if (xstrcmp(part_ptr->allow_groups,
				    old_part_ptr->allow_groups)) {
				error("Partition %s AllowGroups differs from "
				      "slurm.conf", part_ptr->name);
				xfree(part_ptr->allow_groups);
				part_ptr->allow_groups = xstrdup(old_part_ptr->
								 allow_groups);
				accounts_list_build(part_ptr->allow_accounts,
						&part_ptr->allow_account_array);
			}
			if (xstrcmp(part_ptr->allow_qos,
				    old_part_ptr->allow_qos)) {
				error("Partition %s AllowQos differs from "
				      "slurm.conf", part_ptr->name);
				xfree(part_ptr->allow_qos);
				part_ptr->allow_qos = xstrdup(old_part_ptr->
								 allow_qos);
				qos_list_build(part_ptr->allow_qos,
					       &part_ptr->allow_qos_bitstr);
			}

			if (xstrcmp(part_ptr->qos_char,
				    old_part_ptr->qos_char)) {
				error("Partition %s QOS differs from "
				      "slurm.conf", part_ptr->name);
				xfree(part_ptr->qos_char);
				part_ptr->qos_char = xstrdup(
					old_part_ptr->qos_char);
				part_ptr->qos_ptr = old_part_ptr->qos_ptr;
			}

			if (xstrcmp(part_ptr->deny_accounts,
				    old_part_ptr->deny_accounts)) {
				error("Partition %s DenyAccounts differs from "
				      "slurm.conf", part_ptr->name);
				xfree(part_ptr->deny_accounts);
				part_ptr->deny_accounts =
					xstrdup(old_part_ptr->deny_accounts);
				accounts_list_build(part_ptr->deny_accounts,
						&part_ptr->deny_account_array);
			}
			if (xstrcmp(part_ptr->deny_qos,
				    old_part_ptr->deny_qos)) {
				error("Partition %s DenyQos differs from "
				      "slurm.conf", part_ptr->name);
				xfree(part_ptr->deny_qos);
				part_ptr->deny_qos = xstrdup(old_part_ptr->
							     deny_qos);
				qos_list_build(part_ptr->deny_qos,
					       &part_ptr->deny_qos_bitstr);
			}
			if (xstrcmp(part_ptr->allow_alloc_nodes,
				    old_part_ptr->allow_alloc_nodes)) {
				error("Partition %s AllowNodes differs from "
				      "slurm.conf", part_ptr->name);
				xfree(part_ptr->allow_alloc_nodes);
				part_ptr->allow_alloc_nodes =
					xstrdup(old_part_ptr->
						allow_alloc_nodes);
			}
			if (part_ptr->default_time !=
			    old_part_ptr->default_time) {
				error("Partition %s DefaultTime differs from "
				      "slurm.conf", part_ptr->name);
				part_ptr->default_time = old_part_ptr->
							 default_time;
			}
			if ((part_ptr->flags & PART_FLAG_HIDDEN) !=
			    (old_part_ptr->flags & PART_FLAG_HIDDEN)) {
				error("Partition %s Hidden differs from "
				      "slurm.conf", part_ptr->name);
				if (old_part_ptr->flags & PART_FLAG_HIDDEN)
					part_ptr->flags |= PART_FLAG_HIDDEN;
				else
					part_ptr->flags &= (~PART_FLAG_HIDDEN);
			}
			if ((part_ptr->flags & PART_FLAG_NO_ROOT) !=
			    (old_part_ptr->flags & PART_FLAG_NO_ROOT)) {
				error("Partition %s DisableRootJobs differs "
				      "from slurm.conf", part_ptr->name);
				if (old_part_ptr->flags & PART_FLAG_NO_ROOT)
					part_ptr->flags |= PART_FLAG_NO_ROOT;
				else
					part_ptr->flags &= (~PART_FLAG_NO_ROOT);
			}
			if ((part_ptr->flags & PART_FLAG_EXCLUSIVE_USER) !=
			    (old_part_ptr->flags & PART_FLAG_EXCLUSIVE_USER)) {
				error("Partition %s ExclusiveUser differs "
				      "from slurm.conf", part_ptr->name);
				if (old_part_ptr->flags &
				    PART_FLAG_EXCLUSIVE_USER) {
					part_ptr->flags |=
						PART_FLAG_EXCLUSIVE_USER;
				} else {
					part_ptr->flags &=
						(~PART_FLAG_EXCLUSIVE_USER);
				}
			}
			if ((part_ptr->flags & PART_FLAG_ROOT_ONLY) !=
			    (old_part_ptr->flags & PART_FLAG_ROOT_ONLY)) {
				error("Partition %s RootOnly differs from "
				      "slurm.conf", part_ptr->name);
				if (old_part_ptr->flags & PART_FLAG_ROOT_ONLY)
					part_ptr->flags |= PART_FLAG_ROOT_ONLY;
				else
					part_ptr->flags &= (~PART_FLAG_ROOT_ONLY);
			}
			if ((part_ptr->flags & PART_FLAG_REQ_RESV) !=
			    (old_part_ptr->flags & PART_FLAG_REQ_RESV)) {
				error("Partition %s ReqResv differs from "
				      "slurm.conf", part_ptr->name);
				if (old_part_ptr->flags & PART_FLAG_REQ_RESV)
					part_ptr->flags |= PART_FLAG_REQ_RESV;
				else
					part_ptr->flags &= (~PART_FLAG_REQ_RESV);
			}
			if ((part_ptr->flags & PART_FLAG_LLN) !=
			    (old_part_ptr->flags & PART_FLAG_LLN)) {
				error("Partition %s LLN differs from "
				      "slurm.conf", part_ptr->name);
				if (old_part_ptr->flags & PART_FLAG_LLN)
					part_ptr->flags |= PART_FLAG_LLN;
				else
					part_ptr->flags &= (~PART_FLAG_LLN);
			}
			if (part_ptr->max_nodes_orig !=
			    old_part_ptr->max_nodes_orig) {
				error("Partition %s MaxNodes differs from "
				      "slurm.conf (%u != %u)", part_ptr->name,
				       part_ptr->max_nodes_orig,
				       old_part_ptr->max_nodes_orig);
				part_ptr->max_nodes = old_part_ptr->
						      max_nodes_orig;
				part_ptr->max_nodes_orig = old_part_ptr->
							   max_nodes_orig;
			}
			if (part_ptr->max_share != old_part_ptr->max_share) {
				error("Partition %s Shared differs from "
				      "slurm.conf", part_ptr->name);
				part_ptr->max_share = old_part_ptr->max_share;
			}
			if (part_ptr->max_time != old_part_ptr->max_time) {
				error("Partition %s MaxTime differs from "
				      "slurm.conf", part_ptr->name);
				part_ptr->max_time = old_part_ptr->max_time;
			}
			if (part_ptr->grace_time != old_part_ptr->grace_time) {
				error("Partition %s GraceTime differs from "
				      "slurm.conf", part_ptr->name);
				part_ptr->grace_time = old_part_ptr->grace_time;
			}
			if (part_ptr->min_nodes_orig !=
			    old_part_ptr->min_nodes_orig) {
				error("Partition %s MinNodes differs from "
				      "slurm.conf (%u != %u)", part_ptr->name,
				       part_ptr->min_nodes_orig,
				       old_part_ptr->min_nodes_orig);
				part_ptr->min_nodes = old_part_ptr->
						      min_nodes_orig;
				part_ptr->min_nodes_orig = old_part_ptr->
							   min_nodes_orig;
			}
			if (xstrcmp(part_ptr->nodes, old_part_ptr->nodes)) {
				error("Partition %s Nodes differs from "
				      "slurm.conf", part_ptr->name);
				xfree(part_ptr->nodes);
				part_ptr->nodes = xstrdup(old_part_ptr->nodes);
			}
			if (part_ptr->preempt_mode !=
			    old_part_ptr->preempt_mode) {
				error("Partition %s PreemptMode differs from "
				      "slurm.conf", part_ptr->name);
				part_ptr->preempt_mode = old_part_ptr->
							 preempt_mode;
			}
			if (part_ptr->priority_job_factor !=
			    old_part_ptr->priority_job_factor) {
				error("Partition %s PriorityJobFactor differs "
				      "from slurm.conf", part_ptr->name);
				part_ptr->priority_job_factor =
					old_part_ptr->priority_job_factor;
			}
			if (part_ptr->priority_tier !=
			    old_part_ptr->priority_tier) {
				error("Partition %s PriorityTier differs from "
				      "slurm.conf", part_ptr->name);
				part_ptr->priority_tier =
					old_part_ptr->priority_tier;
			}
			if (part_ptr->state_up != old_part_ptr->state_up) {
				error("Partition %s State differs from "
				      "slurm.conf", part_ptr->name);
				part_ptr->state_up = old_part_ptr->state_up;
			}
		} else {
			if ( !(flags & RECONFIG_KEEP_PART_INFO) &&
			     (flags & RECONFIG_KEEP_PART_STAT) ) {
				info("Partition %s missing from slurm.conf, "
				     "not restoring it", old_part_ptr->name);
				continue;
			}
			error("Partition %s missing from slurm.conf, "
			      "restoring it", old_part_ptr->name);
			part_ptr = create_part_record();
			part_ptr->name = xstrdup(old_part_ptr->name);
			part_ptr->allow_alloc_nodes = xstrdup(old_part_ptr->
							    allow_alloc_nodes);
			part_ptr->allow_accounts = xstrdup(old_part_ptr->
							   allow_accounts);
			accounts_list_build(part_ptr->allow_accounts,
					 &part_ptr->allow_account_array);
			part_ptr->allow_groups = xstrdup(old_part_ptr->
							 allow_groups);
			part_ptr->allow_qos = xstrdup(old_part_ptr->
						      allow_qos);
			qos_list_build(part_ptr->allow_qos,
				       &part_ptr->allow_qos_bitstr);
			part_ptr->qos_char = xstrdup(old_part_ptr->
						     qos_char);
			part_ptr->qos_ptr = old_part_ptr->qos_ptr;
			part_ptr->default_time = old_part_ptr->default_time;
			part_ptr->deny_accounts = xstrdup(old_part_ptr->
							  deny_accounts);
			accounts_list_build(part_ptr->deny_accounts,
					 &part_ptr->deny_account_array);
			part_ptr->deny_qos = xstrdup(old_part_ptr->
						     deny_qos);
			qos_list_build(part_ptr->deny_qos,
				       &part_ptr->deny_qos_bitstr);
			part_ptr->flags = old_part_ptr->flags;
			part_ptr->max_nodes = old_part_ptr->max_nodes;
			part_ptr->max_nodes_orig = old_part_ptr->
						   max_nodes_orig;
			part_ptr->max_share = old_part_ptr->max_share;
			part_ptr->max_time = old_part_ptr->max_time;
			part_ptr->grace_time = old_part_ptr->grace_time;
			part_ptr->min_nodes = old_part_ptr->min_nodes;
			part_ptr->min_nodes_orig = old_part_ptr->
						   min_nodes_orig;
			part_ptr->nodes = xstrdup(old_part_ptr->nodes);
			part_ptr->priority_job_factor =
				old_part_ptr->priority_job_factor;
			part_ptr->priority_tier = old_part_ptr->priority_tier;
			part_ptr->state_up = old_part_ptr->state_up;
		}
	}
	list_iterator_destroy(part_iterator);

	if (old_def_part_name &&
	    ((default_part_name == NULL) ||
	     xstrcmp(old_def_part_name, default_part_name))) {
		part_ptr = find_part_record(old_def_part_name);
		if (part_ptr) {
			error("Default partition reset to %s",
			      old_def_part_name);
			default_part_loc  = part_ptr;
			xfree(default_part_name);
			default_part_name = xstrdup(old_def_part_name);
		}
	}

	return rc;
}

/* Purge old partition state information */
static void _purge_old_part_state(List old_part_list, char *old_def_part_name)
{
	xfree(old_def_part_name);

	if (!old_part_list)
		return;
	FREE_NULL_LIST(old_part_list);
}

/*
 * _preserve_select_type_param - preserve original plugin parameters.
 *	Daemons and/or commands must be restarted for some
 *	select plugin value changes to take effect.
 * RET zero or error code
 */
static int  _preserve_select_type_param(slurm_ctl_conf_t *ctl_conf_ptr,
					uint16_t old_select_type_p)
{
	int rc = SLURM_SUCCESS;

	/* SelectTypeParameters cannot change */
	if (old_select_type_p) {
		if (old_select_type_p != ctl_conf_ptr->select_type_param) {
			ctl_conf_ptr->select_type_param = old_select_type_p;
			rc = ESLURM_INVALID_SELECTTYPE_CHANGE;
		}
	}
	return rc;
}

/* Start or stop the gang scheduler module as needed based upon changes in
 *	configuration */
static int _update_preempt(uint16_t old_preempt_mode)
{
	uint16_t new_preempt_mode = slurm_get_preempt_mode();

	if ((old_preempt_mode & PREEMPT_MODE_GANG) ==
	    (new_preempt_mode & PREEMPT_MODE_GANG))
		return SLURM_SUCCESS;

	if (new_preempt_mode & PREEMPT_MODE_GANG) {
		info("Enabling gang scheduling");
		gs_init();
		return SLURM_SUCCESS;
	}

	if (old_preempt_mode == PREEMPT_MODE_GANG) {
		info("Disabling gang scheduling");
		gs_wake_jobs();
		gs_fini();
		return SLURM_SUCCESS;
	}

	error("Invalid gang scheduling mode change");
	return EINVAL;
}

/*
 * _preserve_plugins - preserve original plugin values over reconfiguration
 *	as required. daemons and/or commands must be restarted for some
 *	plugin value changes to take effect.
 * RET zero or error code
 */
static int  _preserve_plugins(slurm_ctl_conf_t * ctl_conf_ptr,
		char *old_auth_type, char *old_checkpoint_type,
		char *old_crypto_type, char *old_sched_type,
		char *old_select_type, char *old_switch_type,
		char *old_bb_type)
{
	int rc = SLURM_SUCCESS;

	if (xstrcmp(old_auth_type, ctl_conf_ptr->authtype)) {
		xfree(ctl_conf_ptr->authtype);
		ctl_conf_ptr->authtype = old_auth_type;
		rc =  ESLURM_INVALID_AUTHTYPE_CHANGE;
	} else {	/* free duplicate value */
		xfree(old_auth_type);
	}

	if (xstrcmp(old_bb_type, ctl_conf_ptr->bb_type)) {
		xfree(ctl_conf_ptr->bb_type);
		ctl_conf_ptr->bb_type = old_bb_type;
		rc =  ESLURM_INVALID_BURST_BUFFER_CHANGE;
	} else {	/* free duplicate value */
		xfree(old_bb_type);
	}

	if (xstrcmp(old_checkpoint_type, ctl_conf_ptr->checkpoint_type)) {
		xfree(ctl_conf_ptr->checkpoint_type);
		ctl_conf_ptr->checkpoint_type = old_checkpoint_type;
		rc =  ESLURM_INVALID_CHECKPOINT_TYPE_CHANGE;
	} else {	/* free duplicate value */
		xfree(old_checkpoint_type);
	}

	if (xstrcmp(old_crypto_type, ctl_conf_ptr->crypto_type)) {
		xfree(ctl_conf_ptr->crypto_type);
		ctl_conf_ptr->crypto_type = old_crypto_type;
		rc = ESLURM_INVALID_CRYPTO_TYPE_CHANGE;
	} else {	/* free duplicate value */
		xfree(old_crypto_type);
	}

	if (xstrcmp(old_sched_type, ctl_conf_ptr->schedtype)) {
		xfree(ctl_conf_ptr->schedtype);
		ctl_conf_ptr->schedtype = old_sched_type;
		rc =  ESLURM_INVALID_SCHEDTYPE_CHANGE;
	} else {	/* free duplicate value */
		xfree(old_sched_type);
	}


	if (xstrcmp(old_select_type, ctl_conf_ptr->select_type)) {
		xfree(ctl_conf_ptr->select_type);
		ctl_conf_ptr->select_type = old_select_type;
		rc =  ESLURM_INVALID_SELECTTYPE_CHANGE;
	} else {	/* free duplicate value */
		xfree(old_select_type);
	}

	if (xstrcmp(old_switch_type, ctl_conf_ptr->switch_type)) {
		xfree(ctl_conf_ptr->switch_type);
		ctl_conf_ptr->switch_type = old_switch_type;
		rc = ESLURM_INVALID_SWITCHTYPE_CHANGE;
	} else {	/* free duplicate value */
		xfree(old_switch_type);
	}

	if ((ctl_conf_ptr->control_cnt < 2) ||
	    (ctl_conf_ptr->control_machine[1] == NULL))
		info("%s: backup_controller not specified", __func__);

	return rc;
}


/*
 * _sync_nodes_to_jobs - sync node state to job states on slurmctld restart.
 *	This routine marks nodes allocated to a job as busy no matter what
 *	the node's last saved state
 * RET count of nodes having state changed
 * Note: Operates on common variables, no arguments
 */
static int _sync_nodes_to_jobs(bool reconfig)
{
	struct job_record *job_ptr;
	ListIterator job_iterator;
	int update_cnt = 0;

	job_iterator = list_iterator_create(job_list);
	while ((job_ptr = (struct job_record *) list_next(job_iterator))) {
		if (!reconfig &&
		    job_ptr->details && job_ptr->details->prolog_running) {
			job_ptr->details->prolog_running = 0;
			if (IS_JOB_CONFIGURING(job_ptr)) {
				prolog_slurmctld(job_ptr);
				(void) bb_g_job_begin(job_ptr);
			}
		}

		if (job_ptr->node_bitmap == NULL)
			;
		else if (IS_JOB_RUNNING(job_ptr) || IS_JOB_COMPLETING(job_ptr))
			update_cnt += _sync_nodes_to_active_job(job_ptr);
		else if (IS_JOB_SUSPENDED(job_ptr))
			_sync_nodes_to_suspended_job(job_ptr);

	}
	list_iterator_destroy(job_iterator);

	if (update_cnt) {
		info("_sync_nodes_to_jobs updated state of %d nodes",
		     update_cnt);
	}
	sync_front_end_state();
	return update_cnt;
}

/* For jobs which are in state COMPLETING, deallocate the nodes and
 * issue the RPC to kill the job */
static int _sync_nodes_to_comp_job(void)
{
	struct job_record *job_ptr;
	ListIterator job_iterator;
	int update_cnt = 0;

	job_iterator = list_iterator_create(job_list);
	while ((job_ptr = (struct job_record *) list_next(job_iterator))) {
		if ((job_ptr->node_bitmap) && IS_JOB_COMPLETING(job_ptr)) {

			/* If the controller is reconfiguring
			 * and the job is in completing state
			 * and the slurmctld epilog is already
			 * running which means deallocate_nodes()
			 * was alredy called, do invoke it again
			 * and don't start another epilog.
			 */
			if (job_ptr->epilog_running == true)
				continue;

			update_cnt++;
			/* This needs to be set up for the priority
			   plugin and this happens before it is
			   normally set up so do it now.
			*/
			set_cluster_tres(false);

			info("%s: Job %u in completing state",
			     __func__, job_ptr->job_id);
			if (!job_ptr->node_bitmap_cg)
				build_cg_bitmap(job_ptr);

			/* deallocate_nodes will remove this job from
			 * the system before it was added, so add it
			 * now
			 */
			if (accounting_enforce & ACCOUNTING_ENFORCE_LIMITS)
				acct_policy_job_begin(job_ptr);

			if (job_ptr->front_end_ptr)
				job_ptr->front_end_ptr->job_cnt_run++;
			deallocate_nodes(job_ptr, false, false, false);
			/* The job in completing state at slurmctld restart or
			 * reconfiguration, do not log completion again.
			 * job_completion_logger(job_ptr, false); */
		}
	}
	list_iterator_destroy(job_iterator);
	if (update_cnt)
		info("%s: completing %d jobs", __func__, update_cnt);
	return update_cnt;
}

/* Synchronize states of nodes and active jobs (RUNNING or COMPLETING state)
 * RET count of jobs with state changes */
static int _sync_nodes_to_active_job(struct job_record *job_ptr)
{
	int i, cnt = 0;
	uint32_t node_flags;
	struct node_record *node_ptr = node_record_table_ptr;

	if (job_ptr->node_bitmap_cg) /* job completing */
		job_ptr->node_cnt = bit_set_count(job_ptr->node_bitmap_cg);
	else
		job_ptr->node_cnt = bit_set_count(job_ptr->node_bitmap);
	for (i = 0; i < node_record_count; i++, node_ptr++) {
		if (job_ptr->node_bitmap_cg) { /* job completing */
			if (bit_test(job_ptr->node_bitmap_cg, i) == 0)
				continue;
		} else if (bit_test(job_ptr->node_bitmap, i) == 0)
			continue;

		if ((job_ptr->details &&
		     (job_ptr->details->whole_node == WHOLE_NODE_USER)) ||
		    (job_ptr->part_ptr &&
		     (job_ptr->part_ptr->flags & PART_FLAG_EXCLUSIVE_USER))) {
			node_ptr->owner_job_cnt++;
			node_ptr->owner = job_ptr->user_id;
		}

		if (slurm_mcs_get_select(job_ptr) == 1) {
			xfree(node_ptr->mcs_label);
			node_ptr->mcs_label = xstrdup(job_ptr->mcs_label);
		}

		node_flags = node_ptr->node_state & NODE_STATE_FLAGS;

		node_ptr->run_job_cnt++; /* NOTE:
				* This counter moved to comp_job_cnt
				* by _sync_nodes_to_comp_job() */
		if ((job_ptr->details) && (job_ptr->details->share_res == 0))
			node_ptr->no_share_job_cnt++;

		if (IS_NODE_DOWN(node_ptr)              &&
		    IS_JOB_RUNNING(job_ptr)             &&
		    (job_ptr->kill_on_node_fail == 0)   &&
		    (job_ptr->node_cnt > 1)) {
			/* This should only happen if a job was running
			 * on a node that was newly configured DOWN */
			int save_accounting_enforce;
			info("Removing failed node %s from job_id %u",
			     node_ptr->name, job_ptr->job_id);
			/* Disable accounting here. Accounting reset for all
			 * jobs in _restore_job_dependencies() */
			save_accounting_enforce = accounting_enforce;
			accounting_enforce &= (~ACCOUNTING_ENFORCE_LIMITS);
			job_pre_resize_acctg(job_ptr);
			srun_node_fail(job_ptr->job_id, node_ptr->name);
			kill_step_on_node(job_ptr, node_ptr, true);
			excise_node_from_job(job_ptr, node_ptr);
			job_post_resize_acctg(job_ptr);
			accounting_enforce = save_accounting_enforce;
		} else if (IS_NODE_DOWN(node_ptr) && IS_JOB_RUNNING(job_ptr)) {
			info("Killing job %u on DOWN node %s",
			     job_ptr->job_id, node_ptr->name);
			_abort_job(job_ptr, JOB_NODE_FAIL, FAIL_DOWN_NODE,
				   NULL);
			cnt++;
		} else if (IS_NODE_IDLE(node_ptr)) {
			cnt++;
			node_ptr->node_state = NODE_STATE_ALLOCATED |
					       node_flags;
		}
	}

	if ((IS_JOB_RUNNING(job_ptr) || IS_JOB_SUSPENDED(job_ptr)) &&
	    (job_ptr->front_end_ptr != NULL))
		job_ptr->front_end_ptr->job_cnt_run++;

	return cnt;
}

/* Synchronize states of nodes and suspended jobs */
static void _sync_nodes_to_suspended_job(struct job_record *job_ptr)
{
	int i;
	struct node_record *node_ptr = node_record_table_ptr;

	for (i = 0; i < node_record_count; i++, node_ptr++) {
		if (bit_test(job_ptr->node_bitmap, i) == 0)
			continue;

		node_ptr->sus_job_cnt++;
	}
	return;
}

/*
 * _restore_job_dependencies - Build depend_list and license_list for every job
 *	also reset the running job count for scheduling policy
 */
static int _restore_job_dependencies(void)
{
	int error_code = SLURM_SUCCESS, rc;
	struct job_record *job_ptr;
	ListIterator job_iterator;
	char *new_depend;
	bool valid = true;
	List license_list;
	assoc_mgr_lock_t locks = { NO_LOCK, NO_LOCK, NO_LOCK, NO_LOCK,
				   READ_LOCK, NO_LOCK, NO_LOCK };
	assoc_mgr_lock(&locks);

	assoc_mgr_clear_used_info();
	job_iterator = list_iterator_create(job_list);
	while ((job_ptr = (struct job_record *) list_next(job_iterator))) {
		if (job_ptr->array_recs)
			job_ptr->array_recs->tot_run_tasks = 0;
	}

	list_iterator_reset(job_iterator);
	while ((job_ptr = (struct job_record *) list_next(job_iterator))) {
		(void) build_feature_list(job_ptr);

		if (IS_JOB_RUNNING(job_ptr) || IS_JOB_SUSPENDED(job_ptr))
			job_array_start(job_ptr);

		if (accounting_enforce & ACCOUNTING_ENFORCE_LIMITS) {
			if (!IS_JOB_FINISHED(job_ptr))
				acct_policy_add_job_submit(job_ptr);
			if (IS_JOB_RUNNING(job_ptr) ||
			    IS_JOB_SUSPENDED(job_ptr)) {
				acct_policy_job_begin(job_ptr);
				job_claim_resv(job_ptr);
			}
		}

		license_list = license_validate(job_ptr->licenses,
						job_ptr->tres_req_cnt, &valid);
		FREE_NULL_LIST(job_ptr->license_list);
		if (valid)
			job_ptr->license_list = license_list;
		if (IS_JOB_RUNNING(job_ptr) || IS_JOB_SUSPENDED(job_ptr))
			license_job_get(job_ptr);

		if ((job_ptr->details == NULL) ||
		    (job_ptr->details->dependency == NULL))
			continue;
		new_depend = job_ptr->details->dependency;
		job_ptr->details->dependency = NULL;
		rc = update_job_dependency(job_ptr, new_depend);
		if (rc != SLURM_SUCCESS) {
			error("Invalid dependencies discarded for job %u: %s",
				job_ptr->job_id, new_depend);
			error_code = rc;
		}
		xfree(new_depend);
	}
	list_iterator_destroy(job_iterator);

	assoc_mgr_unlock(&locks);

	return error_code;
}

/* Flush accounting information on this cluster, then for each running or
 * suspended job, restore its state in the accounting system */
static void _acct_restore_active_jobs(void)
{
	struct job_record *job_ptr;
	ListIterator job_iterator;
	struct step_record *step_ptr;
	ListIterator step_iterator;

	info("Reinitializing job accounting state");
	acct_storage_g_flush_jobs_on_cluster(acct_db_conn,
					     time(NULL));
	job_iterator = list_iterator_create(job_list);
	while ((job_ptr = (struct job_record *) list_next(job_iterator))) {
		if (IS_JOB_SUSPENDED(job_ptr))
			jobacct_storage_g_job_suspend(acct_db_conn, job_ptr);
		if (IS_JOB_SUSPENDED(job_ptr) || IS_JOB_RUNNING(job_ptr)) {
			if (!with_slurmdbd)
				jobacct_storage_g_job_start(
					acct_db_conn, job_ptr);
			else if (job_ptr->db_index != NO_VAL64)
				job_ptr->db_index = 0;
			step_iterator = list_iterator_create(
				job_ptr->step_list);
			while ((step_ptr = (struct step_record *)
					   list_next(step_iterator))) {
				jobacct_storage_g_step_start(acct_db_conn,
							     step_ptr);
			}
			list_iterator_destroy (step_iterator);
		}
	}
	list_iterator_destroy(job_iterator);
}

/* _compare_hostnames()
 */
static int
_compare_hostnames(struct node_record *old_node_table,
				   int old_node_count,
				   struct node_record *node_table,
				   int node_count)
{
	int cc;
	int set_size;
	char *old_ranged;
	char *ranged;
	hostset_t old_set;
	hostset_t set;

	if (old_node_count != node_count) {
		error("%s: node count has changed before reconfiguration "
		      "from %d to %d. You have to restart slurmctld.",
		      __func__, old_node_count, node_count);
		return -1;
	}

	old_set = hostset_create("");
	for (cc = 0; cc < old_node_count; cc++)
		hostset_insert(old_set, old_node_table[cc].name);

	set = hostset_create("");
	for (cc = 0; cc < node_count; cc++)
		hostset_insert(set, node_table[cc].name);

	set_size = MAXHOSTNAMELEN * node_count * sizeof(char)
		+ node_count * sizeof(char) + 1;

	old_ranged = xmalloc(set_size);
	ranged = xmalloc(set_size);

	hostset_ranged_string(old_set, set_size, old_ranged);
	hostset_ranged_string(set, set_size, ranged);

	cc = 0;
	if (xstrcmp(old_ranged, ranged) != 0) {
		error("%s: node names changed before reconfiguration. "
		      "You have to restart slurmctld.", __func__);
		cc = -1;
	}

	hostset_destroy(old_set);
	hostset_destroy(set);
	xfree(old_ranged);
	xfree(ranged);

	return cc;
}

extern int dump_config_state_lite(void)
{
	static int high_buffer_size = (1024 * 1024);
	int error_code = 0, log_fd;
	char *old_file = NULL, *new_file = NULL, *reg_file = NULL;
	Buf buffer = init_buf(high_buffer_size);

	DEF_TIMERS;

	START_TIMER;
	/* write header: version, time */
	pack16(SLURM_PROTOCOL_VERSION, buffer);
	pack_time(time(NULL), buffer);
	packstr(slurmctld_conf.accounting_storage_type, buffer);

	/* write the buffer to file */
	reg_file = xstrdup_printf("%s/last_config_lite",
				  slurmctld_conf.state_save_location);
	old_file = xstrdup_printf("%s.old", reg_file);
	new_file = xstrdup_printf("%s.new", reg_file);

	log_fd = creat(new_file, 0600);
	if (log_fd < 0) {
		error("Can't save state, create file %s error %m",
		      new_file);
		error_code = errno;
	} else {
		int pos = 0, nwrite = get_buf_offset(buffer), amount;
		char *data = (char *)get_buf_data(buffer);
		high_buffer_size = MAX(nwrite, high_buffer_size);
		while (nwrite > 0) {
			amount = write(log_fd, &data[pos], nwrite);
			if ((amount < 0) && (errno != EINTR)) {
				error("Error writing file %s, %m", new_file);
				error_code = errno;
				break;
			}
			nwrite -= amount;
			pos    += amount;
		}
		fsync(log_fd);
		close(log_fd);
	}
	if (error_code)
		(void) unlink(new_file);
	else {			/* file shuffle */
		(void) unlink(old_file);
		if (link(reg_file, old_file))
			debug4("unable to create link for %s -> %s: %m",
			       reg_file, old_file);
		(void) unlink(reg_file);
		if (link(new_file, reg_file))
			debug4("unable to create link for %s -> %s: %m",
			       new_file, reg_file);
		(void) unlink(new_file);
	}
	xfree(old_file);
	xfree(reg_file);
	xfree(new_file);

	free_buf(buffer);

	END_TIMER2("dump_config_state_lite");
	return error_code;

}

extern int load_config_state_lite(void)
{
	int data_allocated, data_read = 0;
	uint32_t data_size = 0, uint32_tmp = 0;
	uint16_t ver = 0;
	int state_fd;
	char *data = NULL, *state_file;
	Buf buffer;
	time_t buf_time;
	char *last_accounting_storage_type = NULL;

	/* Always ignore .old file */
	state_file = xstrdup_printf("%s/last_config_lite",
				    slurmctld_conf.state_save_location);

	//info("looking at the %s file", state_file);
	state_fd = open(state_file, O_RDONLY);
	if (state_fd < 0) {
		debug2("No last_config_lite file (%s) to recover", state_file);
		xfree(state_file);
		return ENOENT;
	} else {
		data_allocated = BUF_SIZE;
		data = xmalloc(data_allocated);
		while (1) {
			data_read = read(state_fd, &data[data_size],
					 BUF_SIZE);
			if (data_read < 0) {
				if (errno == EINTR)
					continue;
				else {
					error("Read error on %s: %m",
					      state_file);
					break;
				}
			} else if (data_read == 0)	/* eof */
				break;
			data_size      += data_read;
			data_allocated += data_read;
			xrealloc(data, data_allocated);
		}
		close(state_fd);
	}
	xfree(state_file);

	buffer = create_buf(data, data_size);

	safe_unpack16(&ver, buffer);
	debug3("Version in last_conf_lite header is %u", ver);
	if (ver > SLURM_PROTOCOL_VERSION || ver < SLURM_MIN_PROTOCOL_VERSION) {
		if (!ignore_state_errors)
			fatal("Can not recover last_conf_lite, incompatible version, (%u not between %d and %d), start with '-i' to ignore this",
			      ver, SLURM_MIN_PROTOCOL_VERSION,
			      SLURM_PROTOCOL_VERSION);
		error("***********************************************");
		error("Can not recover last_conf_lite, incompatible version, "
		      "(%u not between %d and %d)",
		      ver, SLURM_MIN_PROTOCOL_VERSION, SLURM_PROTOCOL_VERSION);
		error("***********************************************");
		free_buf(buffer);
		return EFAULT;
	} else {
		safe_unpack_time(&buf_time, buffer);
		safe_unpackstr_xmalloc(&last_accounting_storage_type,
				       &uint32_tmp, buffer);
	}
	xassert(slurmctld_conf.accounting_storage_type);

	if (last_accounting_storage_type
	    && !xstrcmp(last_accounting_storage_type,
		        slurmctld_conf.accounting_storage_type))
		slurmctld_init_db = 0;
	xfree(last_accounting_storage_type);

	free_buf(buffer);
	return SLURM_SUCCESS;

unpack_error:
	if (!ignore_state_errors)
		fatal("Incomplete last_config_lite checkpoint file, start with '-i' to ignore this");
	error("Incomplete last_config_lite checkpoint file");
	free_buf(buffer);

	return SLURM_ERROR;
}<|MERGE_RESOLUTION|>--- conflicted
+++ resolved
@@ -1037,7 +1037,6 @@
 		/* save node and partition states for reconfig RPC */
 		old_node_record_count = node_record_count;
 		old_node_table_ptr    = node_record_table_ptr;
-<<<<<<< HEAD
 		for (i = 0, node_ptr = old_node_table_ptr;
 		     i < node_record_count; i++, node_ptr++) {
 			xfree(node_ptr->features);
@@ -1045,11 +1044,6 @@
 				node_ptr->config_ptr->feature);
 			/*
 			 * Store the original configured CPU count somewhere
-=======
-		for (i=0, node_ptr=old_node_table_ptr; i<node_record_count;
-		     i++, node_ptr++) {
-			/* Store the original configured CPU count somewhere
->>>>>>> 18b35709
 			 * (port is reused here for that purpose) so we can
 			 * report changes in its configuration.
 			 */
