/*****************************************************************************\
 *  node_mgr.c - manage the node records of slurm
 *	Note: there is a global node table (node_record_table_ptr), its
 *	hash table (node_hash_table), time stamp (last_node_update) and
 *	configuration list (config_list)
 *****************************************************************************
 *  Copyright (C) 2002-2007 The Regents of the University of California.
 *  Copyright (C) 2008-2010 Lawrence Livermore National Security.
 *  Produced at Lawrence Livermore National Laboratory (cf, DISCLAIMER).
 *  Written by Morris Jette <jette1@llnl.gov>, et. al.
 *  CODE-OCEC-09-009. All rights reserved.
 *
 *  This file is part of SLURM, a resource management program.
 *  For details, see <https://slurm.schedmd.com/>.
 *  Please also read the included file: DISCLAIMER.
 *
 *  SLURM is free software; you can redistribute it and/or modify it under
 *  the terms of the GNU General Public License as published by the Free
 *  Software Foundation; either version 2 of the License, or (at your option)
 *  any later version.
 *
 *  In addition, as a special exception, the copyright holders give permission
 *  to link the code of portions of this program with the OpenSSL library under
 *  certain conditions as described in each individual source file, and
 *  distribute linked combinations including the two. You must obey the GNU
 *  General Public License in all respects for all of the code used other than
 *  OpenSSL. If you modify file(s) with this exception, you may extend this
 *  exception to your version of the file(s), but you are not obligated to do
 *  so. If you do not wish to do so, delete this exception statement from your
 *  version.  If you delete this exception statement from all source files in
 *  the program, then also delete it here.
 *
 *  SLURM is distributed in the hope that it will be useful, but WITHOUT ANY
 *  WARRANTY; without even the implied warranty of MERCHANTABILITY or FITNESS
 *  FOR A PARTICULAR PURPOSE.  See the GNU General Public License for more
 *  details.
 *
 *  You should have received a copy of the GNU General Public License along
 *  with SLURM; if not, write to the Free Software Foundation, Inc.,
 *  51 Franklin Street, Fifth Floor, Boston, MA 02110-1301  USA.
\*****************************************************************************/

#include "config.h"

#include <ctype.h>
#include <errno.h>
#include <fcntl.h>
#include <stdio.h>
#include <stdlib.h>
#include <string.h>
#include <sys/types.h>
#include <sys/stat.h>
#include <time.h>

#include "src/common/bitstring.h"
#include "src/common/gres.h"
#include "src/common/hostlist.h"
#include "src/common/macros.h"
#include "src/common/node_features.h"
#include "src/common/pack.h"
#include "src/common/parse_time.h"
#include "src/common/power.h"
#include "src/common/node_features.h"
#include "src/common/node_select.h"
#include "src/common/read_config.h"
#include "src/common/slurm_accounting_storage.h"
#include "src/common/slurm_acct_gather_energy.h"
#include "src/common/slurm_ext_sensors.h"
#include "src/common/slurm_mcs.h"
#include "src/common/xassert.h"
#include "src/common/xstring.h"
#include "src/slurmctld/agent.h"
#include "src/slurmctld/front_end.h"
#include "src/slurmctld/locks.h"
#include "src/slurmctld/ping_nodes.h"
#include "src/slurmctld/proc_req.h"
#include "src/slurmctld/read_config.h"
#include "src/slurmctld/reservation.h"
#include "src/slurmctld/slurmctld.h"
#include "src/slurmctld/slurmctld_plugstack.h"
#include "src/slurmctld/state_save.h"
#include "src/common/timers.h"
#include "src/slurmctld/trigger_mgr.h"
#include "src/plugins/select/bluegene/bg_enums.h"

/* No need to change we always pack SLURM_PROTOCOL_VERSION */
#define NODE_STATE_VERSION        "PROTOCOL_VERSION"

/* Global variables */
bitstr_t *avail_node_bitmap = NULL;	/* bitmap of available nodes */
bitstr_t *booting_node_bitmap = NULL;	/* bitmap of booting nodes */
bitstr_t *cg_node_bitmap    = NULL;	/* bitmap of completing nodes */
bitstr_t *idle_node_bitmap  = NULL;	/* bitmap of idle nodes */
bitstr_t *power_node_bitmap = NULL;	/* bitmap of powered down nodes */
bitstr_t *share_node_bitmap = NULL;  	/* bitmap of sharable nodes */
bitstr_t *up_node_bitmap    = NULL;  	/* bitmap of non-down nodes */

static void 	_dump_node_state (struct node_record *dump_node_ptr,
				  Buf buffer);
static front_end_record_t * _front_end_reg(
				slurm_node_registration_status_msg_t *reg_msg);
static bool	_is_cloud_hidden(struct node_record *node_ptr);
static void 	_make_node_down(struct node_record *node_ptr,
				time_t event_time);
static bool	_node_is_hidden(struct node_record *node_ptr, uid_t uid);
static int	_open_node_state_file(char **state_file);
static void 	_pack_node(struct node_record *dump_node_ptr, Buf buffer,
			   uint16_t protocol_version, uint16_t show_flags);
static void	_sync_bitmaps(struct node_record *node_ptr, int job_count);
static void	_update_config_ptr(bitstr_t *bitmap,
				struct config_record *config_ptr);
static int	_update_node_active_features(char *node_names,
				char *active_features);
static int	_update_node_avail_features(char *node_names,
				char *avail_features);
static int	_update_node_gres(char *node_names, char *gres);
static int	_update_node_weight(char *node_names, uint32_t weight);
static bool 	_valid_node_state_change(uint32_t old, uint32_t new);


/* dump_all_node_state - save the state of all nodes to file */
int dump_all_node_state ( void )
{
	/* Save high-water mark to avoid buffer growth with copies */
	static int high_buffer_size = (1024 * 1024);
	int error_code = 0, inx, log_fd;
	char *old_file, *new_file, *reg_file;
	struct node_record *node_ptr;
	/* Locks: Read config and node */
	slurmctld_lock_t node_read_lock = { READ_LOCK, NO_LOCK, READ_LOCK,
					    NO_LOCK, NO_LOCK };
	Buf buffer = init_buf(high_buffer_size);
	DEF_TIMERS;

	START_TIMER;
	/* write header: version, time */
	packstr(NODE_STATE_VERSION, buffer);
	pack16(SLURM_PROTOCOL_VERSION, buffer);
	pack_time(time (NULL), buffer);

	/* write node records to buffer */
	lock_slurmctld (node_read_lock);
	for (inx = 0, node_ptr = node_record_table_ptr; inx < node_record_count;
	     inx++, node_ptr++) {
		xassert (node_ptr->magic == NODE_MAGIC);
		xassert (node_ptr->config_ptr->magic == CONFIG_MAGIC);
		_dump_node_state (node_ptr, buffer);
	}

	old_file = xstrdup (slurmctld_conf.state_save_location);
	xstrcat (old_file, "/node_state.old");
	reg_file = xstrdup (slurmctld_conf.state_save_location);
	xstrcat (reg_file, "/node_state");
	new_file = xstrdup (slurmctld_conf.state_save_location);
	xstrcat (new_file, "/node_state.new");
	unlock_slurmctld (node_read_lock);

	/* write the buffer to file */
	lock_state_files();
	log_fd = creat (new_file, 0600);
	if (log_fd < 0) {
		error ("Can't save state, error creating file %s %m", new_file);
		error_code = errno;
	} else {
		int pos = 0, nwrite = get_buf_offset(buffer), amount, rc;
		char *data = (char *)get_buf_data(buffer);
		high_buffer_size = MAX(nwrite, high_buffer_size);
		while (nwrite > 0) {
			amount = write(log_fd, &data[pos], nwrite);
			if ((amount < 0) && (errno != EINTR)) {
				error("Error writing file %s, %m", new_file);
				error_code = errno;
				break;
			}
			nwrite -= amount;
			pos    += amount;
		}

		rc = fsync_and_close(log_fd, "node");
		if (rc && !error_code)
			error_code = rc;
	}
	if (error_code)
		(void) unlink (new_file);
	else {	/* file shuffle */
		(void) unlink (old_file);
		if (link(reg_file, old_file))
			debug4("unable to create link for %s -> %s: %m",
			       reg_file, old_file);
		(void) unlink (reg_file);
		if (link(new_file, reg_file))
			debug4("unable to create link for %s -> %s: %m",
			       new_file, reg_file);
		(void) unlink (new_file);
	}
	xfree (old_file);
	xfree (reg_file);
	xfree (new_file);
	unlock_state_files ();

	free_buf (buffer);
	END_TIMER2("dump_all_node_state");
	return error_code;
}

/*
 * _dump_node_state - dump the state of a specific node to a buffer
 * IN dump_node_ptr - pointer to node for which information is requested
 * IN/OUT buffer - location to store data, pointers automatically advanced
 */
static void
_dump_node_state (struct node_record *dump_node_ptr, Buf buffer)
{
	packstr (dump_node_ptr->comm_name, buffer);
	packstr (dump_node_ptr->name, buffer);
	packstr (dump_node_ptr->node_hostname, buffer);
	packstr (dump_node_ptr->reason, buffer);
	packstr (dump_node_ptr->features, buffer);
	packstr (dump_node_ptr->features_act, buffer);
	packstr (dump_node_ptr->gres, buffer);
	packstr (dump_node_ptr->cpu_spec_list, buffer);
	pack32  (dump_node_ptr->node_state, buffer);
	pack16  (dump_node_ptr->cpus, buffer);
	pack16  (dump_node_ptr->boards, buffer);
	pack16  (dump_node_ptr->sockets, buffer);
	pack16  (dump_node_ptr->cores, buffer);
	pack16  (dump_node_ptr->core_spec_cnt, buffer);
	pack16  (dump_node_ptr->threads, buffer);
	pack64  (dump_node_ptr->real_memory, buffer);
	pack32  (dump_node_ptr->tmp_disk, buffer);
	pack32  (dump_node_ptr->reason_uid, buffer);
	pack_time(dump_node_ptr->reason_time, buffer);
	pack_time(dump_node_ptr->boot_req_time, buffer);
	pack16  (dump_node_ptr->protocol_version, buffer);
	packstr (dump_node_ptr->mcs_label, buffer);
	(void) gres_plugin_node_state_pack(dump_node_ptr->gres_list, buffer,
					   dump_node_ptr->name);
}


/* Open the node state save file, or backup if necessary.
 * state_file IN - the name of the state save file used
 * RET the file description to read from or error code
 */
static int _open_node_state_file(char **state_file)
{
	int state_fd;
	struct stat stat_buf;

	*state_file = xstrdup(slurmctld_conf.state_save_location);
	xstrcat(*state_file, "/node_state");
	state_fd = open(*state_file, O_RDONLY);
	if (state_fd < 0) {
		error("Could not open node state file %s: %m", *state_file);
	} else if (fstat(state_fd, &stat_buf) < 0) {
		error("Could not stat node state file %s: %m", *state_file);
		(void) close(state_fd);
	} else if (stat_buf.st_size < 10) {
		error("Node state file %s too small", *state_file);
		(void) close(state_fd);
	} else 	/* Success */
		return state_fd;

	error("NOTE: Trying backup state save file. Information may be lost!");
	xstrcat(*state_file, ".old");
	state_fd = open(*state_file, O_RDONLY);
	return state_fd;
}

/*
 * load_all_node_state - Load the node state from file, recover on slurmctld
 *	restart. Execute this after loading the configuration file data.
 *	Data goes into common storage.
 * IN state_only - if true, overwrite only node state and reason
 *	Use this to overwrite the "UNKNOWN state typically used in slurm.conf
 * RET 0 or error code
 */
extern int load_all_node_state ( bool state_only )
{
	char *comm_name = NULL, *node_hostname = NULL;
	char *node_name = NULL, *reason = NULL, *data = NULL, *state_file;
	char *features = NULL, *features_act = NULL;
	char *gres = NULL, *cpu_spec_list = NULL;
	char *mcs_label = NULL;
	int data_allocated, data_read = 0, error_code = 0, node_cnt = 0;
	uint16_t core_spec_cnt = 0;
	uint32_t node_state;
	uint16_t cpus = 1, boards = 1, sockets = 1, cores = 1, threads = 1;
	uint64_t real_memory;
	uint32_t tmp_disk, data_size = 0, name_len;
	uint32_t reason_uid = NO_VAL;
	time_t boot_req_time = 0, reason_time = 0;
	List gres_list = NULL;
	struct node_record *node_ptr;
	int state_fd;
	time_t time_stamp, now = time(NULL);
	Buf buffer;
	char *ver_str = NULL;
	hostset_t hs = NULL;
	hostlist_t down_nodes = NULL;
	bool power_save_mode = false;
	uint16_t protocol_version = NO_VAL16;

	xassert(verify_lock(CONFIG_LOCK, READ_LOCK));

	if (slurmctld_conf.suspend_program && slurmctld_conf.resume_program)
		power_save_mode = true;

	/* read the file */
	lock_state_files ();
	state_fd = _open_node_state_file(&state_file);
	if (state_fd < 0) {
		info("No node state file (%s) to recover", state_file);
		xfree(state_file);
		unlock_state_files();
		return ENOENT;
	}
	else {
		data_allocated = BUF_SIZE;
		data = xmalloc(data_allocated);
		while (1) {
			data_read = read(state_fd, &data[data_size], BUF_SIZE);
			if (data_read < 0) {
				if (errno == EINTR)
					continue;
				else {
					error ("Read error on %s: %m",
						state_file);
					break;
				}
			} else if (data_read == 0)     /* eof */
				break;
			data_size      += data_read;
			data_allocated += data_read;
			xrealloc(data, data_allocated);
		}
		close (state_fd);
	}
	xfree (state_file);
	unlock_state_files ();

	buffer = create_buf (data, data_size);

	safe_unpackstr_xmalloc( &ver_str, &name_len, buffer);
	debug3("Version string in node_state header is %s", ver_str);
	if (ver_str && !xstrcmp(ver_str, NODE_STATE_VERSION))
		safe_unpack16(&protocol_version, buffer);

	if (!protocol_version || (protocol_version == NO_VAL16)) {
		if (!ignore_state_errors)
			fatal("Can not recover node state, data version incompatible, start with '-i' to ignore this");
		error("*****************************************************");
		error("Can not recover node state, data version incompatible");
		error("*****************************************************");
		xfree(ver_str);
		free_buf(buffer);
		return EFAULT;
	}
	xfree(ver_str);

	safe_unpack_time (&time_stamp, buffer);

	while (remaining_buf (buffer) > 0) {
		uint32_t base_state;
<<<<<<< HEAD
		uint16_t obj_protocol_version = (uint16_t)NO_VAL;
		if (protocol_version >= SLURM_MIN_PROTOCOL_VERSION) {
=======
		uint16_t obj_protocol_version = NO_VAL16;
		if (protocol_version >= SLURM_17_02_PROTOCOL_VERSION) {
>>>>>>> 323925d0
			safe_unpackstr_xmalloc (&comm_name, &name_len, buffer);
			safe_unpackstr_xmalloc (&node_name, &name_len, buffer);
			safe_unpackstr_xmalloc (&node_hostname,
							    &name_len, buffer);
			safe_unpackstr_xmalloc (&reason,    &name_len, buffer);
			safe_unpackstr_xmalloc (&features,  &name_len, buffer);
			safe_unpackstr_xmalloc (&features_act,&name_len,buffer);
			safe_unpackstr_xmalloc (&gres,      &name_len, buffer);
			safe_unpackstr_xmalloc (&cpu_spec_list,
							    &name_len, buffer);
			safe_unpack32 (&node_state,  buffer);
			safe_unpack16 (&cpus,        buffer);
			safe_unpack16 (&boards,     buffer);
			safe_unpack16 (&sockets,     buffer);
			safe_unpack16 (&cores,       buffer);
			safe_unpack16 (&core_spec_cnt, buffer);
			safe_unpack16 (&threads,     buffer);
			safe_unpack64 (&real_memory, buffer);
			safe_unpack32 (&tmp_disk,    buffer);
			safe_unpack32 (&reason_uid,  buffer);
			safe_unpack_time (&reason_time, buffer);
			safe_unpack_time (&boot_req_time, buffer);
			safe_unpack16 (&obj_protocol_version, buffer);
			safe_unpackstr_xmalloc (&mcs_label, &name_len, buffer);
			if (gres_plugin_node_state_unpack(
				    &gres_list, buffer, node_name,
				    protocol_version) != SLURM_SUCCESS)
				goto unpack_error;
			base_state = node_state & NODE_STATE_BASE;
		} else {
			error("load_all_node_state: protocol_version "
			      "%hu not supported", protocol_version);
			goto unpack_error;
		}

		/* validity test as possible */
		if ((cpus == 0) ||
		    (boards == 0) ||
		    (sockets == 0) ||
		    (cores == 0) ||
		    (threads == 0) ||
		    (base_state  >= NODE_STATE_END)) {
			error ("Invalid data for node %s: procs=%u, boards=%u,"
			       " sockets=%u, cores=%u, threads=%u, state=%u",
				node_name, cpus, boards,
				sockets, cores, threads, node_state);
			error ("No more node data will be processed from the "
				"checkpoint file");
			goto unpack_error;

		}

		/* find record and perform update */
		node_ptr = find_node_record (node_name);
		if (node_ptr == NULL) {
			error ("Node %s has vanished from configuration",
			       node_name);
		} else if (state_only) {
			uint32_t orig_flags;
			if (IS_NODE_CLOUD(node_ptr)) {
				if ((!power_save_mode) &&
				    ((node_state & NODE_STATE_POWER_SAVE) ||
	 			     (node_state & NODE_STATE_POWER_UP))) {
					node_state &= (~NODE_STATE_POWER_SAVE);
					node_state &= (~NODE_STATE_POWER_UP);
					if (hs)
						hostset_insert(hs, node_name);
					else
						hs = hostset_create(node_name);
				}
				if (comm_name && node_hostname) {
					/* Recover NodeAddr and NodeHostName */
					xfree(node_ptr->comm_name);
					node_ptr->comm_name = comm_name;
					comm_name = NULL;  /* Nothing to free */
					xfree(node_ptr->node_hostname);
					node_ptr->node_hostname = node_hostname;
					node_hostname = NULL;  /* Nothing to free */
					slurm_reset_alias(node_ptr->name,
							  node_ptr->comm_name,
							  node_ptr->node_hostname);
				}
				node_ptr->node_state    = node_state;
			} else if (IS_NODE_UNKNOWN(node_ptr)) {
				if (base_state == NODE_STATE_DOWN) {
					orig_flags = node_ptr->node_state &
						     NODE_STATE_FLAGS;
					node_ptr->node_state = NODE_STATE_DOWN
						| orig_flags;
				}
				if (node_state & NODE_STATE_DRAIN)
					 node_ptr->node_state |=
						 NODE_STATE_DRAIN;
				if (node_state & NODE_STATE_FAIL)
					node_ptr->node_state |=
						NODE_STATE_FAIL;
				if (node_state & NODE_STATE_POWER_SAVE) {
					if (power_save_mode &&
					    IS_NODE_UNKNOWN(node_ptr)) {
						orig_flags = node_ptr->
							node_state &
							     NODE_STATE_FLAGS;
						node_ptr->node_state =
							NODE_STATE_IDLE |
							orig_flags |
							NODE_STATE_POWER_SAVE;
					} else if (power_save_mode) {
						node_ptr->node_state |=
							NODE_STATE_POWER_SAVE;
					} else if (hs)
						hostset_insert(hs, node_name);
					else
						hs = hostset_create(node_name);
					/* Recover hardware state for powered
					 * down nodes */
					node_ptr->cpus          = cpus;
					node_ptr->boards        = boards;
					node_ptr->sockets       = sockets;
					node_ptr->cores         = cores;
					node_ptr->core_spec_cnt =
						core_spec_cnt;
					xfree(node_ptr->cpu_spec_list);
					node_ptr->cpu_spec_list =
						cpu_spec_list;
					cpu_spec_list = NULL;/* Nothing */
							     /* to free */
					node_ptr->threads       = threads;
					node_ptr->real_memory   = real_memory;
					node_ptr->tmp_disk      = tmp_disk;
				}
				if (node_state & NODE_STATE_MAINT)
					node_ptr->node_state |= NODE_STATE_MAINT;
				if (node_state & NODE_STATE_REBOOT)
					node_ptr->node_state |= NODE_STATE_REBOOT;
				if (node_state & NODE_STATE_POWER_UP) {
					if (power_save_mode) {
						node_ptr->node_state |=
							NODE_STATE_POWER_UP;
					} else if (hs)
						hostset_insert(hs, node_name);
					else
						hs = hostset_create(node_name);
				}
			}
			if (node_ptr->reason == NULL) {
				node_ptr->reason = reason;
				reason = NULL;	/* Nothing to free */
				node_ptr->reason_time = reason_time;
				node_ptr->reason_uid = reason_uid;
			}

			if (node_ptr->node_state & NODE_STATE_POWER_UP)
				node_ptr->boot_req_time = boot_req_time;

			if (!slurmctld_conf.fast_schedule) {
				/* Accounting will need to know the
				 * last state here otherwise we will
				 * report incorrect information
				 * waiting for the node to register. */
				node_ptr->cpus          = cpus;
				node_ptr->boards        = boards;
				node_ptr->sockets       = sockets;
				node_ptr->cores         = cores;
				node_ptr->core_spec_cnt =
					core_spec_cnt;
				xfree(node_ptr->cpu_spec_list);
				node_ptr->cpu_spec_list =
					cpu_spec_list;
				cpu_spec_list = NULL; /* Nothing to free */
				node_ptr->threads       = threads;
				node_ptr->real_memory   = real_memory;
				node_ptr->tmp_disk      = tmp_disk;
			}

			xfree(node_ptr->features_act);
			node_ptr->features_act	= features_act;
			features_act		= NULL;	/* Nothing to free */
			node_ptr->gres_list	= gres_list;
			gres_list		= NULL;	/* Nothing to free */
		} else {
			if ((!power_save_mode) &&
			    ((node_state & NODE_STATE_POWER_SAVE) ||
 			     (node_state & NODE_STATE_POWER_UP))) {
				node_state &= (~NODE_STATE_POWER_SAVE);
				node_state &= (~NODE_STATE_POWER_UP);
				if (hs)
					hostset_insert(hs, node_name);
				else
					hs = hostset_create(node_name);
			}
			if (IS_NODE_CLOUD(node_ptr) &&
			    comm_name && node_hostname) {
				/* Recover NodeAddr and NodeHostName */
				xfree(node_ptr->comm_name);
				node_ptr->comm_name = comm_name;
				comm_name = NULL;	/* Nothing to free */
				xfree(node_ptr->node_hostname);
				node_ptr->node_hostname = node_hostname;
				node_hostname = NULL;	/* Nothing to free */
				slurm_reset_alias(node_ptr->name,
						  node_ptr->comm_name,
						  node_ptr->node_hostname);
			}
			node_ptr->node_state    = node_state;
			xfree(node_ptr->reason);
			node_ptr->reason	= reason;
			reason			= NULL;	/* Nothing to free */
			node_ptr->reason_time	= reason_time;
			node_ptr->reason_uid	= reason_uid;
			xfree(node_ptr->features);
			node_ptr->features	= features;
			features		= NULL;	/* Nothing to free */
			xfree(node_ptr->features_act);
			node_ptr->features_act	= features_act;
			features_act		= NULL;	/* Nothing to free */
			xfree(node_ptr->gres);
			node_ptr->gres 		= gres;
			gres			= NULL;	/* Nothing to free */
			node_ptr->gres_list	= gres_list;
			gres_list		= NULL;	/* Nothing to free */
			xfree(node_ptr->cpu_spec_list);
			node_ptr->cpu_spec_list = cpu_spec_list;
			cpu_spec_list 		= NULL; /* Nothing to free */
			node_ptr->part_cnt      = 0;
			xfree(node_ptr->part_pptr);
			node_ptr->cpus          = cpus;
			node_ptr->boards        = boards;
			node_ptr->sockets       = sockets;
			node_ptr->cores         = cores;
			node_ptr->core_spec_cnt = core_spec_cnt;
			node_ptr->threads       = threads;
			node_ptr->real_memory   = real_memory;
			node_ptr->tmp_disk      = tmp_disk;
			node_ptr->last_response = (time_t) 0;
			xfree(node_ptr->mcs_label);
			node_ptr->mcs_label	= mcs_label;
			mcs_label		= NULL; /* Nothing to free */
		}

		if (node_ptr) {
			node_cnt++;

			if (IS_NODE_DOWN(node_ptr)) {
				if (down_nodes)
					hostlist_push(down_nodes, node_name);
				else
					down_nodes = hostlist_create(
							node_name);
			}

			if (node_ptr->node_state & NODE_STATE_POWER_UP) {
				/* last_response value not saved,
				 * make best guess */
				node_ptr->last_response = now +
						slurmctld_conf.resume_timeout;
			} else
				node_ptr->last_response = (time_t) 0;

			if (obj_protocol_version &&
			    (obj_protocol_version != NO_VAL16))
				node_ptr->protocol_version =
					obj_protocol_version;
			else
				node_ptr->protocol_version = protocol_version;

			/* Sanity check to make sure we can take a version we
			 * actually understand.
			 */
			if (node_ptr->protocol_version <
			    SLURM_MIN_PROTOCOL_VERSION)
				node_ptr->protocol_version =
					SLURM_MIN_PROTOCOL_VERSION;

			if (!IS_NODE_POWER_SAVE(node_ptr))
				node_ptr->last_idle = now;
			select_g_update_node_state(node_ptr);
		}

		xfree(features);
		xfree(features_act);
		xfree(gres);
		FREE_NULL_LIST(gres_list);
		xfree (comm_name);
		xfree (node_hostname);
		xfree (node_name);
		xfree(reason);
	}

fini:	info("Recovered state of %d nodes", node_cnt);
	if (hs) {
		char node_names[128];
		hostset_ranged_string(hs, sizeof(node_names), node_names);
		info("Cleared POWER_SAVE flag from nodes %s", node_names);
		hostset_destroy(hs);
	}

	if (down_nodes) {
		char *down_host_str = NULL;
		down_host_str = hostlist_ranged_string_xmalloc(down_nodes);
		info("Down nodes: %s", down_host_str);
		xfree(down_host_str);
		hostlist_destroy(down_nodes);
	}

	free_buf (buffer);
	return error_code;

unpack_error:
	if (!ignore_state_errors)
		fatal("Incomplete node data checkpoint file, start with '-i' to ignore this");
	error("Incomplete node data checkpoint file");
	error_code = EFAULT;
	xfree(features);
	xfree(gres);
	FREE_NULL_LIST(gres_list);
	xfree(comm_name);
	xfree(node_hostname);
	xfree(node_name);
	xfree(reason);
	goto fini;
}


/* list_compare_config - compare two entry from the config list based upon
 *	weight, see common/list.h for documentation */
int list_compare_config (void *config_entry1, void *config_entry2)
{
	int weight1, weight2;
	struct config_record *c1;
	struct config_record *c2;

	c1 = *(struct config_record **)config_entry1;
	c2 = *(struct config_record **)config_entry2;

	weight1 = c1->weight;
	weight2 = c2->weight;

	return (weight1 - weight2);
}

/* Return true if the node should be hidden by virtue of being powered down
 * and in the cloud. */
static bool _is_cloud_hidden(struct node_record *node_ptr)
{
	if (((slurmctld_conf.private_data & PRIVATE_CLOUD_NODES) == 0) &&
	    IS_NODE_CLOUD(node_ptr) && IS_NODE_POWER_SAVE(node_ptr))
		return true;
	return false;
}

static bool _node_is_hidden(struct node_record *node_ptr, uid_t uid)
{
	int i;

	if ((slurmctld_conf.private_data & PRIVATE_DATA_NODES)
	    && (slurm_mcs_get_privatedata() == 1)
	    && !validate_operator(uid)
	    && (mcs_g_check_mcs_label(uid, node_ptr->mcs_label) != 0))
		return true;

	if (!node_ptr->part_cnt)
		return false;

	for (i = 0; i < node_ptr->part_cnt; i++) {
		/* return false if the node belongs to any visible partition */
		if (part_is_visible(node_ptr->part_pptr[i], uid)) {
			return false;
		}
	}

	return true;
}

/*
 * pack_all_node - dump all configuration and node information for all nodes
 *	in machine independent form (for network transmission)
 * OUT buffer_ptr - pointer to the stored data
 * OUT buffer_size - set to size of the buffer in bytes
 * IN show_flags - node filtering options
 * IN uid - uid of user making request (for partition filtering)
 * IN protocol_version - slurm protocol version of client
 * global: node_record_table_ptr - pointer to global node table
 * NOTE: the caller must xfree the buffer at *buffer_ptr
 * NOTE: change slurm_load_node() in api/node_info.c when data format changes
 */
extern void pack_all_node (char **buffer_ptr, int *buffer_size,
			   uint16_t show_flags, uid_t uid,
			   uint16_t protocol_version)
{
	int inx;
	uint32_t nodes_packed, tmp_offset, node_scaling;
	Buf buffer;
	time_t now = time(NULL);
	struct node_record *node_ptr = node_record_table_ptr;
	bool hidden;

	xassert(verify_lock(CONFIG_LOCK, READ_LOCK));
	xassert(verify_lock(PART_LOCK, READ_LOCK));

	buffer_ptr[0] = NULL;
	*buffer_size = 0;

	buffer = init_buf (BUF_SIZE*16);
	nodes_packed = 0;

	if (protocol_version >= SLURM_MIN_PROTOCOL_VERSION) {
		/* write header: count and time */
		pack32(nodes_packed, buffer);
		select_g_alter_node_cnt(SELECT_GET_NODE_SCALING,
					&node_scaling);
		pack32(node_scaling, buffer);

		pack_time(now, buffer);

		/* write node records */
		for (inx = 0; inx < node_record_count; inx++, node_ptr++) {
			xassert (node_ptr->magic == NODE_MAGIC);
			xassert (node_ptr->config_ptr->magic ==
				 CONFIG_MAGIC);

			/* We can't avoid packing node records without breaking
			 * the node index pointers. So pack a node
			 * with a name of NULL and let the caller deal
			 * with it. */
			hidden = false;
			if (((show_flags & SHOW_ALL) == 0) && (uid != 0) &&
			    (_node_is_hidden(node_ptr, uid)))
				hidden = true;
			else if (IS_NODE_FUTURE(node_ptr))
				hidden = true;
			else if (_is_cloud_hidden(node_ptr))
				hidden = true;
			else if ((node_ptr->name == NULL) ||
				 (node_ptr->name[0] == '\0'))
				hidden = true;

			if (hidden) {
				char *orig_name = node_ptr->name;
				node_ptr->name = NULL;
				_pack_node(node_ptr, buffer, protocol_version,
				           show_flags);
				node_ptr->name = orig_name;
			} else {
				_pack_node(node_ptr, buffer, protocol_version,
					   show_flags);
			}
			nodes_packed++;
		}
	} else {
		error("select_g_select_jobinfo_pack: protocol_version "
		      "%hu not supported", protocol_version);
	}

	tmp_offset = get_buf_offset (buffer);
	set_buf_offset (buffer, 0);
	pack32  (nodes_packed, buffer);
	set_buf_offset (buffer, tmp_offset);

	*buffer_size = get_buf_offset (buffer);
	buffer_ptr[0] = xfer_buf_data (buffer);
}

/*
 * pack_one_node - dump all configuration and node information for one node
 *	in machine independent form (for network transmission)
 * OUT buffer_ptr - pointer to the stored data
 * OUT buffer_size - set to size of the buffer in bytes
 * IN show_flags - node filtering options
 * IN uid - uid of user making request (for partition filtering)
 * IN node_name - name of node for which information is desired,
 *		  use first node if name is NULL
 * IN protocol_version - slurm protocol version of client
 * global: node_record_table_ptr - pointer to global node table
 * NOTE: the caller must xfree the buffer at *buffer_ptr
 * NOTE: change slurm_load_node() in api/node_info.c when data format changes
 */
extern void pack_one_node (char **buffer_ptr, int *buffer_size,
			   uint16_t show_flags, uid_t uid, char *node_name,
			   uint16_t protocol_version)
{
	uint32_t nodes_packed, tmp_offset, node_scaling;
	Buf buffer;
	time_t now = time(NULL);
	struct node_record *node_ptr;
	bool hidden;

	xassert(verify_lock(CONFIG_LOCK, READ_LOCK));
	xassert(verify_lock(PART_LOCK, READ_LOCK));

	buffer_ptr[0] = NULL;
	*buffer_size = 0;

	buffer = init_buf (BUF_SIZE);
	nodes_packed = 0;

	if (protocol_version >= SLURM_MIN_PROTOCOL_VERSION) {
		/* write header: count and time */
		pack32(nodes_packed, buffer);
		select_g_alter_node_cnt(SELECT_GET_NODE_SCALING,
					&node_scaling);
		pack32(node_scaling, buffer);

		pack_time(now, buffer);

		/* write node records */
		if (node_name)
			node_ptr = find_node_record(node_name);
		else
			node_ptr = node_record_table_ptr;
		if (node_ptr) {
			hidden = false;
			if (((show_flags & SHOW_ALL) == 0) && (uid != 0) &&
			    (_node_is_hidden(node_ptr, uid)))
				hidden = true;
			else if (IS_NODE_FUTURE(node_ptr))
				hidden = true;
//			Don't hide the node if explicitly requested by name
//			else if (_is_cloud_hidden(node_ptr))
//				hidden = true;
			else if ((node_ptr->name == NULL) ||
				 (node_ptr->name[0] == '\0'))
				hidden = true;

			if (!hidden) {
				_pack_node(node_ptr, buffer, protocol_version,
					   show_flags);
				nodes_packed++;
			}
		}
	} else {
		error("select_g_select_jobinfo_pack: protocol_version "
		      "%hu not supported", protocol_version);
	}

	tmp_offset = get_buf_offset (buffer);
	set_buf_offset (buffer, 0);
	pack32  (nodes_packed, buffer);
	set_buf_offset (buffer, tmp_offset);

	*buffer_size = get_buf_offset (buffer);
	buffer_ptr[0] = xfer_buf_data (buffer);
}

/*
 * _pack_node - dump all configuration information about a specific node in
 *	machine independent form (for network transmission)
 * IN dump_node_ptr - pointer to node for which information is requested
 * IN/OUT buffer - buffer where data is placed, pointers automatically updated
 * IN protocol_version - slurm protocol version of client
 * IN show_flags -
 * NOTE: if you make any changes here be sure to make the corresponding changes
 * 	to _unpack_node_info_members() in common/slurm_protocol_pack.c
 */
static void _pack_node (struct node_record *dump_node_ptr, Buf buffer,
			uint16_t protocol_version, uint16_t show_flags)
{
	char *gres_drain = NULL, *gres_used = NULL;

	xassert(verify_lock(CONFIG_LOCK, READ_LOCK));

	if (protocol_version >= SLURM_MIN_PROTOCOL_VERSION) {
		packstr (dump_node_ptr->name, buffer);
		packstr (dump_node_ptr->node_hostname, buffer);
		packstr (dump_node_ptr->comm_name, buffer);
		pack16(dump_node_ptr->port, buffer);
		pack32(dump_node_ptr->node_state, buffer);
		packstr (dump_node_ptr->version, buffer);
		/* On a bluegene system always use the regular node
		* infomation not what is in the config_ptr. */
#ifndef HAVE_BG
		if (slurmctld_conf.fast_schedule) {
			/* Only data from config_record used for scheduling */
			pack16(dump_node_ptr->config_ptr->cpus, buffer);
			pack16(dump_node_ptr->config_ptr->boards, buffer);
			pack16(dump_node_ptr->config_ptr->sockets, buffer);
			pack16(dump_node_ptr->config_ptr->cores, buffer);
			pack16(dump_node_ptr->config_ptr->threads, buffer);
			pack64(dump_node_ptr->config_ptr->real_memory, buffer);
			pack32(dump_node_ptr->config_ptr->tmp_disk, buffer);
		} else {
#endif
			/* Individual node data used for scheduling */
			pack16(dump_node_ptr->cpus, buffer);
			pack16(dump_node_ptr->boards, buffer);
			pack16(dump_node_ptr->sockets, buffer);
			pack16(dump_node_ptr->cores, buffer);
			pack16(dump_node_ptr->threads, buffer);
			pack64(dump_node_ptr->real_memory, buffer);
			pack32(dump_node_ptr->tmp_disk, buffer);
#ifndef HAVE_BG
		}
#endif
		packstr(dump_node_ptr->mcs_label, buffer);
		pack32(dump_node_ptr->owner, buffer);
		pack16(dump_node_ptr->core_spec_cnt, buffer);
		pack64(dump_node_ptr->mem_spec_limit, buffer);
		packstr(dump_node_ptr->cpu_spec_list, buffer);

		pack32(dump_node_ptr->cpu_load, buffer);
		pack64(dump_node_ptr->free_mem, buffer);
		pack32(dump_node_ptr->config_ptr->weight, buffer);
		pack32(dump_node_ptr->reason_uid, buffer);

		pack_time(dump_node_ptr->boot_time, buffer);
		pack_time(dump_node_ptr->reason_time, buffer);
		pack_time(dump_node_ptr->slurmd_start_time, buffer);

		select_g_select_nodeinfo_pack(dump_node_ptr->select_nodeinfo,
					      buffer, protocol_version);

		packstr(dump_node_ptr->arch, buffer);
		packstr(dump_node_ptr->features, buffer);
		packstr(dump_node_ptr->features_act, buffer);
		if (dump_node_ptr->gres)
			packstr(dump_node_ptr->gres, buffer);
		else
			packstr(dump_node_ptr->config_ptr->gres, buffer);

		/* Gathering GRES details is slow, so don't by default */
		if (show_flags & SHOW_DETAIL) {
			gres_drain =
				gres_get_node_drain(dump_node_ptr->gres_list);
			gres_used  =
				gres_get_node_used(dump_node_ptr->gres_list);
		}
		packstr(gres_drain, buffer);
		packstr(gres_used, buffer);
		xfree(gres_drain);
		xfree(gres_used);

		packstr(dump_node_ptr->os, buffer);
		packstr(dump_node_ptr->reason, buffer);
		acct_gather_energy_pack(dump_node_ptr->energy, buffer,
					protocol_version);
		ext_sensors_data_pack(dump_node_ptr->ext_sensors, buffer,
				      protocol_version);
		power_mgmt_data_pack(dump_node_ptr->power, buffer,
				     protocol_version);

		packstr(dump_node_ptr->tres_fmt_str,buffer);
	} else {
		error("_pack_node: protocol_version "
		      "%hu not supported", protocol_version);
	}
}


/*
 * set_slurmd_addr - establish the slurm_addr_t for the slurmd on each node
 *	Uses common data structures.
 */
void set_slurmd_addr (void)
{
#ifndef HAVE_FRONT_END
	int i;
	struct node_record *node_ptr = node_record_table_ptr;
	DEF_TIMERS;

	xassert(verify_lock(CONFIG_LOCK, READ_LOCK));

	START_TIMER;
	for (i = 0; i < node_record_count; i++, node_ptr++) {
		if ((node_ptr->name == NULL) ||
		    (node_ptr->name[0] == '\0'))
			continue;
		if (IS_NODE_FUTURE(node_ptr))
			continue;
		if (IS_NODE_CLOUD(node_ptr)) {
                    if (slurmctld_conf.suspend_time < 1 ||
                        slurmctld_conf.resume_program == NULL ||
                        slurmctld_conf.suspend_program == NULL)
                            error("%s: Node %s configured with CLOUD state but "
                                  "missing any of SuspendTime, SuspendProgram "
                                  "or ResumeProgram options",__func__,
				  node_ptr->name);
		    if (IS_NODE_POWER_SAVE(node_ptr))
			continue;
		}
		if (node_ptr->port == 0)
			node_ptr->port = slurmctld_conf.slurmd_port;
		slurm_set_addr(&node_ptr->slurm_addr, node_ptr->port,
			       node_ptr->comm_name);
		if (node_ptr->slurm_addr.sin_port)
			continue;
		error("slurm_set_addr failure on %s", node_ptr->comm_name);
		node_ptr->node_state = NODE_STATE_FUTURE;
		node_ptr->port = 0;
		xfree(node_ptr->reason);
		node_ptr->reason = xstrdup("NO NETWORK ADDRESS FOUND");
		node_ptr->reason_time = time(NULL);
		node_ptr->reason_uid = slurmctld_conf.slurm_user_id;
	}

	END_TIMER2("set_slurmd_addr");
#endif
}

/* Return "true" if a node's state is already "new_state". This is more
 * complex than simply comparing the state values due to flags (e.g.
 * A node might be DOWN + NO_RESPOND or IDLE + DRAIN) */
static bool
_equivalent_node_state(struct node_record *node_ptr, uint32_t new_state)
{
	if (new_state == NO_VAL)	/* No change */
		return true;
	if ((new_state == NODE_STATE_DOWN)  && IS_NODE_DOWN(node_ptr))
		return true;
	if ((new_state == NODE_STATE_DRAIN) && IS_NODE_DRAIN(node_ptr))
		return true;
	if ((new_state == NODE_STATE_FAIL)  && IS_NODE_FAIL(node_ptr))
		return true;
	/* Other states might be added here */
	return false;
}

/* Confirm that the selected ActiveFeatures are a subset of AvailableFeatures */
static bool _valid_features_act(char *features_act, char *features)
{
	bool valid_subset = true;
	char *tmp_act, *last_act = NULL, *tok_act;
	char *tmp_avail, *last_avail = NULL, *tok_avail;

	if (!features_act || (features_act[0] == '\0'))
		return true;
	if (!features || (features[0] == '\0'))
		return false;

	tmp_act = xstrdup(features_act);
        tok_act = strtok_r(tmp_act, ",", &last_act);
        while (tok_act) {
		last_avail = NULL;
		tmp_avail = xstrdup(features);
		tok_avail = strtok_r(tmp_avail, ",", &last_avail);
		while (tok_avail) {
			if (!xstrcmp(tok_act, tok_avail))
				break;
		        tok_avail = strtok_r(NULL, ",", &last_avail);
		}
		xfree(tmp_avail);
		if (!tok_avail) {	/* No match found */
			valid_subset = false;
			break;
		}
                tok_act = strtok_r(NULL, ",", &last_act);
	}
	xfree(tmp_act);

	return valid_subset;
}

/*
 * update_node - update the configuration data for one or more nodes
 * IN update_node_msg - update node request
 * RET SLURM_SUCCESS or error code
 * global: node_record_table_ptr - pointer to global node table
 */
int update_node ( update_node_msg_t * update_node_msg )
{
	int error_code = 0, node_cnt, node_inx;
	struct node_record *node_ptr = NULL;
	char *this_node_name = NULL, *tmp_feature, *orig_features_act = NULL;
	hostlist_t host_list, hostaddr_list = NULL, hostname_list = NULL;
	uint32_t base_state = 0, node_flags, state_val;
	time_t now = time(NULL);

	if (update_node_msg->node_names == NULL ) {
		info("update_node: invalid node name  %s",
		       update_node_msg -> node_names );
		return ESLURM_INVALID_NODE_NAME;
	}

	host_list = hostlist_create(update_node_msg->node_names);
	if (host_list == NULL) {
		info("update_node: hostlist_create error on %s: %m",
		      update_node_msg->node_names);
		return ESLURM_INVALID_NODE_NAME;
	}
	node_cnt = hostlist_count(host_list);

	if (update_node_msg->node_addr) {
		hostaddr_list = hostlist_create(update_node_msg->node_addr);
		if (hostaddr_list == NULL) {
			info("update_node: hostlist_create error on %s: %m",
			     update_node_msg->node_addr);
			FREE_NULL_HOSTLIST(host_list);
			return ESLURM_INVALID_NODE_NAME;
		}
		if (node_cnt != hostlist_count(hostaddr_list)) {
			info("update_node: nodecount mismatch");
			FREE_NULL_HOSTLIST(host_list);
			FREE_NULL_HOSTLIST(hostaddr_list);
			return ESLURM_INVALID_NODE_NAME;
		}
	}

	if (update_node_msg->node_hostname) {
		hostname_list = hostlist_create(update_node_msg->node_hostname);
		if (hostname_list == NULL) {
			info("update_node: hostlist_create error on %s: %m",
			     update_node_msg->node_hostname);
			FREE_NULL_HOSTLIST(host_list);
			FREE_NULL_HOSTLIST(hostaddr_list);
			return ESLURM_INVALID_NODE_NAME;
		}
		if (node_cnt != hostlist_count(hostname_list)) {
			info("update_node: nodecount mismatch");
			FREE_NULL_HOSTLIST(host_list);
			FREE_NULL_HOSTLIST(hostaddr_list);
			FREE_NULL_HOSTLIST(hostname_list);
			return ESLURM_INVALID_NODE_NAME;
		}
	}

	while ( (this_node_name = hostlist_shift (host_list)) ) {
		int err_code = 0;
		bool acct_updated = false;

		node_ptr = find_node_record (this_node_name);
		node_inx = node_ptr - node_record_table_ptr;
		if (node_ptr == NULL) {
			error ("update_node: node %s does not exist",
				this_node_name);
			error_code = ESLURM_INVALID_NODE_NAME;
			free (this_node_name);
			break;
		}

		if (hostaddr_list) {
			char *this_addr = hostlist_shift(hostaddr_list);
			xfree(node_ptr->comm_name);
			node_ptr->comm_name = xstrdup(this_addr);
			free(this_addr);
		}
		if (hostname_list) {
			char *this_hostname = hostlist_shift(hostname_list);
			xfree(node_ptr->node_hostname);
			node_ptr->node_hostname = xstrdup(this_hostname);
			free(this_hostname);
		}
		if (hostaddr_list || hostname_list) {
			/* This updates the lookup table addresses */
			slurm_reset_alias(node_ptr->name, node_ptr->comm_name,
					  node_ptr->node_hostname);
		}

		if (update_node_msg->features || update_node_msg->features_act) {
			char *features_act = NULL, *features_avail = NULL;
			if (!node_features_g_node_update_valid(node_ptr,
							 update_node_msg)) {
				error_code = ESLURM_INVALID_FEATURE;
				xfree(update_node_msg->features);
				xfree(update_node_msg->features_act);
			}
			if (update_node_msg->features_act)
				features_act = update_node_msg->features_act;
			else
				features_act = node_ptr->features_act;

			if (update_node_msg->features)
				features_avail = update_node_msg->features;
			else
				features_avail = node_ptr->features;
			if (!_valid_features_act(features_act, features_avail)){
				info("%s: Invalid ActiveFeatures (\'%s\' not subset of \'%s\' on node %s)",
				     __func__, features_act, features_avail,
				     node_ptr->name);
				error_code = ESLURM_INVALID_FEATURE;
				xfree(update_node_msg->features);
				xfree(update_node_msg->features_act);
			}
		}

		if (update_node_msg->features_act) {
			if (node_ptr->features_act)
				orig_features_act =
					xstrdup(node_ptr->features_act);
			else
				orig_features_act = xstrdup(node_ptr->features);
		}
		if (update_node_msg->features) {
			if (update_node_msg->features_act &&
			    !node_ptr->features_act) {
				node_ptr->features_act = node_ptr->features;
				node_ptr->features = NULL;
			} else {
				xfree(node_ptr->features);
			}
			if (update_node_msg->features[0]) {
				node_ptr->features =
					node_features_g_node_xlate2(
						update_node_msg->features);
			}
			/*
			 * _update_node_avail_features() logs and updates
			 * avail_feature_list below
			 */
		}

		if (update_node_msg->features_act) {
			tmp_feature = node_features_g_node_xlate(
					update_node_msg->features_act,
					orig_features_act, node_ptr->features);
			xfree(node_ptr->features_act);
			node_ptr->features_act = tmp_feature;
			error_code = _update_node_active_features(
						node_ptr->name,
						node_ptr->features_act);
			xfree(orig_features_act);
		}

		if (update_node_msg->gres) {
			xfree(node_ptr->gres);
			if (update_node_msg->gres[0])
				node_ptr->gres = xstrdup(update_node_msg->gres);
			/* _update_node_gres() logs and updates config */
		}

		/* No accounting update if node state and reason are unchange */
		state_val = update_node_msg->node_state;
		if (_equivalent_node_state(node_ptr, state_val) &&
		    !xstrcmp(node_ptr->reason, update_node_msg->reason)) {
			free(this_node_name);
			continue;
		}

		if ((update_node_msg -> reason) &&
		    (update_node_msg -> reason[0])) {
			xfree(node_ptr->reason);
			node_ptr->reason = xstrdup(update_node_msg->reason);
			node_ptr->reason_time = now;
			node_ptr->reason_uid = update_node_msg->reason_uid;
			info ("update_node: node %s reason set to: %s",
				this_node_name, node_ptr->reason);
		}

		if (state_val != NO_VAL) {
			base_state = node_ptr->node_state;
			if (!_valid_node_state_change(base_state, state_val)) {
				info("Invalid node state transition requested "
				     "for node %s from=%s to=%s",
				     this_node_name,
				     node_state_string(base_state),
				     node_state_string(state_val));
				state_val = NO_VAL;
				error_code = ESLURM_INVALID_NODE_STATE;
			}
			base_state &= NODE_STATE_BASE;
		}

		if (state_val != NO_VAL) {
			node_flags = node_ptr->node_state & NODE_STATE_FLAGS;
			if (state_val == NODE_RESUME) {
				if (IS_NODE_IDLE(node_ptr) &&
				    (IS_NODE_DRAIN(node_ptr) ||
				     IS_NODE_FAIL(node_ptr))) {
					clusteracct_storage_g_node_up(
						acct_db_conn,
						node_ptr,
						now);
					acct_updated = true;
				}
				node_ptr->node_state &= (~NODE_STATE_DRAIN);
				node_ptr->node_state &= (~NODE_STATE_FAIL);
				node_ptr->node_state &= (~NODE_STATE_REBOOT);
				if (IS_NODE_DOWN(node_ptr)) {
					state_val = NODE_STATE_IDLE;
#ifndef HAVE_FRONT_END
					node_ptr->node_state |=
							NODE_STATE_NO_RESPOND;
#endif
					node_ptr->last_response = MAX(now,
						node_ptr->last_response);
					ping_nodes_now = true;
				} else if (IS_NODE_FUTURE(node_ptr)) {
					if (node_ptr->port == 0) {
						node_ptr->port =slurmctld_conf.
								slurmd_port;
					}
					slurm_set_addr(	&node_ptr->slurm_addr,
							node_ptr->port,
							node_ptr->comm_name);
					if (node_ptr->slurm_addr.sin_port) {
						state_val = NODE_STATE_IDLE;
#ifndef HAVE_FRONT_END
						node_ptr->node_state |=
							NODE_STATE_NO_RESPOND;
#endif
						node_ptr->last_response =
							MAX(now,
							node_ptr->last_response);
						ping_nodes_now = true;
					} else {
						error("slurm_set_addr failure "
						      "on %s",
		       				      node_ptr->comm_name);
						state_val = base_state;
					}
				} else
					state_val = base_state;
			} else if (state_val == NODE_STATE_UNDRAIN) {
				if (IS_NODE_IDLE(node_ptr) &&
				    IS_NODE_DRAIN(node_ptr)) {
					clusteracct_storage_g_node_up(
						acct_db_conn,
						node_ptr,
						now);
					acct_updated = true;
				}
				node_ptr->node_state &= (~NODE_STATE_DRAIN);
				state_val = base_state;
			}

			if ((state_val == NODE_STATE_DOWN) ||
			    (state_val == NODE_STATE_FUTURE)) {
				/* We must set node DOWN before killing
				 * its jobs */
				_make_node_down(node_ptr, now);
				kill_running_job_by_node_name (this_node_name);
				if (state_val == NODE_STATE_FUTURE) {
					node_ptr->node_state = NODE_STATE_FUTURE
							       | node_flags;
				}
			} else if (state_val == NODE_STATE_IDLE) {
				/* assume they want to clear DRAIN and
				 * FAIL flags too */
				if (IS_NODE_DOWN(node_ptr)) {
					trigger_node_up(node_ptr);
					clusteracct_storage_g_node_up(
						acct_db_conn,
						node_ptr,
						now);
					acct_updated = true;
				} else if (IS_NODE_IDLE(node_ptr)   &&
					   (IS_NODE_DRAIN(node_ptr) ||
					    IS_NODE_FAIL(node_ptr))) {
					clusteracct_storage_g_node_up(
						acct_db_conn,
						node_ptr,
						now);
					acct_updated = true;
				}	/* else already fully available */
				node_ptr->node_state &= (~NODE_STATE_DRAIN);
				node_ptr->node_state &= (~NODE_STATE_FAIL);
				if (!IS_NODE_NO_RESPOND(node_ptr) ||
				     IS_NODE_POWER_SAVE(node_ptr))
					bit_set (avail_node_bitmap, node_inx);
				bit_set (idle_node_bitmap, node_inx);
				bit_set (up_node_bitmap, node_inx);
				if (IS_NODE_POWER_SAVE(node_ptr)) {
					if (node_ptr->last_idle > 0)
						node_ptr->last_idle = 1;
				} else {
					node_ptr->last_idle = now;
				}
			} else if (state_val == NODE_STATE_ALLOCATED) {
				if (!IS_NODE_DRAIN(node_ptr) &&
				    !IS_NODE_FAIL(node_ptr)  &&
				    !IS_NODE_NO_RESPOND(node_ptr))
					bit_set(avail_node_bitmap, node_inx);
				bit_set (up_node_bitmap, node_inx);
				bit_clear (idle_node_bitmap, node_inx);
			} else if ((state_val == NODE_STATE_DRAIN) ||
				   (state_val == NODE_STATE_FAIL)) {
				uint32_t new_state = state_val;
				bit_clear (avail_node_bitmap, node_inx);
				state_val = node_ptr->node_state |= state_val;
				if ((node_ptr->run_job_cnt  == 0) &&
				    (node_ptr->comp_job_cnt == 0)) {
					trigger_node_drained(node_ptr);
					clusteracct_storage_g_node_down(
						acct_db_conn,
						node_ptr, now, NULL,
						node_ptr->reason_uid);
				}
				if ((new_state == NODE_STATE_FAIL) &&
				    (nonstop_ops.node_fail))
					(nonstop_ops.node_fail)(NULL, node_ptr);
			} else if (state_val == NODE_STATE_POWER_SAVE) {
				if (IS_NODE_POWER_SAVE(node_ptr)) {
					node_ptr->node_state &=
						(~NODE_STATE_POWER_SAVE);
					info("power down request repeating "
					     "for node %s", this_node_name);
				} else {
					if (IS_NODE_DOWN(node_ptr)) {
						/* Abort any power up request */
						node_ptr->node_state &=
							(~NODE_STATE_POWER_UP);
						node_ptr->node_state =
							NODE_STATE_IDLE |
							(node_ptr->node_state &
							 NODE_STATE_FLAGS);
					} else {
						node_ptr->node_state &=
							(~NODE_STATE_POWER_SAVE);
					}
#ifndef HAVE_FRONT_END
					node_ptr->node_state |=
						NODE_STATE_NO_RESPOND;
#endif

					info("powering down node %s",
					     this_node_name);
				}
				if (node_ptr->last_idle > 0)
					node_ptr->last_idle = 1;
				free(this_node_name);
				continue;
			} else if (state_val == NODE_STATE_POWER_UP) {
				if (!IS_NODE_POWER_SAVE(node_ptr)) {
					if (IS_NODE_POWER_UP(node_ptr)) {
						node_ptr->last_idle = now;
						node_ptr->node_state |=
							NODE_STATE_POWER_SAVE;
						info("power up request "
						     "repeating for node %s",
						     this_node_name);
					} else {
						verbose("node %s is already "
							"powered up",
							this_node_name);
					}
				} else {
					node_ptr->last_idle = now;
					info("powering up node %s",
					     this_node_name);
				}
				free(this_node_name);
				continue;
			} else if ((state_val & NODE_STATE_POWER_SAVE) &&
				   (state_val & NODE_STATE_POWER_UP) &&
				   (IS_NODE_POWER_UP(node_ptr))) {
				/* Clear any reboot operation in progress */
				node_ptr->node_state &= (~NODE_STATE_POWER_UP);
				node_ptr->last_response = MAX(now,
						node_ptr->last_response);
				state_val = base_state;
			} else if (state_val == NODE_STATE_NO_RESPOND) {
				node_ptr->node_state |= NODE_STATE_NO_RESPOND;
				state_val = base_state;
				bit_clear(avail_node_bitmap, node_inx);
			} else {
				info("Invalid node state specified %u",
				     state_val);
				err_code = 1;
				error_code = ESLURM_INVALID_NODE_STATE;
			}

			if (err_code == 0) {
				node_ptr->node_state = state_val |
						(node_ptr->node_state &
						 NODE_STATE_FLAGS);
				select_g_update_node_state(node_ptr);

				info ("update_node: node %s state set to %s",
					this_node_name,
					node_state_string(state_val));
			}
		}

		if (!acct_updated && !IS_NODE_DOWN(node_ptr) &&
		    !IS_NODE_DRAIN(node_ptr) && !IS_NODE_FAIL(node_ptr)) {
			/* reason information is handled in
			   clusteracct_storage_g_node_up()
			*/
			clusteracct_storage_g_node_up(
				acct_db_conn, node_ptr, now);
		}

		free (this_node_name);
	}
	FREE_NULL_HOSTLIST(host_list);
	FREE_NULL_HOSTLIST(hostaddr_list);
	FREE_NULL_HOSTLIST(hostname_list);
	last_node_update = now;

	if ((error_code == 0) && (update_node_msg->features)) {
		error_code = _update_node_avail_features(
					update_node_msg->node_names,
					update_node_msg->features);
	}
	if ((error_code == 0) && (update_node_msg->gres)) {
		error_code = _update_node_gres(update_node_msg->node_names,
					       update_node_msg->gres);
	}

	/* Update weight. Weight is part of config_ptr,
	 * hence split config records if required */
	if ((error_code == 0) && (update_node_msg->weight != NO_VAL))	{
		error_code = _update_node_weight(update_node_msg->node_names,
						 update_node_msg->weight);
		if (!error_code)
			/* sort config_list by weight for scheduling */
			list_sort(config_list, &list_compare_config);

	}

	return error_code;
}

/*
 * restore_node_features - Make node and config (from slurm.conf) fields
 *	consistent for Features, Gres and Weight
 * IN recover -
 *              0, 1 - use data from config record, built using slurm.conf
 *              2 = use data from node record, built from saved state
 */
extern void restore_node_features(int recover)
{
	int i;
	struct node_record *node_ptr;

	for (i=0, node_ptr=node_record_table_ptr; i<node_record_count;
	     i++, node_ptr++) {
		if (node_ptr->weight != node_ptr->config_ptr->weight) {
			error("Node %s Weight(%u) differ from slurm.conf",
			      node_ptr->name, node_ptr->weight);
			if (recover == 2) {
				_update_node_weight(node_ptr->name,
						    node_ptr->weight);
			} else {
				node_ptr->weight = node_ptr->config_ptr->
						   weight;
			}
		}

		if (xstrcmp(node_ptr->config_ptr->feature, node_ptr->features)){
			error("Node %s Features(%s) differ from slurm.conf",
			      node_ptr->name, node_ptr->features);
			if (recover == 2) {
				_update_node_avail_features(node_ptr->name,
							    node_ptr->features);
			} else {
				xfree(node_ptr->features);
				node_ptr->features = xstrdup(node_ptr->
							     config_ptr->
							     feature);
			}
		}

		/* We lose the gres information updated manually and always
		 * use the information from slurm.conf */
		(void) gres_plugin_node_reconfig(node_ptr->name,
						 node_ptr->config_ptr->gres,
						 &node_ptr->gres,
						 &node_ptr->gres_list,
						 slurmctld_conf.fast_schedule);
		gres_plugin_node_state_log(node_ptr->gres_list, node_ptr->name);
	}
}

/* Duplicate a configuration record except for the node names & bitmap */
struct config_record * _dup_config(struct config_record *config_ptr)
{
	struct config_record *new_config_ptr;

	new_config_ptr = create_config_record();
	new_config_ptr->magic       = config_ptr->magic;
	new_config_ptr->cpus        = config_ptr->cpus;
	new_config_ptr->cpu_spec_list = xstrdup(config_ptr->cpu_spec_list);
	new_config_ptr->boards      = config_ptr->boards;
	new_config_ptr->sockets     = config_ptr->sockets;
	new_config_ptr->cores       = config_ptr->cores;
	new_config_ptr->core_spec_cnt = config_ptr->core_spec_cnt;
	new_config_ptr->threads     = config_ptr->threads;
	new_config_ptr->real_memory = config_ptr->real_memory;
	new_config_ptr->mem_spec_limit = config_ptr->mem_spec_limit;
	new_config_ptr->tmp_disk    = config_ptr->tmp_disk;
	new_config_ptr->weight      = config_ptr->weight;
	new_config_ptr->feature     = xstrdup(config_ptr->feature);
	new_config_ptr->gres        = xstrdup(config_ptr->gres);

	return new_config_ptr;
}

/*
 * _update_node_weight - Update weight associated with nodes
 *	build new config list records as needed
 * IN node_names - List of nodes to update
 * IN weight - New weight value
 * RET: SLURM_SUCCESS or error code
 */
static int _update_node_weight(char *node_names, uint32_t weight)
{
	bitstr_t *node_bitmap = NULL, *tmp_bitmap;
	ListIterator config_iterator;
	struct config_record *config_ptr, *new_config_ptr;
	struct config_record *first_new = NULL;
	int rc, config_cnt, tmp_cnt;

	rc = node_name2bitmap(node_names, false, &node_bitmap);
	if (rc) {
		info("_update_node_weight: invalid node_name");
		return rc;
	}

	/* For each config_record with one of these nodes,
	 * update it (if all nodes updated) or split it into
	 * a new entry */
	config_iterator = list_iterator_create(config_list);
	while ((config_ptr = (struct config_record *)
			list_next(config_iterator))) {
		if (config_ptr == first_new)
			break;	/* done with all original records */

		tmp_bitmap = bit_copy(node_bitmap);
		bit_and(tmp_bitmap, config_ptr->node_bitmap);
		config_cnt = bit_set_count(config_ptr->node_bitmap);
		tmp_cnt = bit_set_count(tmp_bitmap);
		if (tmp_cnt == 0) {
			/* no overlap, leave alone */
		} else if (tmp_cnt == config_cnt) {
			/* all nodes changed, update in situ */
			config_ptr->weight = weight;
		} else {
			/* partial update, split config_record */
			new_config_ptr = _dup_config(config_ptr);
			if (first_new == NULL)
				first_new = new_config_ptr;
			/* Change weight for the given node */
			new_config_ptr->weight      = weight;
			new_config_ptr->node_bitmap = bit_copy(tmp_bitmap);
			new_config_ptr->nodes = bitmap2node_name(tmp_bitmap);

			_update_config_ptr(tmp_bitmap, new_config_ptr);

			/* Update remaining records */
			bit_and_not(config_ptr->node_bitmap, tmp_bitmap);
			xfree(config_ptr->nodes);
			config_ptr->nodes = bitmap2node_name(
				config_ptr->node_bitmap);
		}
		FREE_NULL_BITMAP(tmp_bitmap);
	}
	list_iterator_destroy(config_iterator);
	FREE_NULL_BITMAP(node_bitmap);

	info("_update_node_weight: nodes %s weight set to: %u",
		node_names, weight);
	return SLURM_SUCCESS;
}

/*
 * _update_node_active_features - Update active features associated with nodes
 * IN node_names - List of nodes to update
 * IN active_features - New active features value
 * RET: SLURM_SUCCESS or error code
 */
static int _update_node_active_features(char *node_names, char *active_features)
{
	bitstr_t *node_bitmap = NULL;
	int rc;

	rc = node_name2bitmap(node_names, false, &node_bitmap);
	if (rc) {
		info("%s: invalid node_name (%s)", __func__, node_names);
		return rc;
	}
	update_feature_list(active_feature_list, active_features, node_bitmap);
	(void) node_features_g_node_update(active_features, node_bitmap);
	FREE_NULL_BITMAP(node_bitmap);

	info("%s: nodes %s active features set to: %s",
	     __func__, node_names, active_features);
	return SLURM_SUCCESS;
}

/*
 * _update_node_avail_features - Update available features associated with
 *	nodes, build new config list records as needed
 * IN node_names - List of nodes to update
 * IN avail_features - New available features value
 * RET: SLURM_SUCCESS or error code
 */
static int _update_node_avail_features(char *node_names, char *avail_features)
{
	bitstr_t *node_bitmap = NULL, *tmp_bitmap;
	ListIterator config_iterator;
	struct config_record *config_ptr, *new_config_ptr;
	struct config_record *first_new = NULL;
	int rc, config_cnt, tmp_cnt;

	rc = node_name2bitmap(node_names, false, &node_bitmap);
	if (rc) {
		info("%s: invalid node_name (%s)", __func__, node_names);
		return rc;
	}

	/* For each config_record with one of these nodes,
	 * update it (if all nodes updated) or split it into
	 * a new entry */
	config_iterator = list_iterator_create(config_list);
	while ((config_ptr = (struct config_record *)
			list_next(config_iterator))) {
		if (config_ptr == first_new)
			break;	/* done with all original records */

		tmp_bitmap = bit_copy(node_bitmap);
		bit_and(tmp_bitmap, config_ptr->node_bitmap);
		config_cnt = bit_set_count(config_ptr->node_bitmap);
		tmp_cnt = bit_set_count(tmp_bitmap);
		if (tmp_cnt == 0) {
			/* no overlap, leave alone */
		} else if (tmp_cnt == config_cnt) {
			/* all nodes changed, update in situ */
			xfree(config_ptr->feature);
			if (avail_features && avail_features[0])
				config_ptr->feature = xstrdup(avail_features);
		} else {
			/* partial update, split config_record */
			new_config_ptr = _dup_config(config_ptr);
			if (first_new == NULL)
				first_new = new_config_ptr;
			xfree(new_config_ptr->feature);
			if (avail_features && avail_features[0]) {
				new_config_ptr->feature =
					xstrdup(avail_features);
			}
			new_config_ptr->node_bitmap = bit_copy(tmp_bitmap);
			new_config_ptr->nodes = bitmap2node_name(tmp_bitmap);
			_update_config_ptr(tmp_bitmap, new_config_ptr);

			/* Update remaining records */
			bit_and_not(config_ptr->node_bitmap, tmp_bitmap);
			xfree(config_ptr->nodes);
			config_ptr->nodes = bitmap2node_name(config_ptr->
							     node_bitmap);
		}
		FREE_NULL_BITMAP(tmp_bitmap);
	}
	list_iterator_destroy(config_iterator);
	if (avail_feature_list) {	/* List not set at startup */
		update_feature_list(avail_feature_list, avail_features,
				    node_bitmap);
	}
	FREE_NULL_BITMAP(node_bitmap);

	info("%s: nodes %s available features set to: %s",
	     __func__, node_names, avail_features);
	return SLURM_SUCCESS;
}

/*
 * _update_node_gres - Update generic resources associated with nodes
 *	build new config list records as needed
 * IN node_names - List of nodes to update
 * IN gres - New gres value
 * RET: SLURM_SUCCESS or error code
 */
static int _update_node_gres(char *node_names, char *gres)
{
	bitstr_t *node_bitmap = NULL, *tmp_bitmap;
	ListIterator config_iterator;
	struct config_record *config_ptr, *new_config_ptr;
	struct config_record *first_new = NULL;
	struct node_record *node_ptr;
	int rc, config_cnt, tmp_cnt;
	int i, i_first, i_last;

	rc = node_name2bitmap(node_names, false, &node_bitmap);
	if (rc) {
		info("_update_node_gres: invalid node_name");
		return rc;
	}

	/* For each config_record with one of these nodes,
	 * update it (if all nodes updated) or split it into
	 * a new entry */
	config_iterator = list_iterator_create(config_list);
	while ((config_ptr = (struct config_record *)
			list_next(config_iterator))) {
		if (config_ptr == first_new)
			break;	/* done with all original records */

		tmp_bitmap = bit_copy(node_bitmap);
		bit_and(tmp_bitmap, config_ptr->node_bitmap);
		config_cnt = bit_set_count(config_ptr->node_bitmap);
		tmp_cnt = bit_set_count(tmp_bitmap);
		if (tmp_cnt == 0) {
			/* no overlap, leave alone */
		} else if (tmp_cnt == config_cnt) {
			/* all nodes changed, update in situ */
			xfree(config_ptr->gres);
			if (gres && gres[0])
				config_ptr->gres = xstrdup(gres);
		} else {
			/* partial update, split config_record */
			new_config_ptr = _dup_config(config_ptr);
			if (first_new == NULL)
				first_new = new_config_ptr;
			xfree(new_config_ptr->gres);
			if (gres && gres[0])
				new_config_ptr->gres = xstrdup(gres);
			new_config_ptr->node_bitmap = bit_copy(tmp_bitmap);
			new_config_ptr->nodes = bitmap2node_name(tmp_bitmap);

			_update_config_ptr(tmp_bitmap, new_config_ptr);

			/* Update remaining records */
			bit_and_not(config_ptr->node_bitmap, tmp_bitmap);
			xfree(config_ptr->nodes);
			config_ptr->nodes = bitmap2node_name(config_ptr->
							     node_bitmap);
		}
		FREE_NULL_BITMAP(tmp_bitmap);
	}
	list_iterator_destroy(config_iterator);

	i_first = bit_ffs(node_bitmap);
	if (i_first >= 0)
		i_last = bit_fls(node_bitmap);
	else
		i_last = i_first - 1;
	for (i = i_first; i <= i_last; i++) {
		node_ptr = node_record_table_ptr + i;
		(void) gres_plugin_node_reconfig(node_ptr->name,
						 node_ptr->config_ptr->gres,
						 &node_ptr->gres,
						 &node_ptr->gres_list,
						 slurmctld_conf.fast_schedule);
		gres_plugin_node_state_log(node_ptr->gres_list, node_ptr->name);
	}
	FREE_NULL_BITMAP(node_bitmap);

	info("_update_node_gres: nodes %s gres set to: %s", node_names, gres);
	return SLURM_SUCCESS;
}

/* Reset the config pointer for updated jobs */
static void _update_config_ptr(bitstr_t *bitmap,
		struct config_record *config_ptr)
{
	int i;

	for (i=0; i<node_record_count; i++) {
		if (bit_test(bitmap, i) == 0)
			continue;
		node_record_table_ptr[i].config_ptr = config_ptr;
	}
}

/*
 * drain_nodes - drain one or more nodes,
 *  no-op for nodes already drained or draining
 * IN nodes - nodes to drain
 * IN reason - reason to drain the nodes
 * RET SLURM_SUCCESS or error code
 * global: node_record_table_ptr - pointer to global node table
 */
extern int drain_nodes(char *nodes, char *reason, uint32_t reason_uid)
{
	int error_code = 0, node_inx;
	struct node_record *node_ptr;
	char  *this_node_name ;
	hostlist_t host_list;
	time_t now = time(NULL);

	if ((nodes == NULL) || (nodes[0] == '\0')) {
		error ("drain_nodes: invalid node name  %s", nodes);
		return ESLURM_INVALID_NODE_NAME;
	}

#ifdef HAVE_ALPS_CRAY
	error("We cannot drain nodes on a Cray/ALPS system, "
	      "use native Cray tools such as xtprocadmin(8).");
	return SLURM_SUCCESS;
#endif

	if ( (host_list = hostlist_create (nodes)) == NULL) {
		error ("hostlist_create error on %s: %m", nodes);
		return ESLURM_INVALID_NODE_NAME;
	}

	while ( (this_node_name = hostlist_shift (host_list)) ) {
		node_ptr = find_node_record (this_node_name);
		node_inx = node_ptr - node_record_table_ptr;
		if (node_ptr == NULL) {
			error ("drain_nodes: node %s does not exist",
				this_node_name);
			error_code = ESLURM_INVALID_NODE_NAME;
			free (this_node_name);
			break;
		}

		if (IS_NODE_DRAIN(node_ptr)) {
			/* state already changed, nothing to do */
			free (this_node_name);
			continue;
		}

		node_ptr->node_state |= NODE_STATE_DRAIN;
		bit_clear (avail_node_bitmap, node_inx);
		info ("drain_nodes: node %s state set to DRAIN",
			this_node_name);
		if ((node_ptr->reason == NULL) ||
		    (xstrncmp(node_ptr->reason, "Not responding", 14) == 0)) {
			xfree(node_ptr->reason);
			node_ptr->reason = xstrdup(reason);
			node_ptr->reason_time = now;
			node_ptr->reason_uid = reason_uid;
		}
		if ((node_ptr->run_job_cnt  == 0) &&
		    (node_ptr->comp_job_cnt == 0)) {
			/* no jobs, node is drained */
			trigger_node_drained(node_ptr);
			clusteracct_storage_g_node_down(acct_db_conn,
							node_ptr, now, NULL,
							reason_uid);
		}

		select_g_update_node_state(node_ptr);

		free (this_node_name);
	}
	last_node_update = time (NULL);

	hostlist_destroy (host_list);
	return error_code;
}
/* Return true if admin request to change node state from old to new is valid */
static bool _valid_node_state_change(uint32_t old, uint32_t new)
{
	uint32_t base_state, node_flags;

	if (old == new)
		return true;

	base_state = old & NODE_STATE_BASE;
	node_flags = old & NODE_STATE_FLAGS;
	switch (new) {
		case NODE_STATE_DOWN:
		case NODE_STATE_DRAIN:
		case NODE_STATE_FAIL:
		case NODE_STATE_NO_RESPOND:
		case NODE_STATE_POWER_SAVE:
		case NODE_STATE_POWER_UP:
		case (NODE_STATE_POWER_SAVE | NODE_STATE_POWER_UP):
		case NODE_STATE_UNDRAIN:
			return true;

		case NODE_RESUME:
			if ((base_state == NODE_STATE_DOWN)   ||
			    (base_state == NODE_STATE_FUTURE) ||
			    (node_flags & NODE_STATE_DRAIN)   ||
			    (node_flags & NODE_STATE_FAIL)    ||
			    (node_flags & NODE_STATE_REBOOT))
				return true;
			break;

		case NODE_STATE_FUTURE:
			if ((base_state == NODE_STATE_DOWN) ||
			    (base_state == NODE_STATE_IDLE))
				return true;
			break;

		case NODE_STATE_IDLE:
			if ((base_state == NODE_STATE_DOWN) ||
			    (base_state == NODE_STATE_IDLE))
				return true;
			break;

		case NODE_STATE_ALLOCATED:
			if (base_state == NODE_STATE_ALLOCATED)
				return true;
			break;

		default:	/* All others invalid */
			break;
	}

	return false;
}

static int _build_node_spec_bitmap(struct node_record *node_ptr)
{
	uint32_t c, coff, size;
	int *cpu_spec_array;
	uint i, node_inx;

	if (node_ptr->threads == 0) {
		error("Node %s has invalid thread per core count (%u)",
		      node_ptr->name, node_ptr->threads);
		return SLURM_ERROR;
	}

	if (!node_ptr->cpu_spec_list)
		return SLURM_SUCCESS;
	node_inx = node_ptr - node_record_table_ptr;
	c = cr_get_coremap_offset(node_inx);
	coff = cr_get_coremap_offset(node_inx+1);
	size = coff - c;
	FREE_NULL_BITMAP(node_ptr->node_spec_bitmap);
	node_ptr->node_spec_bitmap = bit_alloc(size);
	bit_nset(node_ptr->node_spec_bitmap, 0, size-1);

	/* remove node's specialized cpus now */
	cpu_spec_array = bitfmt2int(node_ptr->cpu_spec_list);
	i = 0;
	while (cpu_spec_array[i] != -1) {
		bit_nclear(node_ptr->node_spec_bitmap,
			   (cpu_spec_array[i] / node_ptr->threads),
			   (cpu_spec_array[i + 1] / node_ptr->threads));
		i += 2;
	}
	xfree(cpu_spec_array);
	return SLURM_SUCCESS;
}

extern int update_node_record_acct_gather_data(
	acct_gather_node_resp_msg_t *msg)
{
	struct node_record *node_ptr;

	node_ptr = find_node_record(msg->node_name);
	if (node_ptr == NULL)
		return ENOENT;

	memcpy(node_ptr->energy, msg->energy, sizeof(acct_gather_energy_t));

	return SLURM_SUCCESS;
}

/* A node's socket/core configuration has changed could be due to KNL NUMA
 * mode change and reboot. Update this node's config record, splitting an
 * existing record if needed. */
static void _split_node_config(struct node_record *node_ptr,
			       slurm_node_registration_status_msg_t *reg_msg)
{
	struct config_record *config_ptr, *new_config_ptr;
	int node_inx;

	if (!node_ptr)
		return;
	config_ptr = node_ptr->config_ptr;
	if (!config_ptr)
		return;

	node_inx = node_ptr - node_record_table_ptr;
	if ((bit_set_count(config_ptr->node_bitmap) > 1) &&
	    bit_test(config_ptr->node_bitmap, node_inx)) {
		new_config_ptr = create_config_record();
		memcpy(new_config_ptr, config_ptr, sizeof(struct config_record));
		new_config_ptr->cpu_spec_list =
			xstrdup(config_ptr->cpu_spec_list);
		new_config_ptr->feature = xstrdup(config_ptr->feature);
		new_config_ptr->gres = xstrdup(config_ptr->gres);
		bit_clear(config_ptr->node_bitmap, node_inx);
		xfree(config_ptr->nodes);
		config_ptr->nodes = bitmap2node_name(config_ptr->node_bitmap);
		new_config_ptr->node_bitmap = bit_alloc(node_record_count);
		bit_set(new_config_ptr->node_bitmap, node_inx);
		new_config_ptr->nodes = xstrdup(node_ptr->name);
		node_ptr->config_ptr = new_config_ptr;
		config_ptr = new_config_ptr;
	}
	config_ptr->cores = reg_msg->cores;
	config_ptr->sockets = reg_msg->sockets;
}

/*
 * validate_node_specs - validate the node's specifications as valid,
 *	if not set state to down, in any case update last_response
 * IN reg_msg - node registration message
 * IN protocol_version - Version of Slurm on this node
 * OUT newly_up - set if node newly brought into service
 * RET 0 if no error, ENOENT if no such node, EINVAL if values too low
 */
extern int validate_node_specs(slurm_node_registration_status_msg_t *reg_msg,
			       uint16_t protocol_version, bool *newly_up)
{
	int error_code, i, node_inx;
	struct config_record *config_ptr;
	struct node_record *node_ptr;
	char *reason_down = NULL;
	char *orig_features = NULL, *orig_features_act = NULL;
	uint32_t node_flags;
	time_t now = time(NULL);
	bool gang_flag = false;
	bool orig_node_avail;
	static uint32_t cr_flag = NO_VAL;
	int *cpu_spec_array;

	xassert(verify_lock(CONFIG_LOCK, READ_LOCK));

	node_ptr = find_node_record (reg_msg->node_name);
	if (node_ptr == NULL)
		return ENOENT;
	node_inx = node_ptr - node_record_table_ptr;
	orig_node_avail = bit_test(avail_node_bitmap, node_inx);

	config_ptr = node_ptr->config_ptr;
	error_code = SLURM_SUCCESS;

	node_ptr->protocol_version = protocol_version;
	xfree(node_ptr->version);
	node_ptr->version = reg_msg->version;
	reg_msg->version = NULL;

	if (IS_NODE_POWER_UP(node_ptr) &&
	    (node_ptr->boot_time < node_ptr->boot_req_time)) {
		debug("Still waiting for boot of node %s", node_ptr->name);
		return SLURM_SUCCESS;
	}
	bit_clear(booting_node_bitmap, node_inx);

	if (cr_flag == NO_VAL) {
		cr_flag = 0;  /* call is no-op for select/linear and bluegene */
		if (select_g_get_info_from_plugin(SELECT_CR_PLUGIN,
						  NULL, &cr_flag)) {
			cr_flag = NO_VAL;	/* error */
		}
	}
	if (slurm_get_preempt_mode() != PREEMPT_MODE_OFF)
		gang_flag = true;

	if (reg_msg->features_avail || reg_msg->features_active) {
		char *sep = "";
		orig_features = xstrdup(node_ptr->features);
		if (orig_features && orig_features[0])
			sep = ",";
		if (reg_msg->features_avail) {
			xstrfmtcat(orig_features, "%s%s", sep,
				   reg_msg->features_avail);
		}
		if (node_ptr->features_act)
			orig_features_act = xstrdup(node_ptr->features_act);
		else
			orig_features_act = xstrdup(node_ptr->features);
	}
	if (reg_msg->features_avail) {
		if (reg_msg->features_active && !node_ptr->features_act) {
			node_ptr->features_act = node_ptr->features;
			node_ptr->features = NULL;
		} else {
			xfree(node_ptr->features);
		}
		node_ptr->features = node_features_g_node_xlate(
					reg_msg->features_avail,
					orig_features, orig_features);
		(void) _update_node_avail_features(node_ptr->name,
						   node_ptr->features);
	}
	if (reg_msg->features_active) {
		char *tmp_feature;
		tmp_feature = node_features_g_node_xlate(
						reg_msg->features_active,
						orig_features_act,
						orig_features);
		xfree(node_ptr->features_act);
		node_ptr->features_act = tmp_feature;
		(void) _update_node_active_features(node_ptr->name,
						    node_ptr->features_act);
	}
	xfree(orig_features);
	xfree(orig_features_act);

	if (gres_plugin_node_config_unpack(reg_msg->gres_info,
					   node_ptr->name) != SLURM_SUCCESS) {
		error_code = SLURM_ERROR;
		xstrcat(reason_down, "Could not unpack gres data");
	} else if (gres_plugin_node_config_validate(
			   node_ptr->name, config_ptr->gres,
			   &node_ptr->gres, &node_ptr->gres_list,
			   slurmctld_conf.fast_schedule, &reason_down)
		   != SLURM_SUCCESS) {
		error_code = EINVAL;
		/* reason_down set in function above */
	}
	gres_plugin_node_state_log(node_ptr->gres_list, node_ptr->name);

	if (slurmctld_conf.fast_schedule != 2) {
		int sockets1, sockets2;	/* total sockets on node */
		int cores1, cores2;	/* total cores on node */
		int threads1, threads2;	/* total threads on node */
		char *node_features_plugin = slurm_get_node_features_plugins();
		bool validate_socket_cnt = true;

		if (node_features_plugin &&
		    strstr(node_features_plugin, "knl")) {
			/* KNL reboots can change the NUMA count (treated like
			 * a socket count) without changing the total core
			 * count, which Slurm will support. */
			validate_socket_cnt = false;
		}
		xfree(node_features_plugin);

		sockets1 = reg_msg->sockets;
		cores1   = sockets1 * reg_msg->cores;
		threads1 = cores1   * reg_msg->threads;
		sockets2 = config_ptr->sockets;
		cores2   = sockets2 * config_ptr->cores;
		threads2 = cores2   * config_ptr->threads;

		if (threads1 < threads2) {
			error("Node %s has low socket*core*thread count "
			      "(%d < %d)",
			      reg_msg->node_name, threads1, threads2);
			error_code = EINVAL;
			if (reason_down)
				xstrcat(reason_down, ", ");
			xstrcat(reason_down, "Low socket*core*thread count");
		} else if ((slurmctld_conf.fast_schedule == 0) &&
			   ((cr_flag == 1) || gang_flag) && (cores1 < cores2)) {
			error("Node %s has low socket*core count (%d < %d)",
			      reg_msg->node_name, cores1, cores2);
			error_code = EINVAL;
			if (reason_down)
				xstrcat(reason_down, ", ");
			xstrcat(reason_down, "Low socket*core count");
		} else if ((slurmctld_conf.fast_schedule == 0) &&
			   ((cr_flag == 1) || gang_flag) &&
			   ((validate_socket_cnt && (sockets1 > sockets2)) ||
			    (cores1 > cores2) || (threads1 > threads2))) {
			error("Node %s has high socket,core,thread count "
			      "(%d,%d,%d > %d,%d,%d), extra resources ignored",
			      reg_msg->node_name, reg_msg->sockets,
			      reg_msg->cores, reg_msg->threads,
			      config_ptr->sockets, config_ptr->cores,
			      config_ptr->threads);
			/* Preserve configured values as we can't change the
			 * total core count on the node without the core_bitmaps
			 * in select/cons_res or gang scheduler being rebuilt */
			reg_msg->boards  = config_ptr->boards;
			reg_msg->sockets = config_ptr->sockets;
			reg_msg->cores   = config_ptr->cores;
			reg_msg->threads = config_ptr->threads;
		}

		if (reg_msg->cpus < config_ptr->cpus) {
			error("Node %s has low cpu count (%u < %u)",
			      reg_msg->node_name, reg_msg->cpus,
			      config_ptr->cpus);
			error_code  = EINVAL;
			if (reason_down)
				xstrcat(reason_down, ", ");
			xstrcat(reason_down, "Low CPUs");
		} else if ((slurmctld_conf.fast_schedule == 0) &&
			   ((cr_flag == 1) || gang_flag) &&
			   (reg_msg->cpus > config_ptr->cpus)) {
			error("Node %s has high CPU count (%u > %u), "
			      "extra resources ignored",
			      reg_msg->node_name, reg_msg->cpus,
			      config_ptr->cpus);
			reg_msg->cpus    = config_ptr->cpus;
		}
		if ((error_code == SLURM_SUCCESS) && (cr_flag == 1) &&
		    (reg_msg->sockets != config_ptr->sockets) &&
		    (reg_msg->cores   != config_ptr->cores) &&
		    ((reg_msg->sockets * reg_msg->cores) ==
		     (config_ptr->sockets * config_ptr->cores))) {
			_split_node_config(node_ptr, reg_msg);
		}
	}
	if (reg_msg->boards > reg_msg->sockets) {
		error("Node %s has more boards than sockets (%u > %u), setting board count to 1",
		      reg_msg->node_name, reg_msg->boards, reg_msg->sockets);
		reg_msg->boards = 1;
	}

	/* reset partition and node config (in that order) */
	if ((node_ptr->cpus != reg_msg->cpus) &&
	    (slurmctld_conf.fast_schedule == 0)) {
		for (i=0; i<node_ptr->part_cnt; i++) {
			node_ptr->part_pptr[i]->total_cpus +=
				(reg_msg->cpus - node_ptr->cpus);
		}
	}
	if (error_code == SLURM_SUCCESS) {
		node_ptr->boards  = reg_msg->boards;
		node_ptr->sockets = reg_msg->sockets;
		node_ptr->cores   = reg_msg->cores;
		node_ptr->threads = reg_msg->threads;
		node_ptr->cpus    = reg_msg->cpus;
	}

	if (reg_msg->real_memory < config_ptr->real_memory) {
		if (slurmctld_conf.fast_schedule == 0) {
			debug("Node %s has low real_memory size "
			      "(%"PRIu64" < %"PRIu64")",
			      reg_msg->node_name, reg_msg->real_memory,
			      config_ptr->real_memory);
		} else if (slurmctld_conf.fast_schedule == 1) {
			error("Node %s has low real_memory size "
			      "(%"PRIu64" < %"PRIu64")",
			      reg_msg->node_name, reg_msg->real_memory,
			      config_ptr->real_memory);
			error_code  = EINVAL;
			if (reason_down)
				xstrcat(reason_down, ", ");
			xstrcat(reason_down, "Low RealMemory");
		}
	}
	node_ptr->real_memory = reg_msg->real_memory;

	if (reg_msg->tmp_disk < config_ptr->tmp_disk) {
		if (slurmctld_conf.fast_schedule == 0) {
			debug("Node %s has low tmp_disk size (%u < %u)",
			      reg_msg->node_name, reg_msg->tmp_disk,
			      config_ptr->tmp_disk);
		} else if (slurmctld_conf.fast_schedule == 1) {
			error("Node %s has low tmp_disk size (%u < %u)",
			      reg_msg->node_name, reg_msg->tmp_disk,
			      config_ptr->tmp_disk);
			error_code = EINVAL;
			if (reason_down)
				xstrcat(reason_down, ", ");
			xstrcat(reason_down, "Low TmpDisk");
		}
	}
	node_ptr->tmp_disk = reg_msg->tmp_disk;

	if (reg_msg->cpu_spec_list != NULL) {
		xfree(node_ptr->cpu_spec_list);
		node_ptr->cpu_spec_list = reg_msg->cpu_spec_list;
		reg_msg->cpu_spec_list = NULL;	/* Nothing left to free */

		cpu_spec_array = bitfmt2int(node_ptr->cpu_spec_list);
		i = 0;
		node_ptr->core_spec_cnt = 0;
		while (cpu_spec_array[i] != -1) {
			node_ptr->core_spec_cnt += (cpu_spec_array[i + 1] -
				cpu_spec_array[i]) + 1;
			i += 2;
		}
		if (node_ptr->threads)
			node_ptr->core_spec_cnt /= node_ptr->threads;
		xfree(cpu_spec_array);
		if (_build_node_spec_bitmap(node_ptr) != SLURM_SUCCESS)
			error_code = EINVAL;
	}

	xfree(node_ptr->arch);
	node_ptr->arch = reg_msg->arch;
	reg_msg->arch = NULL;	/* Nothing left to free */

	xfree(node_ptr->os);
	node_ptr->os = reg_msg->os;
	reg_msg->os = NULL;	/* Nothing left to free */

	if (node_ptr->cpu_load != reg_msg->cpu_load) {
		node_ptr->cpu_load = reg_msg->cpu_load;
		node_ptr->cpu_load_time = now;
		last_node_update = now;
	}
	if (node_ptr->free_mem != reg_msg->free_mem) {
		node_ptr->free_mem = reg_msg->free_mem;
		node_ptr->free_mem_time = now;
		last_node_update = now;
	}

	if (IS_NODE_NO_RESPOND(node_ptr) || IS_NODE_POWER_UP(node_ptr)) {
		info("Node %s now responding", node_ptr->name);
		node_ptr->node_state &= (~NODE_STATE_NO_RESPOND);
		node_ptr->node_state &= (~NODE_STATE_POWER_UP);
		node_ptr->node_state &= (~NODE_STATE_REBOOT);
		if (!is_node_in_maint_reservation(node_inx))
			node_ptr->node_state &= (~NODE_STATE_MAINT);
		last_node_update = now;
	}

	node_flags = node_ptr->node_state & NODE_STATE_FLAGS;

	if (node_ptr->last_response &&
	    (node_ptr->boot_time > node_ptr->last_response) &&
	    !IS_NODE_UNKNOWN(node_ptr)) {	/* Node just rebooted */
		(void) node_features_g_get_node(node_ptr->name);
	}

	if (error_code) {
		if (!IS_NODE_DOWN(node_ptr)
			&& !IS_NODE_DRAIN(node_ptr)
			&& ! IS_NODE_FAIL(node_ptr)) {
			error ("Setting node %s state to DRAIN",
				   reg_msg->node_name);
			drain_nodes(reg_msg->node_name,
						reason_down,
						slurmctld_conf.slurm_user_id);
		}
		last_node_update = time (NULL);
	} else if (reg_msg->status == ESLURMD_PROLOG_FAILED
		   || reg_msg->status == ESLURMD_SETUP_ENVIRONMENT_ERROR) {
		if (!IS_NODE_DRAIN(node_ptr) && !IS_NODE_FAIL(node_ptr)) {
			char *reason;
			error("%s: Prolog or job env setup failure on node %s, "
			      "draining the node",
			      __func__, reg_msg->node_name);
			if (reg_msg->status == ESLURMD_PROLOG_FAILED)
				reason = "Prolog error";
			else
				reason = "Job env setup error";
			drain_nodes(reg_msg->node_name, reason,
				    slurmctld_conf.slurm_user_id);
			last_node_update = time (NULL);
		}
	} else {
		if (IS_NODE_UNKNOWN(node_ptr) || IS_NODE_FUTURE(node_ptr)) {
			bool unknown = 0;

			if (IS_NODE_UNKNOWN(node_ptr))
				unknown = 1;

			debug("validate_node_specs: node %s registered with "
			      "%u jobs",
			      reg_msg->node_name,reg_msg->job_count);
			if (IS_NODE_FUTURE(node_ptr)) {
				if (IS_NODE_MAINT(node_ptr) &&
				    !is_node_in_maint_reservation(node_inx))
					node_flags &= (~NODE_STATE_MAINT);
				node_flags &= (~NODE_STATE_REBOOT);
			}
			if (reg_msg->job_count) {
				node_ptr->node_state = NODE_STATE_ALLOCATED |
					node_flags;
			} else {
				node_ptr->node_state = NODE_STATE_IDLE |
					node_flags;
				node_ptr->last_idle = now;
			}
			last_node_update = now;

			/* don't send this on a slurmctld unless needed */
			if (unknown && slurmctld_init_db
			    && !IS_NODE_DRAIN(node_ptr)
			    && !IS_NODE_FAIL(node_ptr)) {
				/* reason information is handled in
				   clusteracct_storage_g_node_up()
				*/
				clusteracct_storage_g_node_up(
					acct_db_conn, node_ptr, now);
			}
		} else if (IS_NODE_DOWN(node_ptr) &&
			   ((slurmctld_conf.ret2service == 2) ||
			    IS_NODE_REBOOT(node_ptr) ||
			    ((slurmctld_conf.ret2service == 1) &&
			     !xstrcmp(node_ptr->reason, "Not responding") &&
			     (node_ptr->boot_time <
			      node_ptr->last_response)))) {
			node_flags &= (~NODE_STATE_REBOOT);
			if (!xstrcmp(node_ptr->reason, "Reboot ASAP")) {
				xfree(node_ptr->reason);
				node_ptr->reason_time = 0;
				node_ptr->reason_uid = 0;
				node_flags &= (~NODE_STATE_DRAIN);
			}
			if (reg_msg->job_count) {
				node_ptr->node_state = NODE_STATE_ALLOCATED |
					node_flags;
			} else {
				node_ptr->node_state = NODE_STATE_IDLE |
					node_flags;
				node_ptr->last_idle = now;
			}
			info("node %s returned to service",
			     reg_msg->node_name);
			trigger_node_up(node_ptr);
			last_node_update = now;
			if (!IS_NODE_DRAIN(node_ptr)
			    && !IS_NODE_FAIL(node_ptr)) {
				/* reason information is handled in
				 * clusteracct_storage_g_node_up() */
				clusteracct_storage_g_node_up(
					acct_db_conn, node_ptr, now);
			}
		} else if (node_ptr->last_response &&
			   (node_ptr->boot_time > node_ptr->last_response) &&
			   (slurmctld_conf.ret2service != 2)) {
			if (!node_ptr->reason ||
			    (node_ptr->reason &&
			     !xstrcmp(node_ptr->reason, "Not responding"))) {
				if (node_ptr->reason)
					xfree(node_ptr->reason);
				node_ptr->reason_time = now;
				node_ptr->reason_uid =
					slurmctld_conf.slurm_user_id;
				node_ptr->reason = xstrdup(
					"Node unexpectedly rebooted");
			}
			info("%s: Node %s unexpectedly rebooted boot_time=%u last response=%u",
			     __func__, reg_msg->node_name,
			     (uint32_t)node_ptr->boot_time,
			     (uint32_t)node_ptr->last_response);
			_make_node_down(node_ptr, now);
			kill_running_job_by_node_name(reg_msg->node_name);
			last_node_update = now;
			reg_msg->job_count = 0;
		} else if (IS_NODE_ALLOCATED(node_ptr) &&
			   (reg_msg->job_count == 0)) {	/* job vanished */
			node_ptr->node_state = NODE_STATE_IDLE | node_flags;
			node_ptr->last_idle = now;
			last_node_update = now;
		} else if (IS_NODE_COMPLETING(node_ptr) &&
			   (reg_msg->job_count == 0)) {	/* job already done */
			node_ptr->node_state &= (~NODE_STATE_COMPLETING);
			last_node_update = now;
			bit_clear(cg_node_bitmap, node_inx);
		} else if (IS_NODE_IDLE(node_ptr) &&
			   (reg_msg->job_count != 0)) {
			if (node_ptr->run_job_cnt != 0) {
				node_ptr->node_state = NODE_STATE_ALLOCATED |
						       node_flags;
				error("Invalid state for node %s, was IDLE "
			      	      "with %u running jobs",
			      	      node_ptr->name, reg_msg->job_count);
			}
			/*
			 * there must be completing job(s) on this node since
			 * reg_msg->job_count was set (run_job_cnt +
			 * comp_job_cnt) in validate_jobs_on_node()
			 */
			if (node_ptr->comp_job_cnt != 0) {
				node_ptr->node_state |= NODE_STATE_COMPLETING;
				bit_set(cg_node_bitmap, node_inx);
			}
			last_node_update = now;
		}
		if (IS_NODE_IDLE(node_ptr)) {
			node_ptr->owner = NO_VAL;
			xfree(node_ptr->mcs_label);
		}

		select_g_update_node_config(node_inx);
		select_g_update_node_state(node_ptr);
		_sync_bitmaps(node_ptr, reg_msg->job_count);
	}

	xfree(reason_down);
	if (reg_msg->energy)
		memcpy(node_ptr->energy, reg_msg->energy,
		       sizeof(acct_gather_energy_t));

	node_ptr->last_response = MAX(now, node_ptr->last_response);
	node_ptr->boot_req_time = (time_t) 0;

	*newly_up = (!orig_node_avail && bit_test(avail_node_bitmap, node_inx));

	return error_code;
}

static front_end_record_t * _front_end_reg(
		slurm_node_registration_status_msg_t *reg_msg)
{
	front_end_record_t *front_end_ptr;
	uint32_t state_base, state_flags;
	time_t now = time(NULL);

	debug2("name:%s boot_time:%u up_time:%u",
	       reg_msg->node_name, (unsigned int) reg_msg->slurmd_start_time,
	       reg_msg->up_time);

	front_end_ptr = find_front_end_record(reg_msg->node_name);
	if (front_end_ptr == NULL) {
		error("Registration message from unknown node %s",
		      reg_msg->node_name);
		return NULL;
	}

	front_end_ptr->boot_time = now - reg_msg->up_time;
	if (front_end_ptr->last_response &&
	    (front_end_ptr->boot_time > front_end_ptr->last_response)) {
		info("front end %s unexpectedly rebooted, "
		     "killing all previously running jobs running on it.",
		     reg_msg->node_name);
		(void) kill_job_by_front_end_name(front_end_ptr->name);
		reg_msg->job_count = 0;
	}

	front_end_ptr->last_response = MAX(now, front_end_ptr->last_response);
	front_end_ptr->slurmd_start_time = reg_msg->slurmd_start_time;
	state_base  = front_end_ptr->node_state & JOB_STATE_BASE;
	state_flags = front_end_ptr->node_state & JOB_STATE_FLAGS;
	if ((state_base == NODE_STATE_DOWN) && (front_end_ptr->reason) &&
	    (!xstrncmp(front_end_ptr->reason, "Not responding", 14))) {
		error("front end node %s returned to service",
		      reg_msg->node_name);
		state_base = NODE_STATE_IDLE;
		xfree(front_end_ptr->reason);
		front_end_ptr->reason_time = (time_t) 0;
		front_end_ptr->reason_uid = 0;
	}
	if (state_base == NODE_STATE_UNKNOWN)
		state_base = NODE_STATE_IDLE;

	state_flags &= (~NODE_STATE_NO_RESPOND);

	front_end_ptr->node_state = state_base | state_flags;
	last_front_end_update = now;
	return front_end_ptr;
}

static char *_build_step_id(char *buf, int buf_len,
			    uint32_t job_id, uint32_t step_id)
{
	if (step_id == SLURM_BATCH_SCRIPT)
		snprintf(buf, buf_len, "%u.batch", job_id);
	else
		snprintf(buf, buf_len, "%u.%u", job_id, step_id);
	return buf;
}

/*
 * validate_nodes_via_front_end - validate all nodes on a cluster as having
 *	a valid configuration as soon as the front-end registers. Individual
 *	nodes will not register with this configuration
 * IN reg_msg - node registration message
 * IN protocol_version - Version of Slurm on this node
 * OUT newly_up - set if node newly brought into service
 * RET 0 if no error, SLURM error code otherwise
 */
extern int validate_nodes_via_front_end(
		slurm_node_registration_status_msg_t *reg_msg,
		uint16_t protocol_version, bool *newly_up)
{
	int error_code = 0, i, j, rc;
	bool update_node_state = false;
	struct job_record *job_ptr;
	struct config_record *config_ptr;
	struct node_record *node_ptr;
	time_t now = time(NULL);
	ListIterator job_iterator;
	hostlist_t reg_hostlist = NULL;
	char *host_str = NULL, *reason_down = NULL;
	uint32_t node_flags;
	front_end_record_t *front_end_ptr;
	char step_str[64];

	xassert(verify_lock(CONFIG_LOCK, READ_LOCK));

	if (reg_msg->up_time > now) {
		error("Node up_time on %s is invalid: %u>%u",
		      reg_msg->node_name, reg_msg->up_time, (uint32_t) now);
		reg_msg->up_time = 0;
	}

	front_end_ptr = _front_end_reg(reg_msg);
	if (front_end_ptr == NULL)
		return ESLURM_INVALID_NODE_NAME;

	front_end_ptr->protocol_version = protocol_version;
	xfree(front_end_ptr->version);
	front_end_ptr->version = reg_msg->version;
	reg_msg->version = NULL;
	*newly_up = false;

	if (reg_msg->status == ESLURMD_PROLOG_FAILED) {
		error("Prolog failed on node %s", reg_msg->node_name);
		/* Do NOT set the node DOWN here. Unlike non-front-end systems,
		 * this failure is likely due to some problem in the underlying
		 * infrastructure (e.g. the block failed to boot). */
		/* set_front_end_down(front_end_ptr, "Prolog failed"); */
	}

	/* First validate the job info */
	for (i = 0; i < reg_msg->job_count; i++) {
		if ( (reg_msg->job_id[i] >= MIN_NOALLOC_JOBID) &&
		     (reg_msg->job_id[i] <= MAX_NOALLOC_JOBID) ) {
			info("NoAllocate job %s reported",
			     _build_step_id(step_str, sizeof(step_str),
					    reg_msg->job_id[i],
					    reg_msg->step_id[i]));
			continue;
		}

		job_ptr = find_job_record(reg_msg->job_id[i]);
		node_ptr = node_record_table_ptr;
		if (job_ptr && job_ptr->node_bitmap &&
		    ((j = bit_ffs(job_ptr->node_bitmap)) >= 0))
			node_ptr += j;

		if (job_ptr == NULL) {
			error("Orphan job %s reported on node %s",
			     _build_step_id(step_str, sizeof(step_str),
					    reg_msg->job_id[i],
					    reg_msg->step_id[i]),
			      front_end_ptr->name);
			abort_job_on_node(reg_msg->job_id[i],
					  job_ptr, front_end_ptr->name);
			continue;
		} else if (job_ptr->batch_host == NULL) {
			error("Resetting NULL batch_host of job %u to %s",
			      reg_msg->job_id[i], front_end_ptr->name);
			job_ptr->batch_host = xstrdup(front_end_ptr->name);
		}


		if (IS_JOB_RUNNING(job_ptr) || IS_JOB_SUSPENDED(job_ptr)) {
			debug3("Registered job %s on %s",
			      _build_step_id(step_str, sizeof(step_str),
					     reg_msg->job_id[i],
					     reg_msg->step_id[i]),
			       front_end_ptr->name);
			if (job_ptr->batch_flag) {
				/* NOTE: Used for purging defunct batch jobs */
				job_ptr->time_last_active = now;
			}
		}

		else if (IS_JOB_COMPLETING(job_ptr)) {
			/* Re-send kill request as needed,
			 * not necessarily an error */
			kill_job_on_node(reg_msg->job_id[i], job_ptr,
					 node_ptr);
		}

		else if (IS_JOB_PENDING(job_ptr)) {
			/* Typically indicates a job requeue and the hung
			 * slurmd that went DOWN is now responding */
			error("Registered PENDING job %s on %s",
			      _build_step_id(step_str, sizeof(step_str),
					     reg_msg->job_id[i],
					     reg_msg->step_id[i]),
			      front_end_ptr->name);
			abort_job_on_node(reg_msg->job_id[i], job_ptr,
					  front_end_ptr->name);
		}

		else if (difftime(now, job_ptr->end_time) <
			 slurm_get_msg_timeout()) {	/* Race condition */
			debug("Registered newly completed job %s on %s",
			      _build_step_id(step_str, sizeof(step_str),
					     reg_msg->job_id[i],
					     reg_msg->step_id[i]),
			      front_end_ptr->name);
		}

		else {		/* else job is supposed to be done */
			error("Registered job %s in state %s on %s",
			      _build_step_id(step_str, sizeof(step_str),
					     reg_msg->job_id[i],
					     reg_msg->step_id[i]),
			      job_state_string(job_ptr->job_state),
			      front_end_ptr->name);
			kill_job_on_node(reg_msg->job_id[i], job_ptr,
					 node_ptr);
		}
	}


	/* purge orphan batch jobs */
	job_iterator = list_iterator_create(job_list);
	while ((job_ptr = (struct job_record *) list_next(job_iterator))) {
		if (!IS_JOB_RUNNING(job_ptr) ||
		    IS_JOB_CONFIGURING(job_ptr) ||
		    (job_ptr->batch_flag == 0))
			continue;
		if (job_ptr->front_end_ptr != front_end_ptr)
			continue;
#ifdef HAVE_BG
		/* slurmd does not report job presence until after prolog
		 * completes which waits for bgblock boot to complete.
		 * This can take several minutes on BlueGene. */
		if (difftime(now, job_ptr->time_last_active) <=
		    (BG_FREE_PREVIOUS_BLOCK + BG_MIN_BLOCK_BOOT +
		     BG_INCR_BLOCK_BOOT * job_ptr->node_cnt))
			continue;
#else
		if (difftime(now, job_ptr->time_last_active) <= 5)
			continue;
#endif
		info("Killing orphan batch job %u", job_ptr->job_id);
		job_complete(job_ptr->job_id, slurmctld_conf.slurm_user_id,
			     false, false, 0);
	}
	list_iterator_destroy(job_iterator);

	(void) gres_plugin_node_config_unpack(reg_msg->gres_info,
					      node_record_table_ptr->name);
	for (i = 0, node_ptr = node_record_table_ptr; i < node_record_count;
	     i++, node_ptr++) {
		bool acct_updated = false;

		config_ptr = node_ptr->config_ptr;
		node_ptr->last_response = MAX(now, node_ptr->last_response);

		rc = gres_plugin_node_config_validate(node_ptr->name,
						      config_ptr->gres,
						      &node_ptr->gres,
						      &node_ptr->gres_list,
						      slurmctld_conf.
						      fast_schedule,
						      &reason_down);
		if (rc) {
			if (!IS_NODE_DOWN(node_ptr)) {
				error("Setting node %s state to DOWN",
				      node_ptr->name);
			}
			set_node_down(node_ptr->name, reason_down);
			last_node_update = now;
		}
		xfree(reason_down);
		gres_plugin_node_state_log(node_ptr->gres_list, node_ptr->name);

		if (reg_msg->up_time) {
			node_ptr->up_time = reg_msg->up_time;
			node_ptr->boot_time = now - reg_msg->up_time;
		}
		node_ptr->slurmd_start_time = reg_msg->slurmd_start_time;

		if (IS_NODE_NO_RESPOND(node_ptr)) {
			update_node_state = true;
#ifndef HAVE_ALPS_CRAY
			/* This is handled by the select/cray plugin */
			node_ptr->node_state &= (~NODE_STATE_NO_RESPOND);
#endif
			node_ptr->node_state &= (~NODE_STATE_POWER_UP);
		}

		if (reg_msg->status != ESLURMD_PROLOG_FAILED) {
			if (reg_hostlist)
				(void) hostlist_push_host(reg_hostlist,
							  node_ptr->name);
			else
				reg_hostlist = hostlist_create(node_ptr->name);

			node_flags = node_ptr->node_state & NODE_STATE_FLAGS;
			if (IS_NODE_UNKNOWN(node_ptr)) {
				update_node_state = true;
				*newly_up = true;
				if (node_ptr->run_job_cnt) {
					node_ptr->node_state =
						NODE_STATE_ALLOCATED |
						node_flags;
				} else {
					node_ptr->node_state =
						NODE_STATE_IDLE |
						node_flags;
					node_ptr->last_idle = now;
				}
				if (!IS_NODE_DRAIN(node_ptr) &&
				    !IS_NODE_FAIL(node_ptr)) {
					/* reason information is handled in
					 * clusteracct_storage_g_node_up() */
					clusteracct_storage_g_node_up(
						acct_db_conn,
						node_ptr, now);
					acct_updated = true;
				}
			} else if (IS_NODE_DOWN(node_ptr) &&
				   ((slurmctld_conf.ret2service == 2) ||
				    (node_ptr->boot_req_time != 0)    ||
				    ((slurmctld_conf.ret2service == 1) &&
				     !xstrcmp(node_ptr->reason,
					      "Not responding")))) {
				update_node_state = true;
				*newly_up = true;
				if (node_ptr->run_job_cnt) {
					node_ptr->node_state =
						NODE_STATE_ALLOCATED |
						node_flags;
				} else {
					node_ptr->node_state =
						NODE_STATE_IDLE |
						node_flags;
					node_ptr->last_idle = now;
				}
				trigger_node_up(node_ptr);
				if (!IS_NODE_DRAIN(node_ptr) &&
				    !IS_NODE_FAIL(node_ptr)) {
					/* reason information is handled in
					 * clusteracct_storage_g_node_up() */
					clusteracct_storage_g_node_up(
						acct_db_conn,
						node_ptr, now);
					acct_updated = true;
				}
			} else if (IS_NODE_ALLOCATED(node_ptr) &&
				   (node_ptr->run_job_cnt == 0)) {
				/* job vanished */
				update_node_state = true;
				node_ptr->node_state = NODE_STATE_IDLE |
					node_flags;
				node_ptr->last_idle = now;
			} else if (IS_NODE_COMPLETING(node_ptr) &&
				   (node_ptr->comp_job_cnt == 0)) {
				/* job already done */
				update_node_state = true;
				node_ptr->node_state &=
					(~NODE_STATE_COMPLETING);
				bit_clear(cg_node_bitmap, i);
			} else if (IS_NODE_IDLE(node_ptr) &&
				   (node_ptr->run_job_cnt != 0)) {
				update_node_state = true;
				node_ptr->node_state = NODE_STATE_ALLOCATED |
						       node_flags;
				error("Invalid state for node %s, was IDLE "
				      "with %u running jobs",
				      node_ptr->name, reg_msg->job_count);
			}
			if (IS_NODE_IDLE(node_ptr)) {
				node_ptr->owner = NO_VAL;
				xfree(node_ptr->mcs_label);
			}

			select_g_update_node_config(i);
			select_g_update_node_state(node_ptr);
			_sync_bitmaps(node_ptr,
				      (node_ptr->run_job_cnt +
				       node_ptr->comp_job_cnt));
		}
		if (reg_msg->energy)
			memcpy(node_ptr->energy, reg_msg->energy,
			       sizeof(acct_gather_energy_t));

		if (!acct_updated && slurmctld_init_db &&
		    !IS_NODE_DOWN(node_ptr) &&
		    !IS_NODE_DRAIN(node_ptr) && !IS_NODE_FAIL(node_ptr)) {
			/* reason information is handled in
			   clusteracct_storage_g_node_up()
			*/
			clusteracct_storage_g_node_up(
				acct_db_conn, node_ptr, now);
		}

	}

	if (reg_hostlist) {
		hostlist_uniq(reg_hostlist);
		host_str = hostlist_ranged_string_xmalloc(reg_hostlist);
		debug("Nodes %s have registered", host_str);
		xfree(host_str);
		hostlist_destroy(reg_hostlist);
	}

	if (update_node_state)
		last_node_update = time (NULL);
	return error_code;
}

/* Sync idle, share, and avail_node_bitmaps for a given node */
static void _sync_bitmaps(struct node_record *node_ptr, int job_count)
{
	int node_inx = node_ptr - node_record_table_ptr;

	if (job_count == 0) {
		bit_set (idle_node_bitmap, node_inx);
		bit_set (share_node_bitmap, node_inx);
	}
	if (IS_NODE_DOWN(node_ptr) || IS_NODE_DRAIN(node_ptr) ||
	    IS_NODE_FAIL(node_ptr) || IS_NODE_NO_RESPOND(node_ptr))
		bit_clear (avail_node_bitmap, node_inx);
	else
		bit_set   (avail_node_bitmap, node_inx);
	if (IS_NODE_DOWN(node_ptr))
		bit_clear (up_node_bitmap, node_inx);
	else
		bit_set   (up_node_bitmap, node_inx);
}

#ifdef HAVE_FRONT_END
static void _node_did_resp(front_end_record_t *fe_ptr)
{
	uint32_t node_flags;
	time_t now = time(NULL);

	fe_ptr->last_response = MAX(now, fe_ptr->last_response);

	if (IS_NODE_NO_RESPOND(fe_ptr)) {
		info("Node %s now responding", fe_ptr->name);
		last_front_end_update = now;
		fe_ptr->node_state &= (~NODE_STATE_NO_RESPOND);
	}

	node_flags = fe_ptr->node_state & NODE_STATE_FLAGS;
	if (IS_NODE_UNKNOWN(fe_ptr)) {
		last_front_end_update = now;
		fe_ptr->node_state = NODE_STATE_IDLE | node_flags;
	}
	if (IS_NODE_DOWN(fe_ptr) &&
	    ((slurmctld_conf.ret2service == 2) ||
	     ((slurmctld_conf.ret2service == 1) &&
	      !xstrcmp(fe_ptr->reason, "Not responding")))) {
		last_front_end_update = now;
		fe_ptr->node_state = NODE_STATE_IDLE | node_flags;
		info("node_did_resp: node %s returned to service",
		     fe_ptr->name);
		trigger_front_end_up(fe_ptr);
		if (!IS_NODE_DRAIN(fe_ptr) && !IS_NODE_FAIL(fe_ptr)) {
			xfree(fe_ptr->reason);
			fe_ptr->reason_time = 0;
			fe_ptr->reason_uid = NO_VAL;
		}
	}
	return;
}
#else
static void _node_did_resp(struct node_record *node_ptr)
{
	int node_inx;
	uint32_t node_flags;
	time_t now = time(NULL);

	node_inx = node_ptr - node_record_table_ptr;
	if (IS_NODE_POWER_UP(node_ptr) ||
	    (IS_NODE_DOWN(node_ptr) &&
	    (node_ptr->boot_req_time != 0))) {
		if (node_ptr->boot_time < node_ptr->boot_req_time) {
			debug("Still waiting for boot of node %s",
			      node_ptr->name);
			return;
		}
	}
	node_ptr->last_response = MAX(now, node_ptr->last_response);
	if (IS_NODE_NO_RESPOND(node_ptr) || IS_NODE_POWER_UP(node_ptr)) {
		info("Node %s now responding", node_ptr->name);
		node_ptr->node_state &= (~NODE_STATE_NO_RESPOND);
		node_ptr->node_state &= (~NODE_STATE_POWER_UP);
		node_ptr->node_state &= (~NODE_STATE_REBOOT);
		if (!is_node_in_maint_reservation(node_inx))
			node_ptr->node_state &= (~NODE_STATE_MAINT);
		last_node_update = now;
	}
	node_flags = node_ptr->node_state & NODE_STATE_FLAGS;
	if (IS_NODE_UNKNOWN(node_ptr)) {
		node_ptr->last_idle = now;
		if (node_ptr->run_job_cnt) {
			node_ptr->node_state = NODE_STATE_ALLOCATED |
					       node_flags;
		} else
			node_ptr->node_state = NODE_STATE_IDLE | node_flags;
		last_node_update = now;
		if (!IS_NODE_DRAIN(node_ptr) && !IS_NODE_FAIL(node_ptr)) {
			clusteracct_storage_g_node_up(acct_db_conn,
						      node_ptr, now);
		}
	}
	if (IS_NODE_DOWN(node_ptr) &&
	    ((slurmctld_conf.ret2service == 2) ||
	     (node_ptr->boot_req_time != 0)    ||
	     ((slurmctld_conf.ret2service == 1) &&
	      !xstrcmp(node_ptr->reason, "Not responding")))) {
		node_ptr->last_idle = now;
		node_ptr->node_state = NODE_STATE_IDLE | node_flags;
		info("node_did_resp: node %s returned to service",
		     node_ptr->name);
		trigger_node_up(node_ptr);
		last_node_update = now;
		if (!IS_NODE_DRAIN(node_ptr) && !IS_NODE_FAIL(node_ptr)) {
			/* reason information is handled in
			   clusteracct_storage_g_node_up()
			*/
			clusteracct_storage_g_node_up(acct_db_conn,
						      node_ptr, now);
		}
	}
	if (IS_NODE_IDLE(node_ptr) && !IS_NODE_COMPLETING(node_ptr)) {
		bit_set (idle_node_bitmap, node_inx);
		bit_set (share_node_bitmap, node_inx);
	}
	if (IS_NODE_DOWN(node_ptr) || IS_NODE_DRAIN(node_ptr) ||
	    IS_NODE_FAIL(node_ptr)) {
		bit_clear (avail_node_bitmap, node_inx);
	} else
		bit_set   (avail_node_bitmap, node_inx);
	if (IS_NODE_DOWN(node_ptr))
		bit_clear (up_node_bitmap, node_inx);
	else
		bit_set   (up_node_bitmap, node_inx);
	return;
}
#endif

/*
 * node_did_resp - record that the specified node is responding
 * IN name - name of the node
 */
void node_did_resp (char *name)
{
#ifdef HAVE_FRONT_END
	front_end_record_t *node_ptr;
	node_ptr = find_front_end_record (name);
#else
	struct node_record *node_ptr;
	node_ptr = find_node_record (name);
#endif

	xassert(verify_lock(CONFIG_LOCK, READ_LOCK));

	if (node_ptr == NULL) {
		error ("node_did_resp unable to find node %s", name);
		return;
	}
	_node_did_resp(node_ptr);
	debug2("node_did_resp %s",name);
}

/*
 * node_not_resp - record that the specified node is not responding
 * IN name - name of the node
 * IN msg_time - time message was sent
 */
void node_not_resp (char *name, time_t msg_time, slurm_msg_type_t resp_type)
{
#ifdef HAVE_FRONT_END
	front_end_record_t *node_ptr;

	node_ptr = find_front_end_record (name);
#else
	struct node_record *node_ptr;

	node_ptr = find_node_record (name);
#endif
	if (node_ptr == NULL) {
		error ("node_not_resp unable to find node %s", name);
		return;
	}

	/* If the slurmd on the node responded with something we don't
	 * want to ever set the node down, so mark that the node
	 * responded, but for whatever reason there was a
	 * communication error.  This makes it so we don't mark the
	 * node down if the slurmd really is there (Wrong protocol
	 * version or munge issue or whatever) so we don't kill
	 * any running jobs.  RESPONSE_FORWARD_FAILED means we
	 * couldn't contact the slurmd.
	 * last_response could be in the future if boot in progress.
	 */
	if (resp_type != RESPONSE_FORWARD_FAILED) {
		node_ptr->last_response = MAX(msg_time - 1,
					      node_ptr->last_response);
	}

	if (!IS_NODE_DOWN(node_ptr)) {
		/* Logged by node_no_resp_msg() on periodic basis */
		node_ptr->not_responding = true;
	}

	if (IS_NODE_NO_RESPOND(node_ptr) ||
	    IS_NODE_POWER_SAVE(node_ptr))
		return;		/* Already known to be not responding */

	if (node_ptr->last_response >= msg_time) {
		debug("node_not_resp: node %s responded since msg sent",
		      node_ptr->name);
		return;
	}

	if (!IS_NODE_POWER_SAVE(node_ptr)) {
		node_ptr->node_state |= NODE_STATE_NO_RESPOND;
#ifdef HAVE_FRONT_END
		last_front_end_update = time(NULL);
#else
		last_node_update = time(NULL);
		bit_clear (avail_node_bitmap, (node_ptr - node_record_table_ptr));
#endif
	}

	return;
}

/* For every node with the "not_responding" flag set, clear the flag
 * and log that the node is not responding using a hostlist expression */
extern void node_no_resp_msg(void)
{
	int i;
	struct node_record *node_ptr;
	char *host_str = NULL;
	hostlist_t no_resp_hostlist = NULL;

	for (i = 0; i < node_record_count; i++) {
		node_ptr = &node_record_table_ptr[i];
		if (!node_ptr->not_responding ||
		    IS_NODE_POWER_SAVE(node_ptr) ||
		    IS_NODE_POWER_UP(node_ptr))
			continue;
		if (no_resp_hostlist) {
			(void) hostlist_push_host(no_resp_hostlist,
						  node_ptr->name);
		} else
			no_resp_hostlist = hostlist_create(node_ptr->name);
		node_ptr->not_responding = false;
 	}
	if (no_resp_hostlist) {
		hostlist_uniq(no_resp_hostlist);
		host_str = hostlist_ranged_string_xmalloc(no_resp_hostlist);
		error("Nodes %s not responding", host_str);
		xfree(host_str);
		hostlist_destroy(no_resp_hostlist);
	}
}

/*
 * set_node_down - make the specified compute node's state DOWN and
 *	kill jobs as needed
 * IN name - name of the node
 * IN reason - why the node is DOWN
 */
void set_node_down (char *name, char *reason)
{
	struct node_record *node_ptr;

	node_ptr = find_node_record (name);
	if (node_ptr == NULL) {
		error ("set_node_down unable to find node %s", name);
		return;
	}
	set_node_down_ptr (node_ptr, reason);

	return;
}

/*
 * set_node_down_ptr - make the specified compute node's state DOWN and
 *	kill jobs as needed
 * IN node_ptr - node_ptr to the node
 * IN reason - why the node is DOWN
 */
void set_node_down_ptr (struct node_record *node_ptr, char *reason)
{
	time_t now = time(NULL);

	if ((node_ptr->reason == NULL) ||
	    (xstrncmp(node_ptr->reason, "Not responding", 14) == 0)) {
		xfree(node_ptr->reason);
		node_ptr->reason = xstrdup(reason);
		node_ptr->reason_time = now;
		node_ptr->reason_uid = slurmctld_conf.slurm_user_id;
	}
	_make_node_down(node_ptr, now);
	(void) kill_running_job_by_node_name(node_ptr->name);
	_sync_bitmaps(node_ptr, 0);

	return;
}

/*
 * is_node_down - determine if the specified node's state is DOWN
 * IN name - name of the node
 * RET true if node exists and is down, otherwise false
 */
bool is_node_down (char *name)
{
	struct node_record *node_ptr;

	node_ptr = find_node_record (name);
	if (node_ptr == NULL) {
		error ("is_node_down unable to find node %s", name);
		return false;
	}

	if (IS_NODE_DOWN(node_ptr))
		return true;
	return false;
}

/*
 * is_node_resp - determine if the specified node's state is responding
 * IN name - name of the node
 * RET true if node exists and is responding, otherwise false
 */
bool is_node_resp (char *name)
{
#ifdef HAVE_FRONT_END
	front_end_record_t *node_ptr;

	node_ptr = find_front_end_record (name);
#else
	struct node_record *node_ptr;

	node_ptr = find_node_record (name);
#endif
	if (node_ptr == NULL) {
		error ("is_node_resp unable to find node %s", name);
		return false;
	}

	if (IS_NODE_NO_RESPOND(node_ptr))
		return false;
	return true;
}

/*
 * find_first_node_record - find a record for first node in the bitmap
 * IN node_bitmap
 */
struct node_record *
find_first_node_record (bitstr_t *node_bitmap)
{
	int inx;

	if (node_bitmap == NULL) {
		error ("find_first_node_record passed null bitstring");
		return NULL;
	}

	inx = bit_ffs (node_bitmap);
	if (inx < 0)
		return NULL;
	else
		return &node_record_table_ptr[inx];
}

/* msg_to_slurmd - send given msg_type (REQUEST_RECONFIGURE or
 * REQUEST_SHUTDOWN) to every slurmd, no args */
void msg_to_slurmd (slurm_msg_type_t msg_type)
{
	int i;
	shutdown_msg_t *shutdown_req;
	agent_arg_t *kill_agent_args;
#ifdef HAVE_FRONT_END
	front_end_record_t *front_end_ptr;
#else
	struct node_record *node_ptr;
#endif

	kill_agent_args = xmalloc (sizeof (agent_arg_t));
	kill_agent_args->msg_type = msg_type;
	kill_agent_args->retry = 0;
	kill_agent_args->hostlist = hostlist_create(NULL);
	if (msg_type == REQUEST_SHUTDOWN) {
 		shutdown_req = xmalloc(sizeof(shutdown_msg_t));
		shutdown_req->options = 0;
		kill_agent_args->msg_args = shutdown_req;
	}

	kill_agent_args->protocol_version = SLURM_PROTOCOL_VERSION;

#ifdef HAVE_FRONT_END
	for (i = 0, front_end_ptr = front_end_nodes;
	     i < front_end_node_cnt; i++, front_end_ptr++) {
		if (kill_agent_args->protocol_version >
		    front_end_ptr->protocol_version)
			kill_agent_args->protocol_version =
				front_end_ptr->protocol_version;

		hostlist_push_host(kill_agent_args->hostlist,
				   front_end_ptr->name);
		kill_agent_args->node_count++;
	}
#else
	node_ptr = node_record_table_ptr;
	for (i = 0; i < node_record_count; i++, node_ptr++) {
		if (IS_NODE_FUTURE(node_ptr))
			continue;
		if (IS_NODE_CLOUD(node_ptr) && IS_NODE_POWER_SAVE(node_ptr))
			continue;
		if (kill_agent_args->protocol_version >
		    node_record_table_ptr[i].protocol_version)
			kill_agent_args->protocol_version =
				node_record_table_ptr[i].protocol_version;
		hostlist_push_host(kill_agent_args->hostlist, node_ptr->name);
		kill_agent_args->node_count++;
	}
#endif

	if (kill_agent_args->node_count == 0) {
		hostlist_destroy(kill_agent_args->hostlist);
		xfree (kill_agent_args);
	} else {
		debug ("Spawning agent msg_type=%d", msg_type);
		agent_queue_request(kill_agent_args);
	}
}


/* make_node_alloc - flag specified node as allocated to a job
 * IN node_ptr - pointer to node being allocated
 * IN job_ptr  - pointer to job that is starting
 */
extern void make_node_alloc(struct node_record *node_ptr,
			    struct job_record *job_ptr)
{
	int inx = node_ptr - node_record_table_ptr;
	uint32_t node_flags;

	(node_ptr->run_job_cnt)++;
	bit_clear(idle_node_bitmap, inx);
	if (job_ptr->details && (job_ptr->details->share_res == 0)) {
		bit_clear(share_node_bitmap, inx);
		(node_ptr->no_share_job_cnt)++;
	}

	if ((job_ptr->details &&
	     (job_ptr->details->whole_node == WHOLE_NODE_USER)) ||
	    (job_ptr->part_ptr &&
	     (job_ptr->part_ptr->flags & PART_FLAG_EXCLUSIVE_USER))) {
		node_ptr->owner_job_cnt++;
		node_ptr->owner = job_ptr->user_id;
	}

	if (slurm_mcs_get_select(job_ptr) == 1) {
		xfree(node_ptr->mcs_label);
		node_ptr->mcs_label = xstrdup(job_ptr->mcs_label);
	}

	node_flags = node_ptr->node_state & NODE_STATE_FLAGS;
	node_ptr->node_state = NODE_STATE_ALLOCATED | node_flags;
	xfree(node_ptr->reason);
	node_ptr->reason_time = 0;
	node_ptr->reason_uid = NO_VAL;

	last_node_update = time (NULL);
}

/* make_node_comp - flag specified node as completing a job
 * IN node_ptr - pointer to node marked for completion of job
 * IN job_ptr - pointer to job that is completing
 * IN suspended - true if job was previously suspended
 */
extern void make_node_comp(struct node_record *node_ptr,
			   struct job_record *job_ptr, bool suspended)
{
	int inx = node_ptr - node_record_table_ptr;
	uint32_t node_flags;
	time_t now = time(NULL);

	xassert(node_ptr);
	if (suspended) {
		if (node_ptr->sus_job_cnt)
			(node_ptr->sus_job_cnt)--;
		else
			error("Node %s sus_job_cnt underflow in "
				"make_node_comp", node_ptr->name);
	} else {
		if (node_ptr->run_job_cnt)
			(node_ptr->run_job_cnt)--;
		else
			error("Node %s run_job_cnt underflow in "
				"make_node_comp", node_ptr->name);

		if (job_ptr->details && (job_ptr->details->share_res == 0)) {
			if (node_ptr->no_share_job_cnt)
				(node_ptr->no_share_job_cnt)--;
			else
				error("Node %s no_share_job_cnt underflow in "
					"make_node_comp", node_ptr->name);
			if (node_ptr->no_share_job_cnt == 0)
				bit_set(share_node_bitmap, inx);
		}
	}

	if (!IS_NODE_DOWN(node_ptr))  {
		/* Don't verify  RPC if DOWN */
		(node_ptr->comp_job_cnt)++;
		node_ptr->node_state |= NODE_STATE_COMPLETING;
		bit_set(cg_node_bitmap, inx);
	}
	node_flags = node_ptr->node_state & NODE_STATE_FLAGS;

	if ((node_ptr->run_job_cnt  == 0) &&
	    (node_ptr->comp_job_cnt == 0)) {
		bit_set(idle_node_bitmap, inx);
		if (IS_NODE_DRAIN(node_ptr) || IS_NODE_FAIL(node_ptr)) {
			trigger_node_drained(node_ptr);
			clusteracct_storage_g_node_down(
				acct_db_conn,
				node_ptr, now, NULL,
				slurmctld_conf.slurm_user_id);
		}
	}

	if (IS_NODE_DOWN(node_ptr)) {
		debug3("make_node_comp: Node %s being left DOWN",
		       node_ptr->name);
	} else if (node_ptr->run_job_cnt)
		node_ptr->node_state = NODE_STATE_ALLOCATED | node_flags;
	else {
		node_ptr->node_state = NODE_STATE_IDLE | node_flags;
		node_ptr->last_idle = now;
	}
	last_node_update = now;
}

/* _make_node_down - flag specified node as down */
static void _make_node_down(struct node_record *node_ptr, time_t event_time)
{
	int inx = node_ptr - node_record_table_ptr;
	uint32_t node_flags;

	xassert(node_ptr);
	node_flags = node_ptr->node_state & NODE_STATE_FLAGS;
	node_flags &= (~NODE_STATE_COMPLETING);
	node_ptr->node_state = NODE_STATE_DOWN | node_flags;
	node_ptr->owner = NO_VAL;
	xfree(node_ptr->mcs_label);
	bit_clear (avail_node_bitmap, inx);
	bit_clear (cg_node_bitmap,    inx);
	bit_set   (idle_node_bitmap,  inx);
	bit_set   (share_node_bitmap, inx);
	bit_clear (up_node_bitmap,    inx);
	select_g_update_node_state(node_ptr);
	trigger_node_down(node_ptr);
	last_node_update = time (NULL);
	clusteracct_storage_g_node_down(acct_db_conn,
					node_ptr, event_time, NULL,
					node_ptr->reason_uid);
}

/*
 * make_node_idle - flag specified node as having finished with a job
 * IN node_ptr - pointer to node reporting job completion
 * IN job_ptr - pointer to job that just completed or NULL if not applicable
 */
void make_node_idle(struct node_record *node_ptr,
		    struct job_record *job_ptr)
{
	int inx = node_ptr - node_record_table_ptr;
	uint32_t node_flags;
	time_t now = time(NULL);
	bitstr_t *node_bitmap = NULL;
	char jbuf[JBUFSIZ];

	if (job_ptr) {
		if (job_ptr->node_bitmap_cg)
			node_bitmap = job_ptr->node_bitmap_cg;
		else
			node_bitmap = job_ptr->node_bitmap;
	}

	trace_job(job_ptr, __func__, "enter");

	xassert(node_ptr);
	if (node_bitmap && (bit_test(node_bitmap, inx))) {
		/* Not a replay */
		last_job_update = now;
		bit_clear(node_bitmap, inx);

		job_update_tres_cnt(job_ptr, inx);

		if (job_ptr->node_cnt) {
			/* Clean up the JOB_COMPLETING flag
			 * only if there is not the slurmctld
			 * epilog running, otherwise wait
			 * when it terminates then this
			 * function will be invoked.
			 */
			job_ptr->node_cnt--;
			if (job_ptr->node_cnt == 0
				&& job_ptr->epilog_running == false)
				cleanup_completing(job_ptr);
		} else {
			error("%s: %s node_cnt underflow",
			      __func__, jobid2str(job_ptr, jbuf, sizeof(jbuf)));
		}

		if (IS_JOB_SUSPENDED(job_ptr)) {
			/* Remove node from suspended job */
			if (node_ptr->sus_job_cnt)
				(node_ptr->sus_job_cnt)--;
			else
				error("%s: %s node %s sus_job_cnt underflow",
				      __func__, jobid2str(job_ptr, jbuf,
							  sizeof(jbuf)),
				      node_ptr->name);
		} else if (IS_JOB_RUNNING(job_ptr)) {
			/* Remove node from running job */
			if (node_ptr->run_job_cnt)
				(node_ptr->run_job_cnt)--;
			else
				error("%s: %s node %s run_job_cnt underflow",
				      __func__, jobid2str(job_ptr, jbuf,
							  sizeof(jbuf)),
				      node_ptr->name);
		} else {
			if (node_ptr->comp_job_cnt) {
				(node_ptr->comp_job_cnt)--;
			} else if (IS_NODE_DOWN(node_ptr)) {
				/* We were not expecting this response,
				 * ignore it */
			} else {
				error("%s: %s node %s comp_job_cnt underflow",
				      __func__, jobid2str(job_ptr, jbuf,
							  sizeof(jbuf)),
				      node_ptr->name);
			}
			if (node_ptr->comp_job_cnt > 0)
				goto fini;	/* More jobs completing */
		}
	}

	if (node_ptr->comp_job_cnt == 0) {
		node_ptr->node_state &= (~NODE_STATE_COMPLETING);
		bit_clear(cg_node_bitmap, inx);
		if (IS_NODE_IDLE(node_ptr)) {
			node_ptr->owner = NO_VAL;
			xfree(node_ptr->mcs_label);
		}
	}

	node_flags = node_ptr->node_state & NODE_STATE_FLAGS;
	if (IS_NODE_DOWN(node_ptr)) {
		debug3("%s: %s node %s being left DOWN",
		       __func__, jobid2str(job_ptr, jbuf,
					   sizeof(jbuf)), node_ptr->name);
		goto fini;
	}
	bit_set(up_node_bitmap, inx);

	if (IS_NODE_DRAIN(node_ptr) || IS_NODE_FAIL(node_ptr) ||
	    IS_NODE_NO_RESPOND(node_ptr))
		bit_clear(avail_node_bitmap, inx);
	else
		bit_set(avail_node_bitmap, inx);

	if ((IS_NODE_DRAIN(node_ptr) || IS_NODE_FAIL(node_ptr)) &&
	    (node_ptr->run_job_cnt == 0) && (node_ptr->comp_job_cnt == 0)) {
		node_ptr->node_state = NODE_STATE_IDLE | node_flags;
		bit_set(idle_node_bitmap, inx);
		debug3("%s: %s node %s is DRAINED",
		       __func__, jobid2str(job_ptr, jbuf, sizeof(jbuf)),
		       node_ptr->name);
		node_ptr->last_idle = now;
		trigger_node_drained(node_ptr);
		clusteracct_storage_g_node_down(acct_db_conn,
						node_ptr, now, NULL,
						slurmctld_conf.slurm_user_id);
	} else if (node_ptr->run_job_cnt) {
		node_ptr->node_state = NODE_STATE_ALLOCATED | node_flags;
		if (!IS_NODE_NO_RESPOND(node_ptr) &&
		     !IS_NODE_FAIL(node_ptr) && !IS_NODE_DRAIN(node_ptr))
			bit_set(avail_node_bitmap, inx);
	} else {
		node_ptr->node_state = NODE_STATE_IDLE | node_flags;
		if (!IS_NODE_NO_RESPOND(node_ptr) &&
		     !IS_NODE_FAIL(node_ptr) && !IS_NODE_DRAIN(node_ptr))
			bit_set(avail_node_bitmap, inx);
		if (!IS_NODE_NO_RESPOND(node_ptr) &&
		    !IS_NODE_COMPLETING(node_ptr))
			bit_set(idle_node_bitmap, inx);
		node_ptr->last_idle = now;
	}

fini:
	if (job_ptr &&
	    ((job_ptr->details &&
	      (job_ptr->details->whole_node == WHOLE_NODE_USER)) ||
	     (job_ptr->part_ptr &&
	      (job_ptr->part_ptr->flags & PART_FLAG_EXCLUSIVE_USER)))) {
		if (node_ptr->owner_job_cnt == 0) {
			error("%s: node_ptr->owner_job_cnt underflow",
			      __func__);
		} else if (--node_ptr->owner_job_cnt == 0) {
			node_ptr->owner = NO_VAL;
			xfree(node_ptr->mcs_label);
		}
	}
	last_node_update = now;
}

extern int send_nodes_to_accounting(time_t event_time)
{
	int rc = SLURM_SUCCESS, i = 0;
	struct node_record *node_ptr = NULL;
	uint32_t node_scaling = 0;
	char *reason = NULL;
	slurmctld_lock_t node_read_lock = {
		READ_LOCK, NO_LOCK, READ_LOCK, WRITE_LOCK, NO_LOCK };

	select_g_alter_node_cnt(SELECT_GET_NODE_SCALING, &node_scaling);

 	lock_slurmctld(node_read_lock);
	/* send nodes not in not 'up' state */
	node_ptr = node_record_table_ptr;
	for (i = 0; i < node_record_count; i++, node_ptr++) {
		if (node_ptr->reason)
			reason = node_ptr->reason;
		else
			reason = "First Registration";
		if (!node_ptr->name ||
		   (!IS_NODE_DRAIN(node_ptr) && !IS_NODE_FAIL(node_ptr) &&
		    !IS_NODE_DOWN(node_ptr))) {
			/* At this point, the node appears to be up,
			   but on some systems we need to make sure there
			   aren't some part of a node in an error state. */
			if (node_ptr->select_nodeinfo) {
				uint16_t err_cpus = 0;
				select_g_select_nodeinfo_get(
					node_ptr->select_nodeinfo,
					SELECT_NODEDATA_SUBCNT,
					NODE_STATE_ERROR,
					&err_cpus);
				if (err_cpus) {
					struct node_record send_node;
					struct config_record config_rec;
					int cpus_per_node = 1;

					memset(&send_node, 0,
					       sizeof(struct node_record));
					memset(&config_rec, 0,
					       sizeof(struct config_record));
					send_node.name = node_ptr->name;
					send_node.config_ptr = &config_rec;
					select_g_alter_node_cnt(
						SELECT_GET_NODE_SCALING,
						&node_scaling);

					if (node_scaling)
						cpus_per_node = node_ptr->cpus
							/ node_scaling;
					err_cpus *= cpus_per_node;

					send_node.cpus = err_cpus;
					send_node.node_state = NODE_STATE_ERROR;
					config_rec.cpus = err_cpus;

					rc = clusteracct_storage_g_node_down(
						acct_db_conn,
						&send_node, event_time,
						reason,
						slurmctld_conf.slurm_user_id);
				}
			}
		} else
			rc = clusteracct_storage_g_node_down(
				acct_db_conn,
				node_ptr, event_time,
				reason,
				slurmctld_conf.slurm_user_id);
		if (rc == SLURM_ERROR)
			break;
	}
	unlock_slurmctld(node_read_lock);
	return rc;
}

/* node_fini - free all memory associated with node records */
extern void node_fini (void)
{
	FREE_NULL_LIST(active_feature_list);
	FREE_NULL_LIST(avail_feature_list);
	FREE_NULL_BITMAP(avail_node_bitmap);
	FREE_NULL_BITMAP(booting_node_bitmap);
	FREE_NULL_BITMAP(cg_node_bitmap);
	FREE_NULL_BITMAP(idle_node_bitmap);
	FREE_NULL_BITMAP(power_node_bitmap);
	FREE_NULL_BITMAP(share_node_bitmap);
	FREE_NULL_BITMAP(up_node_bitmap);
	node_fini2();
}

/* Reset a node's CPU load value */
extern void reset_node_load(char *node_name, uint32_t cpu_load)
{
#ifdef HAVE_FRONT_END
	return;
#else
	struct node_record *node_ptr;

	node_ptr = find_node_record(node_name);
	if (node_ptr) {
		time_t now = time(NULL);
		node_ptr->cpu_load = cpu_load;
		node_ptr->cpu_load_time = now;
		last_node_update = now;
	} else
		error("reset_node_load unable to find node %s", node_name);
#endif
}

/* Reset a node's free memory value */
extern void reset_node_free_mem(char *node_name, uint64_t free_mem)
{
#ifdef HAVE_FRONT_END
	return;
#else
	struct node_record *node_ptr;

	node_ptr = find_node_record(node_name);
	if (node_ptr) {
		time_t now = time(NULL);
		node_ptr->free_mem = free_mem;
		node_ptr->free_mem_time = now;
		last_node_update = now;
	} else
		error("reset_node_free_mem unable to find node %s", node_name);
#endif
}
<|MERGE_RESOLUTION|>--- conflicted
+++ resolved
@@ -362,13 +362,8 @@
 
 	while (remaining_buf (buffer) > 0) {
 		uint32_t base_state;
-<<<<<<< HEAD
-		uint16_t obj_protocol_version = (uint16_t)NO_VAL;
+		uint16_t obj_protocol_version = NO_VAL16;
 		if (protocol_version >= SLURM_MIN_PROTOCOL_VERSION) {
-=======
-		uint16_t obj_protocol_version = NO_VAL16;
-		if (protocol_version >= SLURM_17_02_PROTOCOL_VERSION) {
->>>>>>> 323925d0
 			safe_unpackstr_xmalloc (&comm_name, &name_len, buffer);
 			safe_unpackstr_xmalloc (&node_name, &name_len, buffer);
 			safe_unpackstr_xmalloc (&node_hostname,
