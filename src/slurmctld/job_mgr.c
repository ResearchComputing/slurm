/*****************************************************************************\
 *  job_mgr.c - manage the job information of slurm
 *	Note: there is a global job list (job_list), time stamp
 *	(last_job_update), and hash table (job_hash)
 *****************************************************************************
 *  Copyright (C) 2002-2007 The Regents of the University of California.
 *  Copyright (C) 2008-2010 Lawrence Livermore National Security.
 *  Portions Copyright (C) 2010-2014 SchedMD <http://www.schedmd.com>.
 *  Produced at Lawrence Livermore National Laboratory (cf, DISCLAIMER).
 *  Written by Morris Jette <jette1@llnl.gov>
 *  CODE-OCEC-09-009. All rights reserved.
 *
 *  This file is part of SLURM, a resource management program.
 *  For details, see <http://slurm.schedmd.com/>.
 *  Please also read the included file: DISCLAIMER.
 *
 *  SLURM is free software; you can redistribute it and/or modify it under
 *  the terms of the GNU General Public License as published by the Free
 *  Software Foundation; either version 2 of the License, or (at your option)
 *  any later version.
 *
 *  In addition, as a special exception, the copyright holders give permission
 *  to link the code of portions of this program with the OpenSSL library under
 *  certain conditions as described in each individual source file, and
 *  distribute linked combinations including the two. You must obey the GNU
 *  General Public License in all respects for all of the code used other than
 *  OpenSSL. If you modify file(s) with this exception, you may extend this
 *  exception to your version of the file(s), but you are not obligated to do
 *  so. If you do not wish to do so, delete this exception statement from your
 *  version.  If you delete this exception statement from all source files in
 *  the program, then also delete it here.
 *
 *  SLURM is distributed in the hope that it will be useful, but WITHOUT ANY
 *  WARRANTY; without even the implied warranty of MERCHANTABILITY or FITNESS
 *  FOR A PARTICULAR PURPOSE.  See the GNU General Public License for more
 *  details.
 *
 *  You should have received a copy of the GNU General Public License along
 *  with SLURM; if not, write to the Free Software Foundation, Inc.,
 *  51 Franklin Street, Fifth Floor, Boston, MA 02110-1301  USA.
\*****************************************************************************/

#ifdef HAVE_CONFIG_H
#  include "config.h"
#endif

#include <ctype.h>
#include <dirent.h>
#include <errno.h>
#include <fcntl.h>
#include <libgen.h>
#include <signal.h>
#include <stdio.h>
#include <stdlib.h>
#include <string.h>
#include <strings.h>
#include <sys/stat.h>
#include <sys/types.h>
#include <sys/param.h>
#include <unistd.h>

#include "slurm/slurm_errno.h"

#include "src/common/slurm_acct_gather.h"
#include "src/common/assoc_mgr.h"
#include "src/common/bitstring.h"
#include "src/common/fd.h"
#include "src/common/forward.h"
#include "src/common/gres.h"
#include "src/common/hostlist.h"
#include "src/common/node_select.h"
#include "src/common/parse_time.h"
#include "src/common/slurm_accounting_storage.h"
#include "src/common/slurm_jobcomp.h"
#include "src/common/slurm_priority.h"
#include "src/common/slurm_protocol_pack.h"
#include "src/common/switch.h"
#include "src/common/timers.h"
#include "src/common/xassert.h"
#include "src/common/xstring.h"

#include "src/slurmctld/acct_policy.h"
#include "src/slurmctld/agent.h"
#include "src/slurmctld/front_end.h"
#include "src/slurmctld/job_scheduler.h"
#include "src/slurmctld/job_submit.h"
#include "src/slurmctld/licenses.h"
#include "src/slurmctld/locks.h"
#include "src/slurmctld/node_scheduler.h"
#include "src/slurmctld/preempt.h"
#include "src/slurmctld/proc_req.h"
#include "src/slurmctld/reservation.h"
#include "src/slurmctld/sched_plugin.h"
#include "src/slurmctld/slurmctld.h"
#include "src/slurmctld/slurmctld_plugstack.h"
#include "src/slurmctld/srun_comm.h"
#include "src/slurmctld/state_save.h"
#include "src/slurmctld/trigger_mgr.h"

#define DETAILS_FLAG 0xdddd
#define SLURM_CREATE_JOB_FLAG_NO_ALLOCATE_0 0
#define STEP_FLAG 0xbbbb
#define TOP_PRIORITY 0xffff0000	/* large, but leave headroom for higher */

#define JOB_HASH_INX(_job_id)	(_job_id % hash_table_size)
#define JOB_ARRAY_HASH_INX(_job_id, _task_id) \
	((_job_id + _task_id) % hash_table_size)

/* Change JOB_STATE_VERSION value when changing the state save format */
#define JOB_STATE_VERSION       "PROTOCOL_VERSION"
#define JOB_2_6_STATE_VERSION   "VER014"	/* SLURM version 2.6 */

#define JOB_CKPT_VERSION      "PROTOCOL_VERSION"

/* Global variables */
List   job_list = NULL;		/* job_record list */
time_t last_job_update;		/* time of last update to job records */

/* Local variables */
static uint32_t highest_prio = 0;
static uint32_t lowest_prio  = TOP_PRIORITY;
static int      hash_table_size = 0;
static int      job_count = 0;		/* job's in the system */
static uint32_t job_id_sequence = 0;	/* first job_id to assign new job */
static struct   job_record **job_hash = NULL;
static struct   job_record **job_array_hash_j = NULL;
static struct   job_record **job_array_hash_t = NULL;
static time_t   last_file_write_time = (time_t) 0;
static int	select_serial = -1;
static bool     wiki_sched = false;
static bool     wiki2_sched = false;
static bool     wiki_sched_test = false;
static uint32_t num_exit;
static int32_t  *requeue_exit;
static uint32_t num_hold;
static int32_t  *requeue_exit_hold;

/* Local functions */
static void _add_job_hash(struct job_record *job_ptr);
static void _add_job_array_hash(struct job_record *job_ptr);
static int  _checkpoint_job_record (struct job_record *job_ptr,
				    char *image_dir);
static int  _copy_job_desc_files(uint32_t job_id_src, uint32_t job_id_dest);
static int  _copy_job_desc_to_file(job_desc_msg_t * job_desc,
				   uint32_t job_id);
static int  _copy_job_desc_to_job_record(job_desc_msg_t * job_desc,
					 struct job_record **job_ptr,
					 bitstr_t ** exc_bitmap,
					 bitstr_t ** req_bitmap);
static job_desc_msg_t * _copy_job_record_to_job_desc(
				struct job_record *job_ptr);
static char *_copy_nodelist_no_dup(char *node_list);
static void _del_batch_list_rec(void *x);
static void _delete_job_desc_files(uint32_t job_id);
static slurmdb_qos_rec_t *_determine_and_validate_qos(
	char *resv_name, slurmdb_association_rec_t *assoc_ptr,
	bool admin, slurmdb_qos_rec_t *qos_rec,	int *error_code);
static void _dump_job_details(struct job_details *detail_ptr,
			      Buf buffer);
static void _dump_job_state(struct job_record *dump_job_ptr, Buf buffer);
static int  _find_batch_dir(void *x, void *key);
static void _get_batch_job_dir_ids(List batch_dirs);
static time_t _get_last_state_write_time(void);
static void _job_timed_out(struct job_record *job_ptr);
static int  _job_create(job_desc_msg_t * job_specs, int allocate, int will_run,
			struct job_record **job_rec_ptr, uid_t submit_uid,
			char **err_msg);
static void _list_delete_job(void *job_entry);
static int  _list_find_job_id(void *job_entry, void *key);
static int  _list_find_job_old(void *job_entry, void *key);
static int  _load_job_details(struct job_record *job_ptr, Buf buffer,
			      uint16_t protocol_version);
static int  _load_job_state(Buf buffer,	uint16_t protocol_version);
static uint32_t _max_switch_wait(uint32_t input_wait);
static void _notify_srun_missing_step(struct job_record *job_ptr, int node_inx,
				      time_t now, time_t node_boot_time);
static int  _open_job_state_file(char **state_file);
static void _pack_job_for_ckpt (struct job_record *job_ptr, Buf buffer);
static void _pack_default_job_details(struct job_record *job_ptr,
				      Buf buffer,
				      uint16_t protocol_version);
static void _pack_pending_job_details(struct job_details *detail_ptr,
				      Buf buffer,
				      uint16_t protocol_version);
static int  _purge_job_record(uint32_t job_id);
static void _purge_missing_jobs(int node_inx, time_t now);
static int  _read_data_array_from_file(char *file_name, char ***data,
				       uint32_t * size,
 				       struct job_record *job_ptr);
static int  _read_data_from_file(char *file_name, char **data);
static char *_read_job_ckpt_file(char *ckpt_file, int *size_ptr);
static void _remove_defunct_batch_dirs(List batch_dirs);
static int  _reset_detail_bitmaps(struct job_record *job_ptr);
static void _reset_step_bitmaps(struct job_record *job_ptr);
static int  _resume_job_nodes(struct job_record *job_ptr, bool indf_susp);
static void _send_job_kill(struct job_record *job_ptr);
static int  _set_job_id(struct job_record *job_ptr);
static void _signal_batch_job(struct job_record *job_ptr, uint16_t signal);
static void _signal_job(struct job_record *job_ptr, int signal);
static void _suspend_job(struct job_record *job_ptr, uint16_t op,
			 bool indf_susp);
static int  _suspend_job_nodes(struct job_record *job_ptr, bool indf_susp);
static bool _top_priority(struct job_record *job_ptr);
static int  _valid_job_part(job_desc_msg_t * job_desc,
			    uid_t submit_uid, bitstr_t *req_bitmap,
			    struct part_record **part_pptr,
			    List part_ptr_list,
			    slurmdb_association_rec_t *assoc_ptr,
			    slurmdb_qos_rec_t *qos_ptr);
static int  _validate_job_desc(job_desc_msg_t * job_desc_msg, int allocate,
                               uid_t submit_uid, struct part_record *part_ptr,
                               List part_list);
static void _validate_job_files(List batch_dirs);
static int  _write_data_to_file(char *file_name, char *data);
static int  _write_data_array_to_file(char *file_name, char **data,
				      uint32_t size);
static void _xmit_new_end_time(struct job_record *job_ptr);
static bool _validate_min_mem_partition(job_desc_msg_t *job_desc_msg,
                                        struct part_record *,
                                        List part_list);
static void  _set_job_requeue_exit_value(struct job_record *);
static int32_t *_make_requeue_array(char *, uint32_t *);

/*
 * create_job_record - create an empty job_record including job_details.
 *	load its values with defaults (zeros, nulls, and magic cookie)
 * IN/OUT error_code - set to zero if no error, errno otherwise
 * RET pointer to the record or NULL if error
 * global: job_list - global job list
 *	job_count - number of jobs in the system
 *	last_job_update - time of last job table update
 * NOTE: allocates memory that should be xfreed with _list_delete_job
 */
struct job_record *create_job_record(int *error_code)
{
	struct job_record  *job_ptr;
	struct job_details *detail_ptr;

	if (job_count >= slurmctld_conf.max_job_cnt) {
		error("create_job_record: MaxJobCount reached (%u)",
		      slurmctld_conf.max_job_cnt);
	}

	job_count++;
	*error_code = 0;
	last_job_update = time(NULL);

	job_ptr    = (struct job_record *) xmalloc(sizeof(struct job_record));
	detail_ptr = (struct job_details *)xmalloc(sizeof(struct job_details));

	job_ptr->magic = JOB_MAGIC;
	job_ptr->array_task_id = NO_VAL;
	job_ptr->details = detail_ptr;
	job_ptr->prio_factors = xmalloc(sizeof(priority_factors_object_t));
	job_ptr->step_list = list_create(NULL);

	xassert (detail_ptr->magic = DETAILS_MAGIC); /* set value */
	detail_ptr->submit_time = time(NULL);
	job_ptr->requid = -1; /* force to -1 for sacct to know this
			       * hasn't been set yet  */
	(void) list_append(job_list, job_ptr);

	return job_ptr;
}


/*
 * delete_job_details - delete a job's detail record and clear it's pointer
 *	this information can be deleted as soon as the job is allocated
 *	resources and running (could need to restart batch job)
 * IN job_entry - pointer to job_record to clear the record of
 */
void delete_job_details(struct job_record *job_entry)
{
	int i;

	if (job_entry->details == NULL)
		return;

	xassert (job_entry->details->magic == DETAILS_MAGIC);
	if (IS_JOB_FINISHED(job_entry))
		_delete_job_desc_files(job_entry->job_id);

	xfree(job_entry->details->acctg_freq);
	for (i=0; i<job_entry->details->argc; i++)
		xfree(job_entry->details->argv[i]);
	xfree(job_entry->details->argv);
	xfree(job_entry->details->ckpt_dir);
	xfree(job_entry->details->cpu_bind);
	if (job_entry->details->depend_list)
		list_destroy(job_entry->details->depend_list);
	xfree(job_entry->details->dependency);
	xfree(job_entry->details->orig_dependency);
	for (i=0; i<job_entry->details->env_cnt; i++)
		xfree(job_entry->details->env_sup[i]);
	xfree(job_entry->details->env_sup);
	xfree(job_entry->details->std_err);
	FREE_NULL_BITMAP(job_entry->details->exc_node_bitmap);
	xfree(job_entry->details->exc_nodes);
	if (job_entry->details->feature_list)
		list_destroy(job_entry->details->feature_list);
	xfree(job_entry->details->features);
	xfree(job_entry->details->std_in);
	xfree(job_entry->details->mc_ptr);
	xfree(job_entry->details->mem_bind);
	xfree(job_entry->details->std_out);
	FREE_NULL_BITMAP(job_entry->details->req_node_bitmap);
	xfree(job_entry->details->req_node_layout);
	xfree(job_entry->details->req_nodes);
	xfree(job_entry->details->restart_dir);
	xfree(job_entry->details->work_dir);
	xfree(job_entry->details);	/* Must be last */
}

/* _delete_job_desc_files - delete job descriptor related files */
static void _delete_job_desc_files(uint32_t job_id)
{
	char *dir_name = NULL, *file_name;
	struct stat sbuf;
	int hash = job_id % 10, stat_rc;

	dir_name = slurm_get_state_save_location();
	xstrfmtcat(dir_name, "/hash.%d/job.%u", hash, job_id);
	stat_rc = stat(dir_name, &sbuf);
	if (stat_rc != 0) {
		/* Read version 14.03 or earlier state format */
		xfree(dir_name);
		dir_name = slurm_get_state_save_location();
		xstrfmtcat(dir_name, "/job.%u", job_id);
		stat_rc = stat(dir_name, &sbuf);
		if (stat_rc != 0) {
			xfree(dir_name);
			return;
		}
	}

	file_name = xstrdup(dir_name);
	xstrcat(file_name, "/environment");
	(void) unlink(file_name);
	xfree(file_name);

	file_name = xstrdup(dir_name);
	xstrcat(file_name, "/script");
	(void) unlink(file_name);
	xfree(file_name);

	(void) rmdir(dir_name);
	xfree(dir_name);
}

static uint32_t _max_switch_wait(uint32_t input_wait)
{
	static time_t sched_update = 0;
	static uint32_t max_wait = 300;	/* default max_switch_wait, seconds */
	char *sched_params, *tmp_ptr;
	int i;

	if (sched_update != slurmctld_conf.last_update) {
		sched_params = slurm_get_sched_params();
		if (sched_params &&
		    (tmp_ptr = strstr(sched_params, "max_switch_wait="))) {
		/*                                   0123456789012345 */
			i = atoi(tmp_ptr + 16);
			if (i < 0) {
				error("ignoring SchedulerParameters: "
				      "max_switch_wait of %d", i);
			} else {
				      max_wait = i;
			}
		}
		xfree(sched_params);
	}

	if (max_wait > input_wait)
		return input_wait;
	return max_wait;
}

static slurmdb_qos_rec_t *_determine_and_validate_qos(
	char *resv_name, slurmdb_association_rec_t *assoc_ptr,
	bool admin, slurmdb_qos_rec_t *qos_rec, int *error_code)
{
	slurmdb_qos_rec_t *qos_ptr = NULL;

	/* If enforcing associations make sure this is a valid qos
	   with the association.  If not just fill in the qos and
	   continue. */

	xassert(qos_rec);

	if (!qos_rec->name && !qos_rec->id) {
		if (assoc_ptr && assoc_ptr->usage->valid_qos) {
			if (assoc_ptr->def_qos_id)
				qos_rec->id = assoc_ptr->def_qos_id;
			else if (bit_set_count(assoc_ptr->usage->valid_qos)
				 == 1)
				qos_rec->id =
					bit_ffs(assoc_ptr->usage->valid_qos);
			else if (assoc_mgr_root_assoc
				 && assoc_mgr_root_assoc->def_qos_id)
				qos_rec->id = assoc_mgr_root_assoc->def_qos_id;
			else
				qos_rec->name = "normal";
		} else if (assoc_mgr_root_assoc
			   && assoc_mgr_root_assoc->def_qos_id)
			qos_rec->id = assoc_mgr_root_assoc->def_qos_id;
		else
			qos_rec->name = "normal";
	}

	if (assoc_mgr_fill_in_qos(acct_db_conn, qos_rec, accounting_enforce,
				  &qos_ptr) != SLURM_SUCCESS) {
		error("Invalid qos (%s)", qos_rec->name);
		*error_code = ESLURM_INVALID_QOS;
		return NULL;
	}

	if ((accounting_enforce & ACCOUNTING_ENFORCE_QOS)
	    && assoc_ptr
	    && !admin
	    && (!assoc_ptr->usage->valid_qos
		|| !bit_test(assoc_ptr->usage->valid_qos, qos_rec->id))) {
		error("This association %d(account='%s', "
		      "user='%s', partition='%s') does not have "
		      "access to qos %s",
		      assoc_ptr->id, assoc_ptr->acct, assoc_ptr->user,
		      assoc_ptr->partition, qos_rec->name);
		*error_code = ESLURM_INVALID_QOS;
		return NULL;
	}

	if (qos_ptr && (qos_ptr->flags & QOS_FLAG_REQ_RESV)
	    && (!resv_name || resv_name[0] == '\0')) {
		error("qos %s can only be used in a reservation",
		      qos_rec->name);
		*error_code = ESLURM_INVALID_QOS;
		return NULL;
	}

	*error_code = SLURM_SUCCESS;
	return qos_ptr;
}

/*
 * dump_all_job_state - save the state of all jobs to file for checkpoint
 *	Changes here should be reflected in load_last_job_id() and
 *	load_all_job_state().
 * RET 0 or error code */
int dump_all_job_state(void)
{
	/* Save high-water mark to avoid buffer growth with copies */
	static int high_buffer_size = (1024 * 1024);
	int error_code = SLURM_SUCCESS, log_fd;
	char *old_file, *new_file, *reg_file;
	struct stat stat_buf;
	/* Locks: Read config and job */
	slurmctld_lock_t job_read_lock =
		{ READ_LOCK, READ_LOCK, NO_LOCK, NO_LOCK };
	ListIterator job_iterator;
	struct job_record *job_ptr;
	Buf buffer = init_buf(high_buffer_size);
	time_t min_age = 0, now = time(NULL);
	time_t last_state_file_time;
	DEF_TIMERS;

	START_TIMER;
	/* Check that last state file was written at expected time.
	 * This is a check for two slurmctld daemons running at the same
	 * time in primary mode (a split-brain problem). */
	last_state_file_time = _get_last_state_write_time();
	if (last_file_write_time && last_state_file_time &&
	    (last_file_write_time != last_state_file_time)) {
		error("Bad job state save file time. We wrote it at time %u, "
		      "but the file contains a time stamp of %u.",
		      (uint32_t) last_file_write_time,
		      (uint32_t) last_state_file_time);
		if (slurmctld_primary == 0) {
			fatal("Two slurmctld daemons are running as primary. "
			      "Shutting down this daemon to avoid inconsistent "
			      "state due to split brain.");
		}
	}

	/* write header: version, time */
	packstr(JOB_STATE_VERSION, buffer);
	pack16(SLURM_PROTOCOL_VERSION, buffer);
	pack_time(now, buffer);

	if (slurmctld_conf.min_job_age > 0)
		min_age = now  - slurmctld_conf.min_job_age;

	/*
	 * write header: job id
	 * This is needed so that the job id remains persistent even after
	 * slurmctld is restarted.
	 */
	pack32( job_id_sequence, buffer);

	debug3("Writing job id %u to header record of job_state file",
	       job_id_sequence);

	/* write individual job records */
	lock_slurmctld(job_read_lock);
	job_iterator = list_iterator_create(job_list);
	while ((job_ptr = (struct job_record *) list_next(job_iterator))) {
		xassert (job_ptr->magic == JOB_MAGIC);
		if ((min_age > 0) && (job_ptr->end_time < min_age) &&
		    (! IS_JOB_COMPLETING(job_ptr)) && IS_JOB_FINISHED(job_ptr))
			continue;	/* job ready for purging, don't dump */

		_dump_job_state(job_ptr, buffer);
	}
	list_iterator_destroy(job_iterator);

	/* write the buffer to file */
	old_file = xstrdup(slurmctld_conf.state_save_location);
	xstrcat(old_file, "/job_state.old");
	reg_file = xstrdup(slurmctld_conf.state_save_location);
	xstrcat(reg_file, "/job_state");
	new_file = xstrdup(slurmctld_conf.state_save_location);
	xstrcat(new_file, "/job_state.new");
	unlock_slurmctld(job_read_lock);

	if (stat(reg_file, &stat_buf) == 0) {
		static time_t last_mtime = (time_t) 0;
		int delta_t = difftime(stat_buf.st_mtime, last_mtime);
		if (delta_t < -10) {
			error("The modification time of %s moved backwards "
			      "by %d seconds",
			      reg_file, (0-delta_t));
			error("The clock of the file system and this computer "
			      "appear to not be synchronized");
			/* It could be safest to exit here. We likely mounted
			 * a different file system with the state save files */
		}
		last_mtime = time(NULL);
	}

	lock_state_files();
	log_fd = creat(new_file, 0600);
	if (log_fd < 0) {
		error("Can't save state, create file %s error %m",
		      new_file);
		error_code = errno;
	} else {
		int pos = 0, nwrite, amount, rc;
		char *data;

		fd_set_close_on_exec(log_fd);
		nwrite = get_buf_offset(buffer);
		data = (char *)get_buf_data(buffer);
		high_buffer_size = MAX(nwrite, high_buffer_size);
		while (nwrite > 0) {
			amount = write(log_fd, &data[pos], nwrite);
			if ((amount < 0) && (errno != EINTR)) {
				error("Error writing file %s, %m", new_file);
				error_code = errno;
				break;
			}
			nwrite -= amount;
			pos    += amount;
		}

		rc = fsync_and_close(log_fd, "job");
		if (rc && !error_code)
			error_code = rc;
	}
	if (error_code)
		(void) unlink(new_file);
	else {			/* file shuffle */
		(void) unlink(old_file);
		if (link(reg_file, old_file))
			debug4("unable to create link for %s -> %s: %m",
			       reg_file, old_file);
		(void) unlink(reg_file);
		if (link(new_file, reg_file))
			debug4("unable to create link for %s -> %s: %m",
			       new_file, reg_file);
		(void) unlink(new_file);
		last_file_write_time = now;
	}
	xfree(old_file);
	xfree(reg_file);
	xfree(new_file);
	unlock_state_files();

	free_buf(buffer);
	END_TIMER2("dump_all_job_state");
	return error_code;
}

/* Open the job state save file, or backup if necessary.
 * state_file IN - the name of the state save file used
 * RET the file description to read from or error code
 */
static int _open_job_state_file(char **state_file)
{
	int state_fd;
	struct stat stat_buf;

	*state_file = slurm_get_state_save_location();
	xstrcat(*state_file, "/job_state");
	state_fd = open(*state_file, O_RDONLY);
	if (state_fd < 0) {
		error("Could not open job state file %s: %m", *state_file);
	} else if (fstat(state_fd, &stat_buf) < 0) {
		error("Could not stat job state file %s: %m", *state_file);
		(void) close(state_fd);
	} else if (stat_buf.st_size < 10) {
		error("Job state file %s too small", *state_file);
		(void) close(state_fd);
	} else 	/* Success */
		return state_fd;

	error("NOTE: Trying backup state save file. Jobs may be lost!");
	xstrcat(*state_file, ".old");
	state_fd = open(*state_file, O_RDONLY);
	return state_fd;
}

/* Note that the backup slurmctld has assumed primary control.
 * This function can be called multiple times. */
extern void backup_slurmctld_restart(void)
{
	last_file_write_time = (time_t) 0;
}

/* Return the time stamp in the current job state save file */
static time_t _get_last_state_write_time(void)
{
	int data_allocated, data_read = 0, error_code = SLURM_SUCCESS;
	uint32_t data_size = 0;
	int state_fd;
	char *data, *state_file;
	Buf buffer;
	time_t buf_time = (time_t) 0;
	char *ver_str = NULL;
	uint32_t ver_str_len;
	uint16_t protocol_version = (uint16_t)NO_VAL;

	/* read the file */
	state_fd = _open_job_state_file(&state_file);
	if (state_fd < 0) {
		info("No job state file (%s) found", state_file);
		error_code = ENOENT;
	} else {
		data_allocated = 128;
		data = xmalloc(data_allocated);
		while (1) {
			data_read = read(state_fd, &data[data_size],
					 (data_allocated - data_size));
			if (data_read < 0) {
				if (errno == EINTR)
					continue;
				else {
					error("Read error on %s: %m",
					      state_file);
					break;
				}
			} else if (data_read == 0)	/* eof */
				break;
			data_size += data_read;
			if (data_size >= 128)
				break;
		}
		close(state_fd);
	}
	xfree(state_file);
	if (error_code)
		return error_code;

	buffer = create_buf(data, data_size);
	safe_unpackstr_xmalloc(&ver_str, &ver_str_len, buffer);
	if (ver_str) {
		if (!strcmp(ver_str, JOB_STATE_VERSION))
			safe_unpack16(&protocol_version, buffer);
		else if (!strcmp(ver_str, JOB_2_6_STATE_VERSION))
			protocol_version = SLURM_2_6_PROTOCOL_VERSION;
	}
	safe_unpack_time(&buf_time, buffer);

unpack_error:
	xfree(ver_str);
	free_buf(buffer);
	return buf_time;
}

/*
 * load_all_job_state - load the job state from file, recover from last
 *	checkpoint. Execute this after loading the configuration file data.
 *	Changes here should be reflected in load_last_job_id().
 * RET 0 or error code
 */
extern int load_all_job_state(void)
{
	int data_allocated, data_read = 0, error_code = SLURM_SUCCESS;
	uint32_t data_size = 0;
	int state_fd, job_cnt = 0;
	char *data = NULL, *state_file;
	Buf buffer;
	time_t buf_time;
	uint32_t saved_job_id;
	char *ver_str = NULL;
	uint32_t ver_str_len;
	uint16_t protocol_version = (uint16_t)NO_VAL;

	/* read the file */
	lock_state_files();
	state_fd = _open_job_state_file(&state_file);
	if (state_fd < 0) {
		info("No job state file (%s) to recover", state_file);
		error_code = ENOENT;
	} else {
		data_allocated = BUF_SIZE;
		data = xmalloc(data_allocated);
		while (1) {
			data_read = read(state_fd, &data[data_size],
					 BUF_SIZE);
			if (data_read < 0) {
				if (errno == EINTR)
					continue;
				else {
					error("Read error on %s: %m",
					      state_file);
					break;
				}
			} else if (data_read == 0)	/* eof */
				break;
			data_size      += data_read;
			data_allocated += data_read;
			xrealloc(data, data_allocated);
		}
		close(state_fd);
	}
	xfree(state_file);
	unlock_state_files();

	job_id_sequence = MAX(job_id_sequence, slurmctld_conf.first_job_id);
	if (error_code)
		return error_code;

	buffer = create_buf(data, data_size);
	safe_unpackstr_xmalloc(&ver_str, &ver_str_len, buffer);
	debug3("Version string in job_state header is %s", ver_str);
	if (ver_str) {
		if (!strcmp(ver_str, JOB_STATE_VERSION))
			safe_unpack16(&protocol_version, buffer);
		else if (!strcmp(ver_str, JOB_2_6_STATE_VERSION))
			protocol_version = SLURM_2_6_PROTOCOL_VERSION;
	}

	if (protocol_version == (uint16_t)NO_VAL) {
		error("***********************************************");
		error("Can not recover job state, incompatible version");
		error("***********************************************");
		xfree(ver_str);
		free_buf(buffer);
		return EFAULT;
	}
	xfree(ver_str);

	safe_unpack_time(&buf_time, buffer);
	safe_unpack32( &saved_job_id, buffer);
	job_id_sequence = MAX(saved_job_id, job_id_sequence);
	debug3("Job id in job_state header is %u", saved_job_id);

	while (remaining_buf(buffer) > 0) {
		error_code = _load_job_state(buffer, protocol_version);
		if (error_code != SLURM_SUCCESS)
			goto unpack_error;
		job_cnt++;
	}
	debug3("Set job_id_sequence to %u", job_id_sequence);

	free_buf(buffer);
	info("Recovered information about %d jobs", job_cnt);
	return error_code;

unpack_error:
	error("Incomplete job data checkpoint file");
	info("Recovered information about %d jobs", job_cnt);
	free_buf(buffer);
	return SLURM_FAILURE;
}

/*
 * load_last_job_id - load only the last job ID from state save file.
 *	Changes here should be reflected in load_all_job_state().
 * RET 0 or error code
 */
extern int load_last_job_id( void )
{
	int data_allocated, data_read = 0, error_code = SLURM_SUCCESS;
	uint32_t data_size = 0;
	int state_fd;
	char *data = NULL, *state_file;
	Buf buffer;
	time_t buf_time;
	char *ver_str = NULL;
	uint32_t ver_str_len;
	uint16_t protocol_version = (uint16_t)NO_VAL;

	/* read the file */
	state_file = slurm_get_state_save_location();
	xstrcat(state_file, "/job_state");
	lock_state_files();
	state_fd = open(state_file, O_RDONLY);
	if (state_fd < 0) {
		debug("No job state file (%s) to recover", state_file);
		error_code = ENOENT;
	} else {
		data_allocated = BUF_SIZE;
		data = xmalloc(data_allocated);
		while (1) {
			data_read = read(state_fd, &data[data_size],
					 BUF_SIZE);
			if (data_read < 0) {
				if (errno == EINTR)
					continue;
				else {
					error("Read error on %s: %m",
					      state_file);
					break;
				}
			} else if (data_read == 0)	/* eof */
				break;
			data_size      += data_read;
			data_allocated += data_read;
			xrealloc(data, data_allocated);
		}
		close(state_fd);
	}
	xfree(state_file);
	unlock_state_files();

	if (error_code)
		return error_code;

	buffer = create_buf(data, data_size);
	safe_unpackstr_xmalloc(&ver_str, &ver_str_len, buffer);
	debug3("Version string in job_state header is %s", ver_str);
	if (ver_str) {
		if (!strcmp(ver_str, JOB_STATE_VERSION))
			safe_unpack16(&protocol_version, buffer);
		else if (!strcmp(ver_str, JOB_2_6_STATE_VERSION))
			protocol_version = SLURM_2_6_PROTOCOL_VERSION;
	}
	xfree(ver_str);

	if (protocol_version == (uint16_t)NO_VAL) {
		debug("*************************************************");
		debug("Can not recover last job ID, incompatible version");
		debug("*************************************************");
		free_buf(buffer);
		return EFAULT;
	}

	safe_unpack_time(&buf_time, buffer);
	safe_unpack32( &job_id_sequence, buffer);
	debug3("Job ID in job_state header is %u", job_id_sequence);

	/* Ignore the state for individual jobs stored here */

	free_buf(buffer);
	return error_code;

unpack_error:
	debug("Invalid job data checkpoint file");
	free_buf(buffer);
	return SLURM_FAILURE;
}

/*
 * _dump_job_state - dump the state of a specific job, its details, and
 *	steps to a buffer
 * IN dump_job_ptr - pointer to job for which information is requested
 * IN/OUT buffer - location to store data, pointers automatically advanced
 */
static void _dump_job_state(struct job_record *dump_job_ptr, Buf buffer)
{
	struct job_details *detail_ptr;
	ListIterator step_iterator;
	struct step_record *step_ptr;

	/* Dump basic job info */
	pack32(dump_job_ptr->array_job_id, buffer);
	pack32(dump_job_ptr->array_task_id, buffer);
	pack32(dump_job_ptr->assoc_id, buffer);
	pack32(dump_job_ptr->job_id, buffer);
	pack32(dump_job_ptr->user_id, buffer);
	pack32(dump_job_ptr->group_id, buffer);
	pack32(dump_job_ptr->time_limit, buffer);
	pack32(dump_job_ptr->time_min, buffer);
	pack32(dump_job_ptr->priority, buffer);
	pack32(dump_job_ptr->alloc_sid, buffer);
	pack32(dump_job_ptr->total_cpus, buffer);
	pack32(dump_job_ptr->total_nodes, buffer);
	pack32(dump_job_ptr->cpu_cnt, buffer);
	pack32(dump_job_ptr->exit_code, buffer);
	pack32(dump_job_ptr->derived_ec, buffer);
	pack32(dump_job_ptr->db_index, buffer);
	pack32(dump_job_ptr->resv_id, buffer);
	pack32(dump_job_ptr->next_step_id, buffer);
	pack32(dump_job_ptr->qos_id, buffer);
	pack32(dump_job_ptr->req_switch, buffer);
	pack32(dump_job_ptr->wait4switch, buffer);
	pack32(dump_job_ptr->profile, buffer);

	pack_time(dump_job_ptr->preempt_time, buffer);
	pack_time(dump_job_ptr->start_time, buffer);
	pack_time(dump_job_ptr->end_time, buffer);
	pack_time(dump_job_ptr->suspend_time, buffer);
	pack_time(dump_job_ptr->pre_sus_time, buffer);
	pack_time(dump_job_ptr->resize_time, buffer);
	pack_time(dump_job_ptr->tot_sus_time, buffer);

	pack16(dump_job_ptr->direct_set_prio, buffer);
	pack16(dump_job_ptr->job_state, buffer);
	pack16(dump_job_ptr->kill_on_node_fail, buffer);
	pack16(dump_job_ptr->batch_flag, buffer);
	pack16(dump_job_ptr->mail_type, buffer);
	pack16(dump_job_ptr->state_reason, buffer);
	pack8(dump_job_ptr->reboot, buffer);
	pack16(dump_job_ptr->restart_cnt, buffer);
	pack16(dump_job_ptr->wait_all_nodes, buffer);
	pack16(dump_job_ptr->warn_flags, buffer);
	pack16(dump_job_ptr->warn_signal, buffer);
	pack16(dump_job_ptr->warn_time, buffer);
	pack16(dump_job_ptr->limit_set_max_cpus, buffer);
	pack16(dump_job_ptr->limit_set_max_nodes, buffer);
	pack16(dump_job_ptr->limit_set_min_cpus, buffer);
	pack16(dump_job_ptr->limit_set_min_nodes, buffer);
	pack16(dump_job_ptr->limit_set_pn_min_memory, buffer);
	pack16(dump_job_ptr->limit_set_time, buffer);
	pack16(dump_job_ptr->limit_set_qos, buffer);

	packstr(dump_job_ptr->state_desc, buffer);
	packstr(dump_job_ptr->resp_host, buffer);

	pack16(dump_job_ptr->alloc_resp_port, buffer);
	pack16(dump_job_ptr->other_port, buffer);
	pack16(dump_job_ptr->start_protocol_ver, buffer);

	if (IS_JOB_COMPLETING(dump_job_ptr)) {
		if (dump_job_ptr->nodes_completing == NULL) {
			dump_job_ptr->nodes_completing =
				bitmap2node_name(dump_job_ptr->node_bitmap);
		}
		packstr(dump_job_ptr->nodes_completing, buffer);
	}
	packstr(dump_job_ptr->nodes, buffer);
	packstr(dump_job_ptr->partition, buffer);
	packstr(dump_job_ptr->name, buffer);
	packstr(dump_job_ptr->wckey, buffer);
	packstr(dump_job_ptr->alloc_node, buffer);
	packstr(dump_job_ptr->account, buffer);
	packstr(dump_job_ptr->comment, buffer);
	packstr(dump_job_ptr->gres, buffer);
	packstr(dump_job_ptr->gres_alloc, buffer);
	packstr(dump_job_ptr->gres_req, buffer);
	packstr(dump_job_ptr->gres_used, buffer);
	packstr(dump_job_ptr->network, buffer);
	packstr(dump_job_ptr->licenses, buffer);
	packstr(dump_job_ptr->mail_user, buffer);
	packstr(dump_job_ptr->resv_name, buffer);
	packstr(dump_job_ptr->batch_host, buffer);

	select_g_select_jobinfo_pack(dump_job_ptr->select_jobinfo,
				     buffer, SLURM_PROTOCOL_VERSION);
	pack_job_resources(dump_job_ptr->job_resrcs, buffer,
			   SLURM_PROTOCOL_VERSION);

	pack16(dump_job_ptr->ckpt_interval, buffer);
	checkpoint_pack_jobinfo(dump_job_ptr->check_job, buffer,
				SLURM_PROTOCOL_VERSION);
	packstr_array(dump_job_ptr->spank_job_env,
		      dump_job_ptr->spank_job_env_size, buffer);

	(void) gres_plugin_job_state_pack(dump_job_ptr->gres_list, buffer,
					  dump_job_ptr->job_id, true,
					  SLURM_PROTOCOL_VERSION);

	/* Dump job details, if available */
	detail_ptr = dump_job_ptr->details;
	if (detail_ptr) {
		xassert (detail_ptr->magic == DETAILS_MAGIC);
		pack16((uint16_t) DETAILS_FLAG, buffer);
		_dump_job_details(detail_ptr, buffer);
	} else
		pack16((uint16_t) 0, buffer);	/* no details flag */

	/* Dump job steps */
	step_iterator = list_iterator_create(dump_job_ptr->step_list);
	while ((step_ptr = (struct step_record *)
		list_next(step_iterator))) {
		if (step_ptr->state < JOB_RUNNING)
			continue;
		pack16((uint16_t) STEP_FLAG, buffer);
		dump_job_step_state(dump_job_ptr, step_ptr, buffer);
	}
	list_iterator_destroy(step_iterator);
	pack16((uint16_t) 0, buffer);	/* no step flag */
}

/* Unpack a job's state information from a buffer */
static int _load_job_state(Buf buffer, uint16_t protocol_version)
{
	uint32_t job_id, user_id, group_id, time_limit, priority, alloc_sid;
	uint32_t exit_code, assoc_id, db_index, name_len, time_min;
	uint32_t next_step_id, total_cpus, total_nodes = 0, cpu_cnt;
	uint32_t resv_id, spank_job_env_size = 0, qos_id, derived_ec = 0;
	uint32_t array_job_id = 0, req_switch = 0, wait4switch = 0;
	uint32_t profile = ACCT_GATHER_PROFILE_NOT_SET;
	time_t start_time, end_time, suspend_time, pre_sus_time, tot_sus_time;
	time_t preempt_time = 0;
	time_t resize_time = 0, now = time(NULL);
	uint8_t reboot = 0;
	uint32_t array_task_id = NO_VAL;
	uint16_t job_state, details, batch_flag, step_flag;
	uint16_t kill_on_node_fail, direct_set_prio;
	uint16_t alloc_resp_port, other_port, mail_type, state_reason;
	uint16_t restart_cnt, ckpt_interval;
	uint16_t wait_all_nodes, warn_flags = 0, warn_signal, warn_time;
	uint16_t limit_set_max_cpus = 0, limit_set_max_nodes = 0;
	uint16_t limit_set_min_cpus = 0, limit_set_min_nodes = 0;
	uint16_t limit_set_pn_min_memory = 0;
	uint16_t limit_set_time = 0, limit_set_qos = 0;
	uint16_t uint16_tmp;
	uint16_t start_protocol_ver = SLURM_MIN_PROTOCOL_VERSION;
	char *nodes = NULL, *partition = NULL, *name = NULL, *resp_host = NULL;
	char *account = NULL, *network = NULL, *mail_user = NULL;
	char *comment = NULL, *nodes_completing = NULL, *alloc_node = NULL;
	char *licenses = NULL, *state_desc = NULL, *wckey = NULL;
	char *resv_name = NULL, *gres = NULL, *batch_host = NULL;
	char *gres_alloc = NULL, *gres_req = NULL, *gres_used = NULL;
	char **spank_job_env = (char **) NULL;
	List gres_list = NULL, part_ptr_list = NULL;
	struct job_record *job_ptr = NULL;
	struct part_record *part_ptr;
	int error_code, i, qos_error;
	dynamic_plugin_data_t *select_jobinfo = NULL;
	job_resources_t *job_resources = NULL;
	check_jobinfo_t check_job = NULL;
	slurmdb_association_rec_t assoc_rec;
	slurmdb_qos_rec_t qos_rec;
	bool job_finished = false;
	char jbuf[JBUFSIZ];

	if (protocol_version >= SLURM_14_11_PROTOCOL_VERSION) {
		safe_unpack32(&array_job_id, buffer);
		safe_unpack32(&array_task_id, buffer);
		safe_unpack32(&assoc_id, buffer);
		safe_unpack32(&job_id, buffer);

		/* validity test as possible */
		if (job_id == 0) {
			verbose("Invalid job_id %u", job_id);
			goto unpack_error;
		}

		job_ptr = find_job_record(job_id);
		if (job_ptr == NULL) {
			job_ptr = create_job_record(&error_code);
			if (error_code) {
				error("Create job entry failed for job_id %u",
				      job_id);
				goto unpack_error;
			}
			job_ptr->job_id = job_id;
			job_ptr->array_job_id = array_job_id;
			job_ptr->array_task_id = array_task_id;
			_add_job_hash(job_ptr);
			_add_job_array_hash(job_ptr);
		}

		safe_unpack32(&user_id, buffer);
		safe_unpack32(&group_id, buffer);
		safe_unpack32(&time_limit, buffer);
		safe_unpack32(&time_min, buffer);
		safe_unpack32(&priority, buffer);
		safe_unpack32(&alloc_sid, buffer);
		safe_unpack32(&total_cpus, buffer);
		safe_unpack32(&total_nodes, buffer);
		safe_unpack32(&cpu_cnt, buffer);
		safe_unpack32(&exit_code, buffer);
		safe_unpack32(&derived_ec, buffer);
		safe_unpack32(&db_index, buffer);
		safe_unpack32(&resv_id, buffer);
		safe_unpack32(&next_step_id, buffer);
		safe_unpack32(&qos_id, buffer);
		safe_unpack32(&req_switch, buffer);
		safe_unpack32(&wait4switch, buffer);
		safe_unpack32(&profile, buffer);

		safe_unpack_time(&preempt_time, buffer);
		safe_unpack_time(&start_time, buffer);
		safe_unpack_time(&end_time, buffer);
		safe_unpack_time(&suspend_time, buffer);
		safe_unpack_time(&pre_sus_time, buffer);
		safe_unpack_time(&resize_time, buffer);
		safe_unpack_time(&tot_sus_time, buffer);

		safe_unpack16(&direct_set_prio, buffer);
		safe_unpack16(&job_state, buffer);
		safe_unpack16(&kill_on_node_fail, buffer);
		safe_unpack16(&batch_flag, buffer);
		safe_unpack16(&mail_type, buffer);
		safe_unpack16(&state_reason, buffer);
		safe_unpack8 (&reboot, buffer);
		safe_unpack16(&restart_cnt, buffer);
		safe_unpack16(&wait_all_nodes, buffer);
		safe_unpack16(&warn_flags, buffer);
		safe_unpack16(&warn_signal, buffer);
		safe_unpack16(&warn_time, buffer);
		safe_unpack16(&limit_set_max_cpus, buffer);
		safe_unpack16(&limit_set_max_nodes, buffer);
		safe_unpack16(&limit_set_min_cpus, buffer);
		safe_unpack16(&limit_set_min_nodes, buffer);
		safe_unpack16(&limit_set_pn_min_memory, buffer);
		safe_unpack16(&limit_set_time, buffer);
		safe_unpack16(&limit_set_qos, buffer);

		safe_unpackstr_xmalloc(&state_desc, &name_len, buffer);
		safe_unpackstr_xmalloc(&resp_host, &name_len, buffer);

		safe_unpack16(&alloc_resp_port, buffer);
		safe_unpack16(&other_port, buffer);
		safe_unpack16(&start_protocol_ver, buffer);

		if (job_state & JOB_COMPLETING) {
			safe_unpackstr_xmalloc(&nodes_completing,
					       &name_len, buffer);
		}
		safe_unpackstr_xmalloc(&nodes, &name_len, buffer);
		safe_unpackstr_xmalloc(&partition, &name_len, buffer);
		if (partition == NULL) {
			error("No partition for job %u", job_id);
			goto unpack_error;
		}
		part_ptr = find_part_record (partition);
		if (part_ptr == NULL) {
			part_ptr_list = get_part_list(partition);
			if (part_ptr_list) {
				part_ptr = list_peek(part_ptr_list);
			} else {
				verbose("Invalid partition (%s) for job_id %u",
					partition, job_id);
				/* not fatal error, partition could have been
				 * removed, reset_job_bitmaps() will clean-up
				 * this job */
			}
		}

		safe_unpackstr_xmalloc(&name, &name_len, buffer);
		safe_unpackstr_xmalloc(&wckey, &name_len, buffer);
		safe_unpackstr_xmalloc(&alloc_node, &name_len, buffer);
		safe_unpackstr_xmalloc(&account, &name_len, buffer);
		safe_unpackstr_xmalloc(&comment, &name_len, buffer);
		safe_unpackstr_xmalloc(&gres, &name_len, buffer);
		safe_unpackstr_xmalloc(&gres_alloc, &name_len, buffer);
		safe_unpackstr_xmalloc(&gres_req, &name_len, buffer);
		safe_unpackstr_xmalloc(&gres_used, &name_len, buffer);
		safe_unpackstr_xmalloc(&network, &name_len, buffer);
		safe_unpackstr_xmalloc(&licenses, &name_len, buffer);
		safe_unpackstr_xmalloc(&mail_user, &name_len, buffer);
		safe_unpackstr_xmalloc(&resv_name, &name_len, buffer);
		safe_unpackstr_xmalloc(&batch_host, &name_len, buffer);

		if (select_g_select_jobinfo_unpack(&select_jobinfo, buffer,
						   protocol_version))
			goto unpack_error;
		if (unpack_job_resources(&job_resources, buffer,
					 protocol_version))
			goto unpack_error;

		safe_unpack16(&ckpt_interval, buffer);
		if (checkpoint_alloc_jobinfo(&check_job) ||
		    checkpoint_unpack_jobinfo(check_job, buffer,
					      protocol_version))
			goto unpack_error;

		safe_unpackstr_array(&spank_job_env, &spank_job_env_size,
				     buffer);

		if (gres_plugin_job_state_unpack(&gres_list, buffer, job_id,
						 protocol_version) !=
		    SLURM_SUCCESS)
			goto unpack_error;
		gres_plugin_job_state_log(gres_list, job_id);

		safe_unpack16(&details, buffer);
		if ((details == DETAILS_FLAG) &&
		    (_load_job_details(job_ptr, buffer, protocol_version))) {
			job_ptr->job_state = JOB_FAILED;
			job_ptr->exit_code = 1;
			job_ptr->state_reason = FAIL_SYSTEM;
			xfree(job_ptr->state_desc);
			job_ptr->end_time = now;
			goto unpack_error;
		}
		safe_unpack16(&step_flag, buffer);

		while (step_flag == STEP_FLAG) {
			/* No need to put these into accounting if they
			 * haven't been since all information will be
			 * put in when the job is finished.
			 */
			if ((error_code = load_step_state(job_ptr, buffer,
							  protocol_version)))
				goto unpack_error;
			safe_unpack16(&step_flag, buffer);
		}
	} else if (protocol_version >= SLURM_14_03_PROTOCOL_VERSION) {
		safe_unpack32(&array_job_id, buffer);
		safe_unpack32(&array_task_id, buffer);
		safe_unpack32(&assoc_id, buffer);
		safe_unpack32(&job_id, buffer);

		/* validity test as possible */
		if (job_id == 0) {
			verbose("Invalid job_id %u", job_id);
			goto unpack_error;
		}

		job_ptr = find_job_record(job_id);
		if (job_ptr == NULL) {
			job_ptr = create_job_record(&error_code);
			if (error_code) {
				error("Create job entry failed for job_id %u",
				      job_id);
				goto unpack_error;
			}
			job_ptr->job_id = job_id;
			job_ptr->array_job_id = array_job_id;
			job_ptr->array_task_id = array_task_id;
			_add_job_hash(job_ptr);
			_add_job_array_hash(job_ptr);
		}

		safe_unpack32(&user_id, buffer);
		safe_unpack32(&group_id, buffer);
		safe_unpack32(&time_limit, buffer);
		safe_unpack32(&time_min, buffer);
		safe_unpack32(&priority, buffer);
		safe_unpack32(&alloc_sid, buffer);
		safe_unpack32(&total_cpus, buffer);
		safe_unpack32(&total_nodes, buffer);
		safe_unpack32(&cpu_cnt, buffer);
		safe_unpack32(&exit_code, buffer);
		safe_unpack32(&derived_ec, buffer);
		safe_unpack32(&db_index, buffer);
		safe_unpack32(&resv_id, buffer);
		safe_unpack32(&next_step_id, buffer);
		safe_unpack32(&qos_id, buffer);
		safe_unpack32(&req_switch, buffer);
		safe_unpack32(&wait4switch, buffer);
		safe_unpack32(&profile, buffer);

		safe_unpack_time(&preempt_time, buffer);
		safe_unpack_time(&start_time, buffer);
		safe_unpack_time(&end_time, buffer);
		safe_unpack_time(&suspend_time, buffer);
		safe_unpack_time(&pre_sus_time, buffer);
		safe_unpack_time(&resize_time, buffer);
		safe_unpack_time(&tot_sus_time, buffer);

		safe_unpack16(&direct_set_prio, buffer);
		safe_unpack16(&job_state, buffer);
		safe_unpack16(&kill_on_node_fail, buffer);
		safe_unpack16(&batch_flag, buffer);
		safe_unpack16(&mail_type, buffer);
		safe_unpack16(&state_reason, buffer);
		safe_unpack16(&restart_cnt, buffer);
		safe_unpack16(&wait_all_nodes, buffer);
		safe_unpack16(&warn_flags, buffer);
		safe_unpack16(&warn_signal, buffer);
		safe_unpack16(&warn_time, buffer);
		safe_unpack16(&limit_set_max_cpus, buffer);
		safe_unpack16(&limit_set_max_nodes, buffer);
		safe_unpack16(&limit_set_min_cpus, buffer);
		safe_unpack16(&limit_set_min_nodes, buffer);
		safe_unpack16(&limit_set_pn_min_memory, buffer);
		safe_unpack16(&limit_set_time, buffer);
		safe_unpack16(&limit_set_qos, buffer);

		safe_unpackstr_xmalloc(&state_desc, &name_len, buffer);
		safe_unpackstr_xmalloc(&resp_host, &name_len, buffer);

		safe_unpack16(&alloc_resp_port, buffer);
		safe_unpack16(&other_port, buffer);

		if (job_state & JOB_COMPLETING) {
			safe_unpackstr_xmalloc(&nodes_completing,
					       &name_len, buffer);
		}
		safe_unpackstr_xmalloc(&nodes, &name_len, buffer);
		safe_unpackstr_xmalloc(&partition, &name_len, buffer);
		if (partition == NULL) {
			error("No partition for job %u", job_id);
			goto unpack_error;
		}
		part_ptr = find_part_record (partition);
		if (part_ptr == NULL) {
			part_ptr_list = get_part_list(partition);
			if (part_ptr_list) {
				part_ptr = list_peek(part_ptr_list);
			} else {
				verbose("Invalid partition (%s) for job_id %u",
					partition, job_id);
				/* not fatal error, partition could have been
				 * removed, reset_job_bitmaps() will clean-up
				 * this job */
			}
		}

		safe_unpackstr_xmalloc(&name, &name_len, buffer);
		safe_unpackstr_xmalloc(&wckey, &name_len, buffer);
		safe_unpackstr_xmalloc(&alloc_node, &name_len, buffer);
		safe_unpackstr_xmalloc(&account, &name_len, buffer);
		safe_unpackstr_xmalloc(&comment, &name_len, buffer);
		safe_unpackstr_xmalloc(&gres, &name_len, buffer);
		safe_unpackstr_xmalloc(&gres_alloc, &name_len, buffer);
		safe_unpackstr_xmalloc(&gres_req, &name_len, buffer);
		safe_unpackstr_xmalloc(&gres_used, &name_len, buffer);
		safe_unpackstr_xmalloc(&network, &name_len, buffer);
		safe_unpackstr_xmalloc(&licenses, &name_len, buffer);
		safe_unpackstr_xmalloc(&mail_user, &name_len, buffer);
		safe_unpackstr_xmalloc(&resv_name, &name_len, buffer);
		safe_unpackstr_xmalloc(&batch_host, &name_len, buffer);

		if (select_g_select_jobinfo_unpack(&select_jobinfo, buffer,
						   protocol_version))
			goto unpack_error;
		if (unpack_job_resources(&job_resources, buffer,
					 protocol_version))
			goto unpack_error;

		safe_unpack16(&ckpt_interval, buffer);
		if (checkpoint_alloc_jobinfo(&check_job) ||
		    checkpoint_unpack_jobinfo(check_job, buffer,
					      protocol_version))
			goto unpack_error;

		safe_unpackstr_array(&spank_job_env, &spank_job_env_size,
				     buffer);

		if (gres_plugin_job_state_unpack(&gres_list, buffer, job_id,
						 protocol_version) !=
		    SLURM_SUCCESS)
			goto unpack_error;
		gres_plugin_job_state_log(gres_list, job_id);

		safe_unpack16(&details, buffer);
		if ((details == DETAILS_FLAG) &&
		    (_load_job_details(job_ptr, buffer, protocol_version))) {
			job_ptr->job_state = JOB_FAILED;
			job_ptr->exit_code = 1;
			job_ptr->state_reason = FAIL_SYSTEM;
			xfree(job_ptr->state_desc);
			job_ptr->end_time = now;
			goto unpack_error;
		}
		safe_unpack16(&step_flag, buffer);

		while (step_flag == STEP_FLAG) {
			/* No need to put these into accounting if they
			 * haven't been since all information will be
			 * put in when the job is finished.
			 */
			if ((error_code = load_step_state(job_ptr, buffer,
							  protocol_version)))
				goto unpack_error;
			safe_unpack16(&step_flag, buffer);
		}
	} else if (protocol_version >= SLURM_2_6_PROTOCOL_VERSION) {
		safe_unpack32(&array_job_id, buffer);
		safe_unpack16(&uint16_tmp, buffer);
		if (uint16_tmp == (uint16_t) NO_VAL)
			array_task_id = NO_VAL;
		else
			array_task_id = (uint32_t) uint16_tmp;
		safe_unpack32(&assoc_id, buffer);
		safe_unpack32(&job_id, buffer);

		/* validity test as possible */
		if (job_id == 0) {
			verbose("Invalid job_id %u", job_id);
			goto unpack_error;
		}

		job_ptr = find_job_record(job_id);
		if (job_ptr == NULL) {
			job_ptr = create_job_record(&error_code);
			if (error_code) {
				error("Create job entry failed for job_id %u",
				      job_id);
				goto unpack_error;
			}
			job_ptr->job_id = job_id;
			job_ptr->array_job_id = array_job_id;
			job_ptr->array_task_id = array_task_id;
			_add_job_hash(job_ptr);
			_add_job_array_hash(job_ptr);
		}

		safe_unpack32(&user_id, buffer);
		safe_unpack32(&group_id, buffer);
		safe_unpack32(&time_limit, buffer);
		safe_unpack32(&time_min, buffer);
		safe_unpack32(&priority, buffer);
		safe_unpack32(&alloc_sid, buffer);
		safe_unpack32(&total_cpus, buffer);
		safe_unpack32(&total_nodes, buffer);
		safe_unpack32(&cpu_cnt, buffer);
		safe_unpack32(&exit_code, buffer);
		safe_unpack32(&derived_ec, buffer);
		safe_unpack32(&db_index, buffer);
		safe_unpack32(&resv_id, buffer);
		safe_unpack32(&next_step_id, buffer);
		safe_unpack32(&qos_id, buffer);
		safe_unpack32(&req_switch, buffer);
		safe_unpack32(&wait4switch, buffer);
		safe_unpack32(&profile, buffer);

		safe_unpack_time(&preempt_time, buffer);
		safe_unpack_time(&start_time, buffer);
		safe_unpack_time(&end_time, buffer);
		safe_unpack_time(&suspend_time, buffer);
		safe_unpack_time(&pre_sus_time, buffer);
		safe_unpack_time(&resize_time, buffer);
		safe_unpack_time(&tot_sus_time, buffer);

		safe_unpack16(&direct_set_prio, buffer);
		safe_unpack16(&job_state, buffer);
		safe_unpack16(&kill_on_node_fail, buffer);
		safe_unpack16(&batch_flag, buffer);
		safe_unpack16(&mail_type, buffer);
		safe_unpack16(&state_reason, buffer);
		safe_unpack16(&restart_cnt, buffer);
		safe_unpack16(&uint16_tmp, buffer);	/* Was resv_flags */
		safe_unpack16(&wait_all_nodes, buffer);
		safe_unpack16(&warn_signal, buffer);
		safe_unpack16(&warn_time, buffer);
		safe_unpack16(&limit_set_max_cpus, buffer);
		safe_unpack16(&limit_set_max_nodes, buffer);
		safe_unpack16(&limit_set_min_cpus, buffer);
		safe_unpack16(&limit_set_min_nodes, buffer);
		safe_unpack16(&limit_set_pn_min_memory, buffer);
		safe_unpack16(&limit_set_time, buffer);
		safe_unpack16(&limit_set_qos, buffer);

		safe_unpackstr_xmalloc(&state_desc, &name_len, buffer);
		safe_unpackstr_xmalloc(&resp_host, &name_len, buffer);

		safe_unpack16(&alloc_resp_port, buffer);
		safe_unpack16(&other_port, buffer);

		if (job_state & JOB_COMPLETING) {
			safe_unpackstr_xmalloc(&nodes_completing,
					       &name_len, buffer);
		}
		safe_unpackstr_xmalloc(&nodes, &name_len, buffer);
		safe_unpackstr_xmalloc(&partition, &name_len, buffer);
		if (partition == NULL) {
			error("No partition for job %u", job_id);
			goto unpack_error;
		}
		part_ptr = find_part_record (partition);
		if (part_ptr == NULL) {
			part_ptr_list = get_part_list(partition);
			if (part_ptr_list) {
				part_ptr = list_peek(part_ptr_list);
			} else {
				verbose("Invalid partition (%s) for job_id %u",
					partition, job_id);
				/* not fatal error, partition could have been
				 * removed, reset_job_bitmaps() will clean-up
				 * this job */
			}
		}

		safe_unpackstr_xmalloc(&name, &name_len, buffer);
		safe_unpackstr_xmalloc(&wckey, &name_len, buffer);
		safe_unpackstr_xmalloc(&alloc_node, &name_len, buffer);
		safe_unpackstr_xmalloc(&account, &name_len, buffer);
		safe_unpackstr_xmalloc(&comment, &name_len, buffer);
		safe_unpackstr_xmalloc(&gres, &name_len, buffer);
		safe_unpackstr_xmalloc(&gres_alloc, &name_len, buffer);
		safe_unpackstr_xmalloc(&gres_req, &name_len, buffer);
		safe_unpackstr_xmalloc(&gres_used, &name_len, buffer);
		safe_unpackstr_xmalloc(&network, &name_len, buffer);
		safe_unpackstr_xmalloc(&licenses, &name_len, buffer);
		safe_unpackstr_xmalloc(&mail_user, &name_len, buffer);
		safe_unpackstr_xmalloc(&resv_name, &name_len, buffer);
		safe_unpackstr_xmalloc(&batch_host, &name_len, buffer);

		if (select_g_select_jobinfo_unpack(&select_jobinfo, buffer,
						   protocol_version))
			goto unpack_error;
		if (unpack_job_resources(&job_resources, buffer,
					 protocol_version))
			goto unpack_error;

		safe_unpack16(&ckpt_interval, buffer);
		if (checkpoint_alloc_jobinfo(&check_job) ||
		    checkpoint_unpack_jobinfo(check_job, buffer,
					      protocol_version))
			goto unpack_error;

		safe_unpackstr_array(&spank_job_env, &spank_job_env_size,
				     buffer);

		if (gres_plugin_job_state_unpack(&gres_list, buffer, job_id,
						 protocol_version) !=
		    SLURM_SUCCESS)
			goto unpack_error;
		gres_plugin_job_state_log(gres_list, job_id);

		safe_unpack16(&details, buffer);
		if ((details == DETAILS_FLAG) &&
		    (_load_job_details(job_ptr, buffer, protocol_version))) {
			job_ptr->job_state = JOB_FAILED;
			job_ptr->exit_code = 1;
			job_ptr->state_reason = FAIL_SYSTEM;
			xfree(job_ptr->state_desc);
			job_ptr->end_time = now;
			goto unpack_error;
		}
		safe_unpack16(&step_flag, buffer);

		while (step_flag == STEP_FLAG) {
			/* No need to put these into accounting if they
			 * haven't been since all information will be
			 * put in when the job is finished.
			 */
			if ((error_code = load_step_state(job_ptr, buffer,
							  protocol_version)))
				goto unpack_error;
			safe_unpack16(&step_flag, buffer);
		}
	} else {
		error("_load_job_state: protocol_version "
		      "%hu not supported", protocol_version);
		goto unpack_error;
	}

	if (((job_state & JOB_STATE_BASE) >= JOB_END) ||
	    (batch_flag > 2)) {
		error("Invalid data for job %u: "
		      "job_state=%u batch_flag=%u",
		      job_id, job_state, batch_flag);
		goto unpack_error;
	}
	if (kill_on_node_fail > 1) {
		error("Invalid data for job %u: kill_on_node_fail=%u",
		      job_id, kill_on_node_fail);
		goto unpack_error;
	}

	if ((priority > 1) && (direct_set_prio == 0)) {
		highest_prio = MAX(highest_prio, priority);
		lowest_prio  = MIN(lowest_prio,  priority);
	}
	if (job_id_sequence <= job_id)
		job_id_sequence = job_id + 1;

	xfree(job_ptr->account);
	job_ptr->account = account;
	xstrtolower(job_ptr->account);
	account          = NULL;  /* reused, nothing left to free */
	xfree(job_ptr->alloc_node);
	job_ptr->alloc_node   = alloc_node;
	alloc_node             = NULL;	/* reused, nothing left to free */
	job_ptr->alloc_resp_port = alloc_resp_port;
	job_ptr->alloc_sid    = alloc_sid;
	job_ptr->assoc_id     = assoc_id;
	job_ptr->batch_flag   = batch_flag;
	xfree(job_ptr->batch_host);
	job_ptr->batch_host   = batch_host;
	batch_host            = NULL;  /* reused, nothing left to free */
	xfree(job_ptr->comment);
	job_ptr->comment      = comment;
	comment               = NULL;  /* reused, nothing left to free */
	xfree(job_ptr->gres);
	job_ptr->gres         = gres;
	gres                  = NULL;  /* reused, nothing left to free */
	xfree(job_ptr->gres_alloc);
	job_ptr->gres_alloc   = gres_alloc;
	gres_alloc            = NULL;  /* reused, nothing left to free */
	xfree(job_ptr->gres_req);
	job_ptr->gres_req    = gres_req;
	gres_req              = NULL;  /* reused, nothing left to free */
	xfree(job_ptr->gres_used);
	job_ptr->gres_used    = gres_used;
	gres_used             = NULL;  /* reused, nothing left to free */
	job_ptr->gres_list    = gres_list;
	job_ptr->direct_set_prio = direct_set_prio;
	job_ptr->db_index     = db_index;
	job_ptr->derived_ec   = derived_ec;
	job_ptr->end_time     = end_time;
	job_ptr->exit_code    = exit_code;
	job_ptr->group_id     = group_id;
	job_ptr->job_state    = job_state;
	job_ptr->kill_on_node_fail = kill_on_node_fail;
	xfree(job_ptr->licenses);
	job_ptr->licenses     = licenses;
	licenses              = NULL;	/* reused, nothing left to free */
	job_ptr->mail_type    = mail_type;
	xfree(job_ptr->mail_user);
	job_ptr->mail_user    = mail_user;
	mail_user             = NULL;	/* reused, nothing left to free */
	xfree(job_ptr->name);		/* in case duplicate record */
	job_ptr->name         = name;
	name                  = NULL;	/* reused, nothing left to free */
	xfree(job_ptr->wckey);		/* in case duplicate record */
	job_ptr->wckey        = wckey;
	xstrtolower(job_ptr->wckey);
	wckey                 = NULL;	/* reused, nothing left to free */
	xfree(job_ptr->network);
	job_ptr->network      = network;
	network               = NULL;  /* reused, nothing left to free */
	job_ptr->next_step_id = next_step_id;
	xfree(job_ptr->nodes);		/* in case duplicate record */
	job_ptr->nodes        = nodes;
	nodes                 = NULL;	/* reused, nothing left to free */
	if (nodes_completing) {
		xfree(job_ptr->nodes_completing);
		job_ptr->nodes_completing = nodes_completing;
		nodes_completing = NULL;  /* reused, nothing left to free */
	}
	job_ptr->other_port   = other_port;
	xfree(job_ptr->partition);
	job_ptr->partition    = partition;
	partition             = NULL;	/* reused, nothing left to free */
	job_ptr->part_ptr = part_ptr;
	job_ptr->part_ptr_list = part_ptr_list;
	job_ptr->pre_sus_time = pre_sus_time;
	job_ptr->priority     = priority;
	job_ptr->qos_id       = qos_id;
	job_ptr->reboot       = reboot;
	xfree(job_ptr->resp_host);
	job_ptr->resp_host    = resp_host;
	resp_host             = NULL;	/* reused, nothing left to free */
	job_ptr->resize_time  = resize_time;
	job_ptr->restart_cnt  = restart_cnt;
	job_ptr->resv_id      = resv_id;
	job_ptr->resv_name    = resv_name;
	resv_name             = NULL;	/* reused, nothing left to free */
	job_ptr->select_jobinfo = select_jobinfo;
	job_ptr->job_resrcs   = job_resources;
	job_ptr->spank_job_env = spank_job_env;
	job_ptr->spank_job_env_size = spank_job_env_size;
	job_ptr->ckpt_interval = ckpt_interval;
	job_ptr->check_job    = check_job;
	job_ptr->start_time   = start_time;
	job_ptr->state_reason = state_reason;
	job_ptr->state_desc   = state_desc;
	state_desc            = NULL;	/* reused, nothing left to free */
	job_ptr->suspend_time = suspend_time;
	job_ptr->time_last_active = now;
	job_ptr->time_limit   = time_limit;
	job_ptr->time_min     = time_min;
	job_ptr->total_cpus   = total_cpus;
	job_ptr->total_nodes  = total_nodes;
	job_ptr->cpu_cnt      = cpu_cnt;
	job_ptr->tot_sus_time = tot_sus_time;
	job_ptr->preempt_time = preempt_time;
	job_ptr->user_id      = user_id;
	select_g_select_jobinfo_set(job_ptr->select_jobinfo,
				    SELECT_JOBDATA_USER_NAME, &user_id);
	job_ptr->wait_all_nodes = wait_all_nodes;
	job_ptr->warn_flags   = warn_flags;
	job_ptr->warn_signal  = warn_signal;
	job_ptr->warn_time    = warn_time;
	job_ptr->limit_set_max_cpus  = limit_set_max_cpus;
	job_ptr->limit_set_max_nodes = limit_set_max_nodes;
	job_ptr->limit_set_min_cpus  = limit_set_min_cpus;
	job_ptr->limit_set_min_nodes = limit_set_min_nodes;
	job_ptr->limit_set_pn_min_memory = limit_set_pn_min_memory;
	job_ptr->limit_set_time      = limit_set_time;
	job_ptr->limit_set_qos       = limit_set_qos;
	job_ptr->req_switch      = req_switch;
	job_ptr->wait4switch     = wait4switch;
	job_ptr->profile         = profile;
	/* This needs to always to initialized to "true".  The select
	   plugin will deal with it every time it goes through the
	   logic if req_switch or wait4switch are set.
	*/
	job_ptr->best_switch     = true;
	job_ptr->start_protocol_ver = start_protocol_ver;

	memset(&assoc_rec, 0, sizeof(slurmdb_association_rec_t));

	/*
	 * For speed and accurracy we will first see if we once had an
	 * association record.  If not look for it by
	 * account,partition, user_id.
	 */
	if (job_ptr->assoc_id)
		assoc_rec.id = job_ptr->assoc_id;
	else {
		assoc_rec.acct      = job_ptr->account;
		if (job_ptr->part_ptr)
			assoc_rec.partition = job_ptr->part_ptr->name;
		assoc_rec.uid       = job_ptr->user_id;
	}

	if (assoc_mgr_fill_in_assoc(acct_db_conn, &assoc_rec,
				    accounting_enforce,
				    (slurmdb_association_rec_t **)
				    &job_ptr->assoc_ptr) &&
	    (accounting_enforce & ACCOUNTING_ENFORCE_ASSOCS)
	    && (!IS_JOB_FINISHED(job_ptr))) {
		info("Holding job %u with invalid association", job_id);
		xfree(job_ptr->state_desc);
		job_ptr->state_reason = FAIL_ACCOUNT;
	} else {
		job_ptr->assoc_id = assoc_rec.id;
		info("Recovered %s Assoc=%u",
		     jobid2str(job_ptr, jbuf), job_ptr->assoc_id);

		/* make sure we have started this job in accounting */
		if (!job_ptr->db_index) {
			debug("starting job %u in accounting",
			      job_ptr->job_id);
			if (!with_slurmdbd)
				jobacct_storage_g_job_start(
					acct_db_conn, job_ptr);
			if (slurmctld_init_db
			    && IS_JOB_SUSPENDED(job_ptr)) {
				jobacct_storage_g_job_suspend(acct_db_conn,
							      job_ptr);
			}
		}
		/* make sure we have this job completed in the
		 * database */
		if (IS_JOB_FINISHED(job_ptr)) {
			if (slurmctld_init_db)
				jobacct_storage_g_job_complete(
					acct_db_conn, job_ptr);
			job_finished = 1;
		}
	}

	if (!job_finished && job_ptr->qos_id &&
	    (job_ptr->state_reason != FAIL_ACCOUNT)) {
		memset(&qos_rec, 0, sizeof(slurmdb_qos_rec_t));
		qos_rec.id = job_ptr->qos_id;
		job_ptr->qos_ptr = _determine_and_validate_qos(
			job_ptr->resv_name, job_ptr->assoc_ptr,
			job_ptr->limit_set_qos, &qos_rec,
			&qos_error);
		if ((qos_error != SLURM_SUCCESS) && !job_ptr->limit_set_qos) {
			info("Holding job %u with invalid qos", job_id);
			xfree(job_ptr->state_desc);
			job_ptr->state_reason = FAIL_QOS;
		}
		job_ptr->qos_id = qos_rec.id;
	}
	build_node_details(job_ptr, false);	/* set node_addr */
	return SLURM_SUCCESS;

unpack_error:
	error("Incomplete job record");
	xfree(alloc_node);
	xfree(account);
	xfree(batch_host);
	xfree(comment);
	xfree(gres);
	xfree(gres_alloc);
	xfree(gres_req);
	xfree(gres_used);
	xfree(resp_host);
	xfree(licenses);
	xfree(mail_user);
	xfree(name);
	xfree(nodes);
	xfree(nodes_completing);
	xfree(partition);
	FREE_NULL_LIST(part_ptr_list);
	xfree(resv_name);
	for (i=0; i<spank_job_env_size; i++)
		xfree(spank_job_env[i]);
	xfree(spank_job_env);
	xfree(state_desc);
	xfree(wckey);
	select_g_select_jobinfo_free(select_jobinfo);
	checkpoint_free_jobinfo(check_job);
	if (job_ptr) {
		if (job_ptr->job_id == 0)
			job_ptr->job_id = NO_VAL;
		_purge_job_record(job_ptr->job_id);
	}
	return SLURM_FAILURE;
}

/*
 * _dump_job_details - dump the state of a specific job details to
 *	a buffer
 * IN detail_ptr - pointer to job details for which information is requested
 * IN/OUT buffer - location to store data, pointers automatically advanced
 */
void _dump_job_details(struct job_details *detail_ptr, Buf buffer)
{
	pack32(detail_ptr->min_cpus, buffer);
	pack32(detail_ptr->max_cpus, buffer);
	pack32(detail_ptr->min_nodes, buffer);
	pack32(detail_ptr->max_nodes, buffer);
	pack32(detail_ptr->num_tasks, buffer);

	packstr(detail_ptr->acctg_freq, buffer);
	pack16(detail_ptr->contiguous, buffer);
	pack16(detail_ptr->core_spec, buffer);
	pack16(detail_ptr->cpus_per_task, buffer);
	pack16(detail_ptr->nice, buffer);
	pack16(detail_ptr->ntasks_per_node, buffer);
	pack16(detail_ptr->requeue, buffer);
	pack16(detail_ptr->task_dist, buffer);

	pack8(detail_ptr->share_res, buffer);
	pack8(detail_ptr->whole_node, buffer);

	packstr(detail_ptr->cpu_bind,     buffer);
	pack16(detail_ptr->cpu_bind_type, buffer);
	packstr(detail_ptr->mem_bind,     buffer);
	pack16(detail_ptr->mem_bind_type, buffer);
	pack16(detail_ptr->plane_size, buffer);

	pack8(detail_ptr->open_mode, buffer);
	pack8(detail_ptr->overcommit, buffer);
	pack8(detail_ptr->prolog_running, buffer);

	pack32(detail_ptr->pn_min_cpus, buffer);
	pack32(detail_ptr->pn_min_memory, buffer);
	pack32(detail_ptr->pn_min_tmp_disk, buffer);
	pack_time(detail_ptr->begin_time, buffer);
	pack_time(detail_ptr->submit_time, buffer);

	packstr(detail_ptr->req_nodes,  buffer);
	packstr(detail_ptr->exc_nodes,  buffer);
	packstr(detail_ptr->features,   buffer);
	packstr(detail_ptr->dependency, buffer);
	packstr(detail_ptr->orig_dependency, buffer);

	packstr(detail_ptr->std_err,       buffer);
	packstr(detail_ptr->std_in,        buffer);
	packstr(detail_ptr->std_out,       buffer);
	packstr(detail_ptr->work_dir,  buffer);
	packstr(detail_ptr->ckpt_dir,  buffer);
	packstr(detail_ptr->restart_dir, buffer);

	pack_multi_core_data(detail_ptr->mc_ptr, buffer,
			     SLURM_PROTOCOL_VERSION);
	packstr_array(detail_ptr->argv, detail_ptr->argc, buffer);
	packstr_array(detail_ptr->env_sup, detail_ptr->env_cnt, buffer);
}

/* _load_job_details - Unpack a job details information from buffer */
static int _load_job_details(struct job_record *job_ptr, Buf buffer,
			     uint16_t protocol_version)
{
	char *acctg_freq = NULL, *req_nodes = NULL, *exc_nodes = NULL;
	char *features = NULL, *cpu_bind = NULL, *dependency = NULL;
	char *orig_dependency = NULL, *mem_bind;
	char *err = NULL, *in = NULL, *out = NULL, *work_dir = NULL;
	char *ckpt_dir = NULL, *restart_dir = NULL;
	char **argv = (char **) NULL, **env_sup = (char **) NULL;
	uint32_t min_nodes, max_nodes;
	uint32_t min_cpus = 1, max_cpus = NO_VAL;
	uint32_t pn_min_cpus, pn_min_memory, pn_min_tmp_disk;
	uint32_t num_tasks, name_len, argc = 0, env_cnt = 0;
	uint16_t contiguous, core_spec = (uint16_t) NO_VAL, nice;
	uint16_t ntasks_per_node, cpus_per_task, requeue, task_dist;
	uint16_t cpu_bind_type, mem_bind_type, plane_size;
	uint8_t open_mode, overcommit, prolog_running;
	uint8_t share_res, whole_node;
	time_t begin_time, submit_time;
	int i;
	multi_core_data_t *mc_ptr;

	/* unpack the job's details from the buffer */
	if (protocol_version >= SLURM_14_03_PROTOCOL_VERSION) {
		safe_unpack32(&min_cpus, buffer);
		safe_unpack32(&max_cpus, buffer);
		safe_unpack32(&min_nodes, buffer);
		safe_unpack32(&max_nodes, buffer);
		safe_unpack32(&num_tasks, buffer);

		safe_unpackstr_xmalloc(&acctg_freq, &name_len, buffer);
		if (acctg_freq && !strcmp(acctg_freq, "65534")) {
			/* This fixes job state generated by version 2.6.0,
			 * in which a version 2.5 value of NO_VAL was converted
			 * from uint16_t to a string. */
			xfree(acctg_freq);
		}
		safe_unpack16(&contiguous, buffer);
		safe_unpack16(&core_spec, buffer);
		safe_unpack16(&cpus_per_task, buffer);
		safe_unpack16(&nice, buffer);
		safe_unpack16(&ntasks_per_node, buffer);
		safe_unpack16(&requeue, buffer);
		safe_unpack16(&task_dist, buffer);

		safe_unpack8(&share_res, buffer);
		safe_unpack8(&whole_node, buffer);

		safe_unpackstr_xmalloc(&cpu_bind, &name_len, buffer);
		safe_unpack16(&cpu_bind_type, buffer);
		safe_unpackstr_xmalloc(&mem_bind, &name_len, buffer);
		safe_unpack16(&mem_bind_type, buffer);
		safe_unpack16(&plane_size, buffer);

		safe_unpack8(&open_mode, buffer);
		safe_unpack8(&overcommit, buffer);
		safe_unpack8(&prolog_running, buffer);

		safe_unpack32(&pn_min_cpus, buffer);
		safe_unpack32(&pn_min_memory, buffer);
		safe_unpack32(&pn_min_tmp_disk, buffer);
		safe_unpack_time(&begin_time, buffer);
		safe_unpack_time(&submit_time, buffer);

		safe_unpackstr_xmalloc(&req_nodes,  &name_len, buffer);
		safe_unpackstr_xmalloc(&exc_nodes,  &name_len, buffer);
		safe_unpackstr_xmalloc(&features,   &name_len, buffer);
		safe_unpackstr_xmalloc(&dependency, &name_len, buffer);
		safe_unpackstr_xmalloc(&orig_dependency, &name_len, buffer);

		safe_unpackstr_xmalloc(&err, &name_len, buffer);
		safe_unpackstr_xmalloc(&in,  &name_len, buffer);
		safe_unpackstr_xmalloc(&out, &name_len, buffer);
		safe_unpackstr_xmalloc(&work_dir, &name_len, buffer);
		safe_unpackstr_xmalloc(&ckpt_dir, &name_len, buffer);
		safe_unpackstr_xmalloc(&restart_dir, &name_len, buffer);

		if (unpack_multi_core_data(&mc_ptr, buffer, protocol_version))
			goto unpack_error;
		safe_unpackstr_array(&argv, &argc, buffer);
		safe_unpackstr_array(&env_sup, &env_cnt, buffer);
	} else if (protocol_version >= SLURM_2_6_PROTOCOL_VERSION) {
		uint16_t tmp_uint16;
		safe_unpack32(&min_cpus, buffer);
		safe_unpack32(&max_cpus, buffer);
		safe_unpack32(&min_nodes, buffer);
		safe_unpack32(&max_nodes, buffer);
		safe_unpack32(&num_tasks, buffer);

		safe_unpackstr_xmalloc(&acctg_freq, &name_len, buffer);
		if (acctg_freq && !strcmp(acctg_freq, "65534")) {
			/* This fixes job state generated by version 2.6.0,
			 * in which a version 2.5 value of NO_VAL was converted
			 * from uint16_t to a string. */
			xfree(acctg_freq);
		}
		safe_unpack16(&contiguous, buffer);
		safe_unpack16(&cpus_per_task, buffer);
		safe_unpack16(&nice, buffer);
		safe_unpack16(&ntasks_per_node, buffer);
		safe_unpack16(&requeue, buffer);
		safe_unpack16(&tmp_uint16, buffer);
		if (tmp_uint16 == 0) {
			share_res = 0;
			whole_node = 1;
		} else if ((tmp_uint16 == 1) || (tmp_uint16 == 2)) {
			share_res = 1;
			whole_node = 0;
		} else {
			share_res = (uint8_t) NO_VAL;
			whole_node = 0;
		}
		safe_unpack16(&task_dist, buffer);

		safe_unpackstr_xmalloc(&cpu_bind, &name_len, buffer);
		safe_unpack16(&cpu_bind_type, buffer);
		safe_unpackstr_xmalloc(&mem_bind, &name_len, buffer);
		safe_unpack16(&mem_bind_type, buffer);
		safe_unpack16(&plane_size, buffer);

		safe_unpack8(&open_mode, buffer);
		safe_unpack8(&overcommit, buffer);
		safe_unpack8(&prolog_running, buffer);

		safe_unpack32(&pn_min_cpus, buffer);
		safe_unpack32(&pn_min_memory, buffer);
		safe_unpack32(&pn_min_tmp_disk, buffer);
		safe_unpack_time(&begin_time, buffer);
		safe_unpack_time(&submit_time, buffer);

		safe_unpackstr_xmalloc(&req_nodes,  &name_len, buffer);
		safe_unpackstr_xmalloc(&exc_nodes,  &name_len, buffer);
		safe_unpackstr_xmalloc(&features,   &name_len, buffer);
		safe_unpackstr_xmalloc(&dependency, &name_len, buffer);
		safe_unpackstr_xmalloc(&orig_dependency, &name_len, buffer);

		safe_unpackstr_xmalloc(&err, &name_len, buffer);
		safe_unpackstr_xmalloc(&in,  &name_len, buffer);
		safe_unpackstr_xmalloc(&out, &name_len, buffer);
		safe_unpackstr_xmalloc(&work_dir, &name_len, buffer);
		safe_unpackstr_xmalloc(&ckpt_dir, &name_len, buffer);
		safe_unpackstr_xmalloc(&restart_dir, &name_len, buffer);

		if (unpack_multi_core_data(&mc_ptr, buffer, protocol_version))
			goto unpack_error;
		safe_unpackstr_array(&argv, &argc, buffer);
		safe_unpackstr_array(&env_sup, &env_cnt, buffer);
	} else {
		error("_load_job_details: protocol_version "
		      "%hu not supported", protocol_version);
		goto unpack_error;
	}

	/* validity test as possible */
	if (contiguous > 1) {
		error("Invalid data for job %u: contiguous=%u",
		      job_ptr->job_id, contiguous);
		goto unpack_error;
	}
	if ((requeue > 1) || (overcommit > 1)) {
		error("Invalid data for job %u: requeue=%u overcommit=%u",
		      job_ptr->job_id, requeue, overcommit);
		goto unpack_error;
	}
	if (prolog_running > 1) {
		error("Invalid data for job %u: prolog_running=%u",
		      job_ptr->job_id, prolog_running);
		goto unpack_error;
	}

	/* free any left-over detail data */
	xfree(job_ptr->details->acctg_freq);
	for (i=0; i<job_ptr->details->argc; i++)
		xfree(job_ptr->details->argv[i]);
	xfree(job_ptr->details->argv);
	xfree(job_ptr->details->cpu_bind);
	xfree(job_ptr->details->dependency);
	xfree(job_ptr->details->orig_dependency);
	xfree(job_ptr->details->std_err);
	for (i=0; i<job_ptr->details->env_cnt; i++)
		xfree(job_ptr->details->env_sup[i]);
	xfree(job_ptr->details->env_sup);
	xfree(job_ptr->details->exc_nodes);
	xfree(job_ptr->details->features);
	xfree(job_ptr->details->std_in);
	xfree(job_ptr->details->mem_bind);
	xfree(job_ptr->details->std_out);
	xfree(job_ptr->details->req_nodes);
	xfree(job_ptr->details->work_dir);
	xfree(job_ptr->details->ckpt_dir);
	xfree(job_ptr->details->restart_dir);

	/* now put the details into the job record */
	job_ptr->details->acctg_freq = acctg_freq;
	job_ptr->details->argc = argc;
	job_ptr->details->argv = argv;
	job_ptr->details->begin_time = begin_time;
	job_ptr->details->contiguous = contiguous;
	job_ptr->details->core_spec = core_spec;
	job_ptr->details->cpu_bind = cpu_bind;
	job_ptr->details->cpu_bind_type = cpu_bind_type;
	job_ptr->details->cpus_per_task = cpus_per_task;
	job_ptr->details->dependency = dependency;
	job_ptr->details->orig_dependency = orig_dependency;
	job_ptr->details->env_cnt = env_cnt;
	job_ptr->details->env_sup = env_sup;
	job_ptr->details->std_err = err;
	job_ptr->details->exc_nodes = exc_nodes;
	job_ptr->details->features = features;
	job_ptr->details->std_in = in;
	job_ptr->details->pn_min_cpus = pn_min_cpus;
	job_ptr->details->pn_min_memory = pn_min_memory;
	job_ptr->details->pn_min_tmp_disk = pn_min_tmp_disk;
	job_ptr->details->max_cpus = max_cpus;
	job_ptr->details->max_nodes = max_nodes;
	job_ptr->details->mc_ptr = mc_ptr;
	job_ptr->details->mem_bind = mem_bind;
	job_ptr->details->mem_bind_type = mem_bind_type;
	job_ptr->details->min_cpus = min_cpus;
	job_ptr->details->min_nodes = min_nodes;
	job_ptr->details->nice = nice;
	job_ptr->details->ntasks_per_node = ntasks_per_node;
	job_ptr->details->num_tasks = num_tasks;
	job_ptr->details->open_mode = open_mode;
	job_ptr->details->std_out = out;
	job_ptr->details->overcommit = overcommit;
	job_ptr->details->plane_size = plane_size;
	job_ptr->details->prolog_running = prolog_running;
	job_ptr->details->req_nodes = req_nodes;
	job_ptr->details->requeue = requeue;
	job_ptr->details->share_res = share_res;
	job_ptr->details->submit_time = submit_time;
	job_ptr->details->task_dist = task_dist;
	job_ptr->details->whole_node = whole_node;
	job_ptr->details->work_dir = work_dir;
	job_ptr->details->ckpt_dir = ckpt_dir;
	job_ptr->details->restart_dir = restart_dir;

	return SLURM_SUCCESS;

unpack_error:

/*	for (i=0; i<argc; i++)
	xfree(argv[i]);  Don't trust this on unpack error */
	xfree(acctg_freq);
	xfree(argv);
	xfree(cpu_bind);
	xfree(dependency);
	xfree(orig_dependency);
/*	for (i=0; i<env_cnt; i++)
	xfree(env_sup[i]);  Don't trust this on unpack error */
	xfree(env_sup);
	xfree(err);
	xfree(exc_nodes);
	xfree(features);
	xfree(in);
	xfree(mem_bind);
	xfree(out);
	xfree(req_nodes);
	xfree(work_dir);
	xfree(ckpt_dir);
	xfree(restart_dir);
	return SLURM_FAILURE;
}

/* _add_job_hash - add a job hash entry for given job record, job_id must
 *	already be set
 * IN job_ptr - pointer to job record
 * Globals: hash table updated
 */
void _add_job_hash(struct job_record *job_ptr)
{
	int inx;

	inx = JOB_HASH_INX(job_ptr->job_id);
	job_ptr->job_next = job_hash[inx];
	job_hash[inx] = job_ptr;
}

/* _add_job_array_hash - add a job hash entry for given job record,
 *	array_job_id and array_task_id must already be set
 * IN job_ptr - pointer to job record
 * Globals: hash table updated
 */
void _add_job_array_hash(struct job_record *job_ptr)
{
	int inx;

	if (job_ptr->array_task_id == NO_VAL)
		return;	/* Not a job array */

	inx = JOB_HASH_INX(job_ptr->array_job_id);
	job_ptr->job_array_next_j = job_array_hash_j[inx];
	job_array_hash_j[inx] = job_ptr;

	inx = JOB_ARRAY_HASH_INX(job_ptr->array_job_id,job_ptr->array_task_id);
	job_ptr->job_array_next_t = job_array_hash_t[inx];
	job_array_hash_t[inx] = job_ptr;
}

/*
 * find_job_array_rec - return a pointer to the job record with the given
 *	array_job_id/array_task_id
 * IN job_id - requested job's id
 * IN array_task_id - requested job's task id,
 *		      NO_VAL if none specified (i.e. not a job array )
 *		      INFINITE return any task for specified job id
 * RET pointer to the job's record, NULL on error
 */
extern struct job_record *find_job_array_rec(uint32_t array_job_id,
					     uint32_t array_task_id)
{
	struct job_record *job_ptr, *match_job_ptr = NULL;
	int inx;

	if (array_task_id == NO_VAL)
		return find_job_record(array_job_id);

	if (array_task_id == INFINITE) {	/* find by job ID */
		inx = JOB_HASH_INX(array_job_id);
		job_ptr = job_array_hash_j[inx];
		while (job_ptr) {
			if (job_ptr->array_job_id == array_job_id) {
				match_job_ptr = job_ptr;
				if (!IS_JOB_FINISHED(job_ptr)) {
					return job_ptr;
				}
			}
			job_ptr = job_ptr->job_array_next_j;
		}
		return match_job_ptr;
	} else {		/* Find specific task ID */
		inx = JOB_ARRAY_HASH_INX(array_job_id, array_task_id);
		job_ptr = job_array_hash_t[inx];
		while (job_ptr) {
			if ((job_ptr->array_job_id == array_job_id) &&
			    (job_ptr->array_task_id == array_task_id)) {
				return job_ptr;
			}
			job_ptr = job_ptr->job_array_next_t;
		}
		return NULL;	/* None found */
	}
}

/*
 * find_job_record - return a pointer to the job record with the given job_id
 * IN job_id - requested job's id
 * RET pointer to the job's record, NULL on error
 */
struct job_record *find_job_record(uint32_t job_id)
{
	struct job_record *job_ptr;

	job_ptr = job_hash[JOB_HASH_INX(job_id)];
	while (job_ptr) {
		if (job_ptr->job_id == job_id)
			return job_ptr;
		job_ptr = job_ptr->job_next;
	}

	return NULL;
}

/* rebuild a job's partition name list based upon the contents of its
 *	part_ptr_list */
static void _rebuild_part_name_list(struct job_record  *job_ptr)
{
	bool job_active = false, job_pending = false;
	struct part_record *part_ptr;
	ListIterator part_iterator;

	xfree(job_ptr->partition);
	if (IS_JOB_RUNNING(job_ptr) || IS_JOB_SUSPENDED(job_ptr)) {
		job_active = true;
		xfree(job_ptr->partition);
		job_ptr->partition = xstrdup(job_ptr->part_ptr->name);
	} else if (IS_JOB_PENDING(job_ptr))
		job_pending = true;

	part_iterator = list_iterator_create(job_ptr->part_ptr_list);
	while ((part_ptr = (struct part_record *) list_next(part_iterator))) {
		if (job_pending) {
			/* Reset job's one partition to a valid one */
			job_ptr->part_ptr = part_ptr;
			job_pending = false;
		}
		if (job_active && (part_ptr == job_ptr->part_ptr))
			continue;	/* already added */
		if (job_ptr->partition)
			xstrcat(job_ptr->partition, ",");
		xstrcat(job_ptr->partition, part_ptr->name);
	}
	list_iterator_destroy(part_iterator);
	last_job_update = time(NULL);
}

/*
 * kill_job_by_part_name - Given a partition name, deallocate resource for
 *	its jobs and kill them. All jobs associated with this partition
 *	will have their partition pointer cleared.
 * IN part_name - name of a partition
 * RET number of jobs associated with this partition
 */
extern int kill_job_by_part_name(char *part_name)
{
	ListIterator job_iterator, part_iterator;
	struct job_record  *job_ptr;
	struct part_record *part_ptr, *part2_ptr;
	int job_count = 0;
	time_t now = time(NULL);

	part_ptr = find_part_record (part_name);
	if (part_ptr == NULL)	/* No such partition */
		return 0;

	job_iterator = list_iterator_create(job_list);
	while ((job_ptr = (struct job_record *) list_next(job_iterator))) {
		bool pending = false, suspended = false;

		pending = IS_JOB_PENDING(job_ptr);
		if (job_ptr->part_ptr_list) {
			/* Remove partition if candidate for a job */
			bool rebuild_name_list = false;
			part_iterator = list_iterator_create(job_ptr->
							     part_ptr_list);
			while ((part2_ptr = (struct part_record *)
					list_next(part_iterator))) {
				if (part2_ptr != part_ptr)
					continue;
				list_remove(part_iterator);
				rebuild_name_list = true;
			}
			list_iterator_destroy(part_iterator);
			if (rebuild_name_list) {
				if (list_count(job_ptr->part_ptr_list) > 0) {
					_rebuild_part_name_list(job_ptr);
					job_ptr->part_ptr =
						list_peek(job_ptr->
							  part_ptr_list);
				} else {
					FREE_NULL_LIST(job_ptr->part_ptr_list);
				}
			}
		}

		if (job_ptr->part_ptr != part_ptr)
			continue;

		if (IS_JOB_SUSPENDED(job_ptr)) {
			enum job_states suspend_job_state = job_ptr->job_state;
			/* we can't have it as suspended when we call the
			 * accounting stuff.
			 */
			job_ptr->job_state = JOB_CANCELLED;
			jobacct_storage_g_job_suspend(acct_db_conn, job_ptr);
			job_ptr->job_state = suspend_job_state;
			suspended = true;
		}
		if (IS_JOB_RUNNING(job_ptr) || suspended) {
			job_count++;
			info("Killing job_id %u on defunct partition %s",
			     job_ptr->job_id, part_name);
			job_ptr->job_state = JOB_NODE_FAIL | JOB_COMPLETING;
			build_cg_bitmap(job_ptr);
			job_ptr->exit_code = MAX(job_ptr->exit_code, 1);
			job_ptr->state_reason = FAIL_DOWN_PARTITION;
			xfree(job_ptr->state_desc);
			if (suspended) {
				job_ptr->end_time = job_ptr->suspend_time;
				job_ptr->tot_sus_time +=
					difftime(now, job_ptr->suspend_time);
			} else
				job_ptr->end_time = now;
			job_completion_logger(job_ptr, false);
			if (!pending)
				deallocate_nodes(job_ptr, false, suspended,
						 false);
		} else if (pending) {
			job_count++;
			info("Killing job_id %u on defunct partition %s",
			     job_ptr->job_id, part_name);
			job_ptr->job_state	= JOB_CANCELLED;
			job_ptr->start_time	= now;
			job_ptr->end_time	= now;
			job_ptr->exit_code	= 1;
			job_completion_logger(job_ptr, false);
		}
		job_ptr->part_ptr = NULL;
		FREE_NULL_LIST(job_ptr->part_ptr_list);
	}
	list_iterator_destroy(job_iterator);

	if (job_count)
		last_job_update = now;
	return job_count;
}

/*
 * kill_job_by_front_end_name - Given a front end node name, deallocate
 *	resource for its jobs and kill them.
 * IN node_name - name of a front end node
 * RET number of jobs associated with this front end node
 * NOTE: Patterned after kill_running_job_by_node_name()
 */
extern int kill_job_by_front_end_name(char *node_name)
{
#ifdef HAVE_FRONT_END
	ListIterator job_iterator;
	struct job_record  *job_ptr;
	struct node_record *node_ptr;
	time_t now = time(NULL);
	int i, job_count = 0;

	if (node_name == NULL)
		fatal("kill_job_by_front_end_name: node_name is NULL");

	job_iterator = list_iterator_create(job_list);
	while ((job_ptr = (struct job_record *) list_next(job_iterator))) {
		bool suspended = false;

		if (!IS_JOB_RUNNING(job_ptr) && !IS_JOB_SUSPENDED(job_ptr) &&
		    !IS_JOB_COMPLETING(job_ptr))
			continue;
		if ((job_ptr->batch_host == NULL) ||
		    strcmp(job_ptr->batch_host, node_name))
			continue;	/* no match on node name */

		if (IS_JOB_SUSPENDED(job_ptr)) {
			enum job_states suspend_job_state = job_ptr->job_state;
			/* we can't have it as suspended when we call the
			 * accounting stuff.
			 */
			job_ptr->job_state = JOB_CANCELLED;
			jobacct_storage_g_job_suspend(acct_db_conn, job_ptr);
			job_ptr->job_state = suspend_job_state;
			suspended = true;
		}
		if (IS_JOB_COMPLETING(job_ptr)) {
			job_count++;
			while ((i = bit_ffs(job_ptr->node_bitmap_cg)) >= 0) {
				bit_clear(job_ptr->node_bitmap_cg, i);
				job_update_cpu_cnt(job_ptr, i);
				if (job_ptr->node_cnt)
					(job_ptr->node_cnt)--;
				else {
					error("node_cnt underflow on JobId=%u",
				   	      job_ptr->job_id);
				}
				if (job_ptr->node_cnt == 0) {
					job_ptr->job_state &= (~JOB_COMPLETING);
					delete_step_records(job_ptr);
					slurm_sched_g_schedule();
				}
				node_ptr = &node_record_table_ptr[i];
				if (node_ptr->comp_job_cnt)
					(node_ptr->comp_job_cnt)--;
				else {
					error("Node %s comp_job_cnt underflow, "
					      "JobId=%u",
					      node_ptr->name, job_ptr->job_id);
				}
			}
		} else if (IS_JOB_RUNNING(job_ptr) || suspended) {
			job_count++;
			if (job_ptr->batch_flag && job_ptr->details &&
			    slurmctld_conf.job_requeue &&
			    (job_ptr->details->requeue > 0)) {
				char requeue_msg[128];

				srun_node_fail(job_ptr->job_id, node_name);

				info("requeue job %u due to failure of node %s",
				     job_ptr->job_id, node_name);
				set_job_prio(job_ptr);
				snprintf(requeue_msg, sizeof(requeue_msg),
					 "Job requeued due to failure "
					 "of node %s",
					 node_name);
				slurm_sched_g_requeue(job_ptr, requeue_msg);
				job_ptr->time_last_active  = now;
				if (suspended) {
					job_ptr->end_time =
						job_ptr->suspend_time;
					job_ptr->tot_sus_time +=
						difftime(now,
							 job_ptr->
							 suspend_time);
				} else
					job_ptr->end_time = now;

				/* We want this job to look like it
				 * was terminated in the accounting logs.
				 * Set a new submit time so the restarted
				 * job looks like a new job. */
				job_ptr->job_state  = JOB_NODE_FAIL;
				build_cg_bitmap(job_ptr);
				job_completion_logger(job_ptr, true);
				deallocate_nodes(job_ptr, false, suspended,
						 false);

				/* do this after the epilog complete,
				 * setting it here is too early */
				//job_ptr->db_index = 0;
				//job_ptr->details->submit_time = now;

				job_ptr->job_state = JOB_PENDING;
				if (job_ptr->node_cnt)
					job_ptr->job_state |= JOB_COMPLETING;

				/* restart from periodic checkpoint */
				if (job_ptr->ckpt_interval &&
				    job_ptr->ckpt_time &&
				    job_ptr->details->ckpt_dir) {
					xfree(job_ptr->details->restart_dir);
					job_ptr->details->restart_dir =
						xstrdup (job_ptr->details->
							 ckpt_dir);
					xstrfmtcat(job_ptr->details->
						   restart_dir,
						   "/%u", job_ptr->job_id);
				}
				job_ptr->restart_cnt++;
				/* Since the job completion logger
				 * removes the submit we need to add it
				 * again. */
				acct_policy_add_job_submit(job_ptr);

				if (!job_ptr->node_bitmap_cg ||
				    bit_set_count(job_ptr->node_bitmap_cg) == 0)
					batch_requeue_fini(job_ptr);
			} else {
				info("Killing job_id %u on failed node %s",
				     job_ptr->job_id, node_name);
				srun_node_fail(job_ptr->job_id, node_name);
				job_ptr->job_state = JOB_NODE_FAIL |
						     JOB_COMPLETING;
				build_cg_bitmap(job_ptr);
				job_ptr->exit_code = MAX(job_ptr->exit_code, 1);
				job_ptr->state_reason = FAIL_DOWN_NODE;
				xfree(job_ptr->state_desc);
				if (suspended) {
					job_ptr->end_time =
						job_ptr->suspend_time;
					job_ptr->tot_sus_time +=
						difftime(now,
							 job_ptr->suspend_time);
				} else
					job_ptr->end_time = now;
				job_completion_logger(job_ptr, false);
				deallocate_nodes(job_ptr, false, suspended,
						 false);
			}
		}
	}
	list_iterator_destroy(job_iterator);

	if (job_count)
		last_job_update = now;
	return job_count;
#else
	return 0;
#endif
}

/*
 * partition_in_use - determine whether a partition is in use by a RUNNING
 *	PENDING or SUSPENDED job
 * IN part_name - name of a partition
 * RET true if the partition is in use, else false
 */
extern bool partition_in_use(char *part_name)
{
	ListIterator job_iterator;
	struct job_record *job_ptr;
	struct part_record *part_ptr;

	part_ptr = find_part_record (part_name);
	if (part_ptr == NULL)	/* No such partition */
		return false;

	job_iterator = list_iterator_create(job_list);
	while ((job_ptr = (struct job_record *) list_next(job_iterator))) {
		if (job_ptr->part_ptr == part_ptr) {
			if (!IS_JOB_FINISHED(job_ptr)) {
				list_iterator_destroy(job_iterator);
				return true;
			}
		}
	}
	list_iterator_destroy(job_iterator);
	return false;
}

/*
 * allocated_session_in_use - check if an interactive session is already running
 * IN new_alloc - allocation (alloc_node:alloc_sid) to test for
 * Returns true if an interactive session of the same node:sid already is in use
 * by a RUNNING, PENDING, or SUSPENDED job. Provides its own locking.
 */
extern bool allocated_session_in_use(job_desc_msg_t *new_alloc)
{
	ListIterator job_iter;
	struct job_record *job_ptr;
	/* Locks: Read job */
	slurmctld_lock_t job_read_lock = {
		NO_LOCK, READ_LOCK, NO_LOCK, NO_LOCK };

	if ((new_alloc->script != NULL) || (new_alloc->alloc_node == NULL))
		return false;

	lock_slurmctld(job_read_lock);
	job_iter = list_iterator_create(job_list);

	while ((job_ptr = (struct job_record *)list_next(job_iter))) {
		if (job_ptr->batch_flag || IS_JOB_FINISHED(job_ptr))
			continue;
		if (job_ptr->alloc_node &&
		    (strcmp(job_ptr->alloc_node, new_alloc->alloc_node) == 0) &&
		    (job_ptr->alloc_sid == new_alloc->alloc_sid))
			break;
	}
	list_iterator_destroy(job_iter);
	unlock_slurmctld(job_read_lock);

	return job_ptr != NULL;
}

/*
 * kill_running_job_by_node_name - Given a node name, deallocate RUNNING
 *	or COMPLETING jobs from the node or kill them
 * IN node_name - name of a node
 * RET number of killed jobs
 */
extern int kill_running_job_by_node_name(char *node_name)
{
	ListIterator job_iterator;
	struct job_record *job_ptr;
	struct node_record *node_ptr;
	int bit_position;
	int job_count = 0;
	time_t now = time(NULL);

	node_ptr = find_node_record(node_name);
	if (node_ptr == NULL)	/* No such node */
		return 0;
	bit_position = node_ptr - node_record_table_ptr;

	job_iterator = list_iterator_create(job_list);
	while ((job_ptr = (struct job_record *) list_next(job_iterator))) {
		bool suspended = false;
		if ((job_ptr->node_bitmap == NULL) ||
		    (!bit_test(job_ptr->node_bitmap, bit_position)))
			continue;	/* job not on this node */
		if (nonstop_ops.node_fail)
			(nonstop_ops.node_fail)(job_ptr, node_ptr);
		if (IS_JOB_SUSPENDED(job_ptr)) {
			enum job_states suspend_job_state = job_ptr->job_state;
			/* we can't have it as suspended when we call the
			 * accounting stuff.
			 */
			job_ptr->job_state = JOB_CANCELLED;
			jobacct_storage_g_job_suspend(acct_db_conn, job_ptr);
			job_ptr->job_state = suspend_job_state;
			suspended = true;
		}

		if (IS_JOB_COMPLETING(job_ptr)) {
			if (!bit_test(job_ptr->node_bitmap_cg, bit_position))
				continue;
			job_count++;
			bit_clear(job_ptr->node_bitmap_cg, bit_position);
			job_update_cpu_cnt(job_ptr, bit_position);
			if (job_ptr->node_cnt)
				(job_ptr->node_cnt)--;
			else {
				error("node_cnt underflow on JobId=%u",
			   	      job_ptr->job_id);
			}
			if (job_ptr->node_cnt == 0) {
				job_ptr->job_state &= (~JOB_COMPLETING);
				delete_step_records(job_ptr);
				slurm_sched_g_schedule();
			}
			if (node_ptr->comp_job_cnt)
				(node_ptr->comp_job_cnt)--;
			else {
				error("Node %s comp_job_cnt underflow, "
				      "JobId=%u",
				      node_ptr->name, job_ptr->job_id);
			}
		} else if (IS_JOB_RUNNING(job_ptr) || suspended) {
			job_count++;
			if ((job_ptr->details) &&
			    (job_ptr->kill_on_node_fail == 0) &&
			    (job_ptr->node_cnt > 1)) {
				/* keep job running on remaining nodes */
				srun_node_fail(job_ptr->job_id, node_name);
				error("Removing failed node %s from job_id %u",
				      node_name, job_ptr->job_id);
				job_pre_resize_acctg(job_ptr);
				kill_step_on_node(job_ptr, node_ptr, true);
				excise_node_from_job(job_ptr, node_ptr);
				job_post_resize_acctg(job_ptr);
			} else if (job_ptr->batch_flag && job_ptr->details &&
				   job_ptr->details->requeue) {
				char requeue_msg[128];

				srun_node_fail(job_ptr->job_id, node_name);

				info("requeue job %u due to failure of node %s",
				     job_ptr->job_id, node_name);
				snprintf(requeue_msg, sizeof(requeue_msg),
					 "Job requeued due to failure "
					 "of node %s",
					 node_name);
				slurm_sched_g_requeue(job_ptr, requeue_msg);
				job_ptr->time_last_active  = now;
				if (suspended) {
					job_ptr->end_time =
						job_ptr->suspend_time;
					job_ptr->tot_sus_time +=
						difftime(now,
							 job_ptr->
							 suspend_time);
				} else
					job_ptr->end_time = now;

				/* We want this job to look like it
				 * was terminated in the accounting logs.
				 * Set a new submit time so the restarted
				 * job looks like a new job. */
				job_ptr->job_state  = JOB_NODE_FAIL;
				build_cg_bitmap(job_ptr);
				job_completion_logger(job_ptr, true);
				deallocate_nodes(job_ptr, false, suspended,
						 false);

				/* do this after the epilog complete,
				 * setting it here is too early */
				//job_ptr->db_index = 0;
				//job_ptr->details->submit_time = now;

				job_ptr->job_state = JOB_PENDING;
				if (job_ptr->node_cnt)
					job_ptr->job_state |= JOB_COMPLETING;

				/* restart from periodic checkpoint */
				if (job_ptr->ckpt_interval &&
				    job_ptr->ckpt_time &&
				    job_ptr->details->ckpt_dir) {
					xfree(job_ptr->details->restart_dir);
					job_ptr->details->restart_dir =
						xstrdup (job_ptr->details->
							 ckpt_dir);
					xstrfmtcat(job_ptr->details->
						   restart_dir,
						   "/%u", job_ptr->job_id);
				}
				job_ptr->restart_cnt++;
				/* Since the job completion logger
				 * removes the submit we need to add it
				 * again. */
				acct_policy_add_job_submit(job_ptr);

				if (!job_ptr->node_bitmap_cg ||
				    bit_set_count(job_ptr->node_bitmap_cg) == 0)
					batch_requeue_fini(job_ptr);
			} else {
				info("Killing job_id %u on failed node %s",
				     job_ptr->job_id, node_name);
				srun_node_fail(job_ptr->job_id, node_name);
				job_ptr->job_state = JOB_NODE_FAIL |
						     JOB_COMPLETING;
				build_cg_bitmap(job_ptr);
				job_ptr->exit_code = MAX(job_ptr->exit_code, 1);
				job_ptr->state_reason = FAIL_DOWN_NODE;
				xfree(job_ptr->state_desc);
				if (suspended) {
					job_ptr->end_time =
						job_ptr->suspend_time;
					job_ptr->tot_sus_time +=
						difftime(now,
							 job_ptr->suspend_time);
				} else
					job_ptr->end_time = now;
				job_completion_logger(job_ptr, false);
				deallocate_nodes(job_ptr, false, suspended,
						 false);
			}
		}

	}
	list_iterator_destroy(job_iterator);
	if (job_count)
		last_job_update = now;

	return job_count;
}

/* Remove one node from a job's allocation */
extern void excise_node_from_job(struct job_record *job_ptr,
				 struct node_record *node_ptr)
{
	int i, orig_pos = -1, new_pos = -1;
	bitstr_t *orig_bitmap;

	orig_bitmap = bit_copy(job_ptr->node_bitmap);
	make_node_idle(node_ptr, job_ptr); /* updates bitmap */
	xfree(job_ptr->nodes);
	job_ptr->nodes = bitmap2node_name(job_ptr->node_bitmap);
	for (i=bit_ffs(orig_bitmap); i<node_record_count; i++) {
		if (!bit_test(orig_bitmap,i))
			continue;
		orig_pos++;
		if (!bit_test(job_ptr->node_bitmap, i))
			continue;
		new_pos++;
		if (orig_pos == new_pos)
			continue;
		memcpy(&job_ptr->node_addr[new_pos],
		       &job_ptr->node_addr[orig_pos], sizeof(slurm_addr_t));
		/* NOTE: The job's allocation in the job_ptr->job_resrcs
		 * data structure is unchanged  even after a node allocated
		 * to the job goes DOWN. */
	}

	job_ptr->total_nodes = job_ptr->node_cnt = new_pos + 1;

	FREE_NULL_BITMAP(orig_bitmap);
	(void) select_g_job_resized(job_ptr, node_ptr);
}

/*
 * dump_job_desc - dump the incoming job submit request message
 * IN job_specs - job specification from RPC
 */
void dump_job_desc(job_desc_msg_t * job_specs)
{
	long job_id, time_min;
	long pn_min_cpus, pn_min_memory, pn_min_tmp_disk, min_cpus;
	long time_limit, priority, contiguous, nice;
	long kill_on_node_fail, shared, immediate, wait_all_nodes;
	long cpus_per_task, requeue, num_tasks, overcommit;
	long ntasks_per_node, ntasks_per_socket, ntasks_per_core;
	int core_spec;
	char *mem_type, buf[100], *signal_flags;

	if (job_specs == NULL)
		return;

	job_id = (job_specs->job_id != NO_VAL) ?
		(long) job_specs->job_id : -1L;
	debug3("JobDesc: user_id=%u job_id=%ld partition=%s name=%s",
	       job_specs->user_id, job_id,
	       job_specs->partition, job_specs->name);

	min_cpus = (job_specs->min_cpus != NO_VAL) ?
		(long) job_specs->min_cpus : -1L;
	pn_min_cpus    = (job_specs->pn_min_cpus != (uint16_t) NO_VAL) ?
		(long) job_specs->pn_min_cpus : -1L;
	core_spec = (job_specs->core_spec != (uint16_t) NO_VAL) ?
		    job_specs->core_spec : -1;
	debug3("   cpus=%ld-%u pn_min_cpus=%ld core_spec=%d",
	       min_cpus, job_specs->max_cpus, pn_min_cpus, core_spec);

	debug3("   -N min-[max]: %u-[%u]:%u:%u:%u",
	       job_specs->min_nodes,   job_specs->max_nodes,
	       job_specs->sockets_per_node, job_specs->cores_per_socket,
	       job_specs->threads_per_core);

	if (job_specs->pn_min_memory == NO_VAL) {
		pn_min_memory = -1L;
		mem_type = "job";
	} else if (job_specs->pn_min_memory & MEM_PER_CPU) {
		pn_min_memory = (long) (job_specs->pn_min_memory &
					 (~MEM_PER_CPU));
		mem_type = "cpu";
	} else {
		pn_min_memory = (long) job_specs->pn_min_memory;
		mem_type = "job";
	}
	pn_min_tmp_disk = (job_specs->pn_min_tmp_disk != NO_VAL) ?
		(long) job_specs->pn_min_tmp_disk : -1L;
	debug3("   pn_min_memory_%s=%ld pn_min_tmp_disk=%ld",
	       mem_type, pn_min_memory, pn_min_tmp_disk);
	immediate = (job_specs->immediate == 0) ? 0L : 1L;
	debug3("   immediate=%ld features=%s reservation=%s",
	       immediate, job_specs->features, job_specs->reservation);

	debug3("   req_nodes=%s exc_nodes=%s gres=%s",
	       job_specs->req_nodes, job_specs->exc_nodes, job_specs->gres);

	time_limit = (job_specs->time_limit != NO_VAL) ?
		(long) job_specs->time_limit : -1L;
	time_min = (job_specs->time_min != NO_VAL) ?
		(long) job_specs->time_min : time_limit;
	priority   = (job_specs->priority != NO_VAL) ?
		(long) job_specs->priority : -1L;
	contiguous = (job_specs->contiguous != (uint16_t) NO_VAL) ?
		(long) job_specs->contiguous : -1L;
	shared = (job_specs->shared != (uint16_t) NO_VAL) ?
		(long) job_specs->shared : -1L;
	debug3("   time_limit=%ld-%ld priority=%ld contiguous=%ld shared=%ld",
	       time_min, time_limit, priority, contiguous, shared);

	kill_on_node_fail = (job_specs->kill_on_node_fail !=
			     (uint16_t) NO_VAL) ?
		(long) job_specs->kill_on_node_fail : -1L;
	if (job_specs->script)	/* log has problem with string len & null */
		debug3("   kill_on_node_fail=%ld script=%.40s...",
		       kill_on_node_fail, job_specs->script);
	else
		debug3("   kill_on_node_fail=%ld script=%s",
		       kill_on_node_fail, job_specs->script);

	if (job_specs->argc == 1)
		debug3("   argv=\"%s\"",
		       job_specs->argv[0]);
	else if (job_specs->argc == 2)
		debug3("   argv=%s,%s",
		       job_specs->argv[0],
		       job_specs->argv[1]);
	else if (job_specs->argc > 2)
		debug3("   argv=%s,%s,%s,...",
		       job_specs->argv[0],
		       job_specs->argv[1],
		       job_specs->argv[2]);

	if (job_specs->env_size == 1)
		debug3("   environment=\"%s\"",
		       job_specs->environment[0]);
	else if (job_specs->env_size == 2)
		debug3("   environment=%s,%s",
		       job_specs->environment[0],
		       job_specs->environment[1]);
	else if (job_specs->env_size > 2)
		debug3("   environment=%s,%s,%s,...",
		       job_specs->environment[0],
		       job_specs->environment[1],
		       job_specs->environment[2]);

	if (job_specs->spank_job_env_size == 1)
		debug3("   spank_job_env=\"%s\"",
		       job_specs->spank_job_env[0]);
	else if (job_specs->spank_job_env_size == 2)
		debug3("   spank_job_env=%s,%s",
		       job_specs->spank_job_env[0],
		       job_specs->spank_job_env[1]);
	else if (job_specs->spank_job_env_size > 2)
		debug3("   spank_job_env=%s,%s,%s,...",
		       job_specs->spank_job_env[0],
		       job_specs->spank_job_env[1],
		       job_specs->spank_job_env[2]);

	debug3("   stdin=%s stdout=%s stderr=%s",
	       job_specs->std_in, job_specs->std_out, job_specs->std_err);

	debug3("   work_dir=%s alloc_node:sid=%s:%u",
	       job_specs->work_dir,
	       job_specs->alloc_node, job_specs->alloc_sid);

	debug3("   resp_host=%s alloc_resp_port=%u  other_port=%u",
	       job_specs->resp_host,
	       job_specs->alloc_resp_port, job_specs->other_port);
	debug3("   dependency=%s account=%s qos=%s comment=%s",
	       job_specs->dependency, job_specs->account,
	       job_specs->qos, job_specs->comment);

	num_tasks = (job_specs->num_tasks != NO_VAL) ?
		(long) job_specs->num_tasks : -1L;
	overcommit = (job_specs->overcommit != (uint8_t) NO_VAL) ?
		(long) job_specs->overcommit : -1L;
	nice = (job_specs->nice != (uint16_t) NO_VAL) ?
		(job_specs->nice - NICE_OFFSET) : 0;
	debug3("   mail_type=%u mail_user=%s nice=%ld num_tasks=%ld "
	       "open_mode=%u overcommit=%ld acctg_freq=%s",
	       job_specs->mail_type, job_specs->mail_user, nice, num_tasks,
	       job_specs->open_mode, overcommit, job_specs->acctg_freq);

	slurm_make_time_str(&job_specs->begin_time, buf, sizeof(buf));
	cpus_per_task = (job_specs->cpus_per_task != (uint16_t) NO_VAL) ?
		(long) job_specs->cpus_per_task : -1L;
	requeue = (job_specs->requeue != (uint16_t) NO_VAL) ?
		(long) job_specs->requeue : -1L;
	debug3("   network=%s begin=%s cpus_per_task=%ld requeue=%ld "
	       "licenses=%s",
	       job_specs->network, buf, cpus_per_task, requeue,
	       job_specs->licenses);

	slurm_make_time_str(&job_specs->end_time, buf, sizeof(buf));
	wait_all_nodes = (job_specs->wait_all_nodes != (uint16_t) NO_VAL) ?
			 (long) job_specs->wait_all_nodes : -1L;
	if (job_specs->warn_flags & KILL_JOB_BATCH)
		signal_flags = "B:";
	else
		signal_flags = "";
	debug3("   end_time=%s signal=%s%u@%u wait_all_nodes=%ld",
	       buf, signal_flags, job_specs->warn_signal, job_specs->warn_time,
	       wait_all_nodes);

	ntasks_per_node = (job_specs->ntasks_per_node != (uint16_t) NO_VAL) ?
		(long) job_specs->ntasks_per_node : -1L;
	ntasks_per_socket = (job_specs->ntasks_per_socket !=
			     (uint16_t) NO_VAL) ?
		(long) job_specs->ntasks_per_socket : -1L;
	ntasks_per_core = (job_specs->ntasks_per_core != (uint16_t) NO_VAL) ?
		(long) job_specs->ntasks_per_core : -1L;
	debug3("   ntasks_per_node=%ld ntasks_per_socket=%ld "
	       "ntasks_per_core=%ld",
	       ntasks_per_node, ntasks_per_socket, ntasks_per_core);

	debug3("   cpus_bind=%u:%s mem_bind=%u:%s plane_size:%u",
	       job_specs->cpu_bind_type, job_specs->cpu_bind,
	       job_specs->mem_bind_type, job_specs->mem_bind,
	       job_specs->plane_size);
	debug3("   array_inx=%s", job_specs->array_inx);

	select_g_select_jobinfo_sprint(job_specs->select_jobinfo,
				       buf, sizeof(buf), SELECT_PRINT_MIXED);
	if (buf[0] != '\0')
		debug3("   %s", buf);
}


/*
 * init_job_conf - initialize the job configuration tables and values.
 *	this should be called after creating node information, but
 *	before creating any job entries. Pre-existing job entries are
 *	left unchanged.
 *	NOTE: The job hash table size does not change after initial creation.
 * RET 0 if no error, otherwise an error code
 * global: last_job_update - time of last job table update
 *	job_list - pointer to global job list
 */
int init_job_conf(void)
{
	if (job_list == NULL) {
		job_count = 0;
		job_list = list_create(_list_delete_job);
	}

	last_job_update = time(NULL);
	return SLURM_SUCCESS;
}

/*
 * rehash_jobs - Create or rebuild the job hash table.
 * NOTE: run lock_slurmctld before entry: Read config, write job
 */
extern void rehash_jobs(void)
{
	if (job_hash == NULL) {
		hash_table_size = slurmctld_conf.max_job_cnt;
		job_hash = (struct job_record **)
			xmalloc(hash_table_size * sizeof(struct job_record *));
		job_array_hash_j = (struct job_record **)
			xmalloc(hash_table_size * sizeof(struct job_record *));
		job_array_hash_t = (struct job_record **)
			xmalloc(hash_table_size * sizeof(struct job_record *));
	} else if (hash_table_size < (slurmctld_conf.max_job_cnt / 2)) {
		/* If the MaxJobCount grows by too much, the hash table will
		 * be ineffective without rebuilding. We don't presently bother
		 * to rebuild the hash table, but cut MaxJobCount back as
		 * needed. */
		error ("MaxJobCount reset too high, restart slurmctld");
		slurmctld_conf.max_job_cnt = hash_table_size;
	}
}

/* Create an exact copy of an existing job record for a job array.
 * Assumes the job has no resource allocaiton */
struct job_record *_job_rec_copy(struct job_record *job_ptr)
{
	struct job_record *job_ptr_new = NULL, *save_job_next;
	struct job_details *job_details, *details_new, *save_details;
	uint32_t save_job_id;
	priority_factors_object_t *save_prio_factors;
	List save_step_list;
	int error_code = SLURM_SUCCESS;
	int i;

	job_ptr_new = create_job_record(&error_code);
	if (!job_ptr_new)     /* MaxJobCount checked when job array submitted */
		fatal("job array create_job_record error");
	if (error_code != SLURM_SUCCESS)
		return job_ptr_new;

	/* Set job-specific ID and hash table */
	if (_set_job_id(job_ptr_new) != SLURM_SUCCESS)
		fatal("job array create_job_record error");
	_add_job_hash(job_ptr_new);

	/* Copy most of original job data.
	 * This could be done in parallel, but performance was worse. */
	save_job_id   = job_ptr_new->job_id;
	save_job_next = job_ptr_new->job_next;
	save_details  = job_ptr_new->details;
	save_prio_factors = job_ptr_new->prio_factors;
	save_step_list = job_ptr_new->step_list;
	memcpy(job_ptr_new, job_ptr, sizeof(struct job_record));
	job_ptr_new->job_id   = save_job_id;
	job_ptr_new->job_next = save_job_next;
	job_ptr_new->details  = save_details;
	job_ptr_new->prio_factors = save_prio_factors;
	job_ptr_new->step_list = save_step_list;

	job_ptr_new->account = xstrdup(job_ptr->account);
	job_ptr_new->alias_list = xstrdup(job_ptr->alias_list);
	job_ptr_new->alloc_node = xstrdup(job_ptr->alloc_node);
	job_ptr_new->batch_host = xstrdup(job_ptr->batch_host);
	if (job_ptr->check_job) {
		job_ptr_new->check_job =
			checkpoint_copy_jobinfo(job_ptr->check_job);
	}
	job_ptr_new->comment = xstrdup(job_ptr->comment);
	/* struct job_details *details;		*** NOTE: Copied below */
	job_ptr_new->gres = xstrdup(job_ptr->gres);
	if (job_ptr->gres_list) {
		job_ptr_new->gres_list =
			gres_plugin_job_state_dup(job_ptr->gres_list);
	}
	job_ptr_new->gres_alloc = xstrdup(job_ptr->gres_alloc);
	job_ptr_new->gres_req = xstrdup(job_ptr->gres_req);
	job_ptr_new->gres_used = xstrdup(job_ptr->gres_used);
	job_ptr_new->licenses = xstrdup(job_ptr->licenses);
	job_ptr_new->license_list = license_job_copy(job_ptr->license_list);
	job_ptr_new->mail_user = xstrdup(job_ptr->mail_user);
	job_ptr_new->name = xstrdup(job_ptr->name);
	job_ptr_new->network = xstrdup(job_ptr->network);
	job_ptr_new->nodes = xstrdup(job_ptr->nodes);
	job_ptr_new->licenses = xstrdup(job_ptr->licenses);
	if (job_ptr->node_cnt && job_ptr->node_addr) {
		i = sizeof(slurm_addr_t) * job_ptr->node_cnt;
		job_ptr_new->node_addr = xmalloc(i);
		memcpy(job_ptr_new->node_addr, job_ptr->node_addr, i);
	}
	if (job_ptr->node_bitmap)
		job_ptr_new->node_bitmap = bit_copy(job_ptr->node_bitmap);
	if (job_ptr->node_bitmap_cg)
		job_ptr_new->node_bitmap_cg = bit_copy(job_ptr->node_bitmap_cg);
	job_ptr_new->nodes_completing = xstrdup(job_ptr->nodes_completing);
	job_ptr_new->partition = xstrdup(job_ptr->partition);
	job_ptr_new->part_ptr_list = part_list_copy(job_ptr->part_ptr_list);
	/* On jobs that are held the priority_array isn't set up yet,
	   so check to see if it exists before copying.
	*/
	if (job_ptr->part_ptr_list && job_ptr->priority_array) {
		i = list_count(job_ptr->part_ptr_list) * sizeof(uint32_t);
		job_ptr_new->priority_array = xmalloc(i);
		memcpy(job_ptr_new->priority_array, job_ptr->priority_array, i);
	}
	job_ptr_new->resv_name = xstrdup(job_ptr->resv_name);
	job_ptr_new->resp_host = xstrdup(job_ptr->resp_host);
	if (job_ptr->select_jobinfo) {
		job_ptr_new->select_jobinfo =
			select_g_select_jobinfo_copy(job_ptr->select_jobinfo);
	}
	if (job_ptr->spank_job_env_size) {
		job_ptr_new->spank_job_env =
			xmalloc(sizeof(char *) *
			(job_ptr->spank_job_env_size + 1));
		for (i = 0; i < job_ptr->spank_job_env_size; i++) {
			job_ptr_new->spank_job_env[i] =
				xstrdup(job_ptr->spank_job_env[i]);
		}
	}
	job_ptr_new->state_desc = xstrdup(job_ptr->state_desc);
	job_ptr_new->wckey = xstrdup(job_ptr->wckey);

	job_details = job_ptr->details;
	details_new = job_ptr_new->details;
	memcpy(details_new, job_details, sizeof(struct job_details));
	details_new->acctg_freq = xstrdup(job_details->acctg_freq);
	if (job_details->argc) {
		details_new->argv =
			xmalloc(sizeof(char *) * (job_details->argc + 1));
		for (i = 0; i < job_details->argc; i++) {
			details_new->argv[i] = xstrdup(job_details->argv[i]);
		}
	}
	details_new->ckpt_dir = xstrdup(job_details->ckpt_dir);
	details_new->cpu_bind = xstrdup(job_details->cpu_bind);
	details_new->depend_list = depended_list_copy(job_details->depend_list);
	details_new->dependency = xstrdup(job_details->dependency);
	details_new->orig_dependency = xstrdup(job_details->orig_dependency);
	if (job_details->env_cnt) {
		details_new->env_sup =
			xmalloc(sizeof(char *) * (job_details->env_cnt + 1));
		for (i = 0; i < job_details->env_cnt; i++) {
			details_new->env_sup[i] =
				xstrdup(job_details->env_sup[i]);
		}
	}
	if (job_details->exc_node_bitmap) {
		details_new->exc_node_bitmap =
			bit_copy(job_details->exc_node_bitmap);
	}
	details_new->exc_nodes = xstrdup(job_details->exc_nodes);
	details_new->feature_list =
		feature_list_copy(job_details->feature_list);
	details_new->features = xstrdup(job_details->features);
	if (job_details->mc_ptr) {
		i = sizeof(multi_core_data_t);
		details_new->mc_ptr = xmalloc(i);
		memcpy(details_new->mc_ptr, job_details->mc_ptr, i);
	}
	details_new->mem_bind = xstrdup(job_details->mem_bind);
	if (job_details->req_node_bitmap) {
		details_new->req_node_bitmap =
			bit_copy(job_details->req_node_bitmap);
	}
	if (job_details->req_node_layout && job_details->req_node_bitmap) {
		i = bit_set_count(job_details->req_node_bitmap) *
		    sizeof(uint16_t);
		details_new->req_node_layout = xmalloc(i);
		memcpy(details_new->req_node_layout,
		       job_details->req_node_layout, i);
	}
	details_new->req_nodes = xstrdup(job_details->req_nodes);
	details_new->restart_dir = xstrdup(job_details->restart_dir);
	details_new->std_err = xstrdup(job_details->std_err);
	details_new->std_in = xstrdup(job_details->std_in);
	details_new->std_out = xstrdup(job_details->std_out);
	details_new->work_dir = xstrdup(job_details->work_dir);
	if (_copy_job_desc_files(job_ptr->job_id, job_ptr_new->job_id)) {
		_list_delete_job((void *) job_ptr_new);
		return NULL;
	}

	return job_ptr_new;
}

/* Convert a single job record into an array of job records.
 * Job record validation is complete, so we only need to duplicate the record
 * and update job and array ID values */
static void _create_job_array(struct job_record *job_ptr,
			      job_desc_msg_t *job_specs)
{
	struct job_record *job_ptr_new;
	uint32_t i, i_first, i_last;

	if (!job_specs->array_bitmap)
		return;
	i_first = bit_ffs(job_specs->array_bitmap);
	if (i_first == -1) {
		error("_create_job_array: job %u array_bitmap is empty",
		      job_ptr->job_id);
		return;
	}
	job_ptr->array_job_id  = job_ptr->job_id;
	job_ptr->array_task_id = i_first;
	_add_job_array_hash(job_ptr);

	i_last = bit_fls(job_specs->array_bitmap);
	for (i = (i_first + 1); i <= i_last; i++) {
		if (!bit_test(job_specs->array_bitmap, i))
			continue;
		job_ptr_new = _job_rec_copy(job_ptr);
		if (!job_ptr_new)
			break;
		job_ptr_new->array_job_id  = job_ptr->job_id;
		job_ptr_new->array_task_id = i;
		_add_job_array_hash(job_ptr_new);
		acct_policy_add_job_submit(job_ptr);
	}
}

/*
 * Wrapper for select_nodes() function that will test all valid partitions
 * for a new job
 * IN job_ptr - pointer to the job record
 * IN test_only - if set do not allocate nodes, just confirm they
 *	could be allocated now
 * IN select_node_bitmap - bitmap of nodes to be used for the
 *	job's resource allocation (not returned if NULL), caller
 *	must free
 * OUT err_msg - error message for job, caller must xfree
 */
static int _select_nodes_parts(struct job_record *job_ptr, bool test_only,
			       bitstr_t **select_node_bitmap, char **err_msg)
{
	struct part_record *part_ptr;
	ListIterator iter;
	int rc = ESLURM_REQUESTED_PART_CONFIG_UNAVAILABLE;

	if (job_ptr->part_ptr_list) {
		iter = list_iterator_create(job_ptr->part_ptr_list);
		while ((part_ptr = list_next(iter))) {
			job_ptr->part_ptr = part_ptr;
			debug2("Try job %u on next partition %s",
			       job_ptr->job_id, part_ptr->name);
			if (job_limits_check(&job_ptr, false) != WAIT_NO_REASON)
				continue;
			rc = select_nodes(job_ptr, test_only,
					  select_node_bitmap, err_msg);
			if ((rc != ESLURM_REQUESTED_NODE_CONFIG_UNAVAILABLE) &&
			    (rc != ESLURM_REQUESTED_PART_CONFIG_UNAVAILABLE))
				break;
		}
		list_iterator_destroy(iter);
	} else {
		if (job_limits_check(&job_ptr, false) != WAIT_NO_REASON)
			test_only = true;
		rc = select_nodes(job_ptr, test_only, select_node_bitmap,
				  err_msg);
	}

	return rc;
}

/*
 * job_allocate - create job_records for the supplied job specification and
 *	allocate nodes for it.
 * IN job_specs - job specifications
 * IN immediate - if set then either initiate the job immediately or fail
 * IN will_run - don't initiate the job if set, just test if it could run
 *	now or later
 * OUT resp - will run response (includes start location, time, etc.)
 * IN allocate - resource allocation request only if set, batch job if zero
 * IN submit_uid -uid of user issuing the request
 * OUT job_pptr - set to pointer to job record
 * OUT err_msg - Custom error message to the user, caller to xfree results
 * RET 0 or an error code. If the job would only be able to execute with
 *	some change in partition configuration then
 *	ESLURM_REQUESTED_PART_CONFIG_UNAVAILABLE is returned
 * globals: job_list - pointer to global job list
 *	list_part - global list of partition info
 *	default_part_loc - pointer to default partition
 * NOTE: lock_slurmctld on entry: Read config Write job, Write node, Read part
 */
extern int job_allocate(job_desc_msg_t * job_specs, int immediate,
			int will_run, will_run_response_msg_t **resp,
			int allocate, uid_t submit_uid,
			struct job_record **job_pptr, char **err_msg)
{
	static int defer_sched = -1;
	int error_code;
	bool no_alloc, top_prio, test_only, too_fragmented, independent;
	struct job_record *job_ptr;
	time_t now = time(NULL);

	error_code = _job_create(job_specs, allocate, will_run,
				 &job_ptr, submit_uid, err_msg);
	*job_pptr = job_ptr;

	if (error_code) {
		if (job_ptr && (immediate || will_run)) {
			/* this should never really happen here */
			job_ptr->job_state = JOB_PENDING;
			job_ptr->state_reason = FAIL_BAD_CONSTRAINTS;
			xfree(job_ptr->state_desc);
			job_ptr->start_time = job_ptr->end_time = now;
			job_ptr->priority = 0;
		}
		return error_code;
	}
	xassert(job_ptr);
	if (job_specs->array_bitmap)
		independent = false;
	else
		independent = job_independent(job_ptr, will_run);
	/* priority needs to be calculated after this since we set a
	 * begin time in job_independent and that lets us know if the
	 * job is eligible.
	 */
	if (job_ptr->priority == NO_VAL)
		set_job_prio(job_ptr);

	if (independent &&
	    (license_job_test(job_ptr, time(NULL)) != SLURM_SUCCESS))
		independent = false;

	/* Avoid resource fragmentation if important */
	if ((submit_uid || (job_specs->req_nodes == NULL)) &&
	    independent && job_is_completing())
		too_fragmented = true;	/* Don't pick nodes for job now */
	/* FIXME: Ideally we only want to refuse the request if the
	 * required node list is insufficient to satisfy the job's
	 * processor or node count requirements, but the overhead is
	 * rather high to do that right here. We let requests from
	 * user root proceed if a node list is specified, for
	 * meta-schedulers (e.g. LCRM). */
	else
		too_fragmented = false;

	if (defer_sched == -1) {
		char *sched_params = slurm_get_sched_params();
		if (sched_params && strstr(sched_params, "defer"))
			defer_sched = 1;
		else
			defer_sched = 0;
		xfree(sched_params);
	}
	if (defer_sched == 1)
		too_fragmented = true;

	if (independent && (!too_fragmented))
		top_prio = _top_priority(job_ptr);
	else
		top_prio = true;	/* don't bother testing,
					 * it is not runable anyway */
	if (immediate && (too_fragmented || (!top_prio) || (!independent))) {
		job_ptr->job_state  = JOB_PENDING;
		job_ptr->state_reason = FAIL_BAD_CONSTRAINTS;
		xfree(job_ptr->state_desc);
		job_ptr->start_time = job_ptr->end_time = now;
		job_ptr->priority = 0;
		if (!independent)
			return ESLURM_DEPENDENCY;
		else if (too_fragmented)
			return ESLURM_FRAGMENTATION;
		else
			return ESLURM_NOT_TOP_PRIORITY;
	}

	if (will_run && resp) {
		job_desc_msg_t job_desc_msg;
		int rc;
		memset(&job_desc_msg, 0, sizeof(job_desc_msg_t));
		job_desc_msg.job_id = job_ptr->job_id;
		rc = job_start_data(&job_desc_msg, resp);
		job_ptr->job_state  = JOB_FAILED;
		job_ptr->exit_code  = 1;
		job_ptr->start_time = job_ptr->end_time = now;
		_purge_job_record(job_ptr->job_id);
		return rc;
	}

	test_only = will_run || (allocate == 0);

	no_alloc = test_only || too_fragmented ||
		   (!top_prio) || (!independent) || !avail_front_end(job_ptr);
	error_code = _select_nodes_parts(job_ptr, no_alloc, NULL, err_msg);
	if (!test_only) {
		last_job_update = now;
		slurm_sched_g_schedule();	/* work for external scheduler */
	}

	slurmctld_diag_stats.jobs_submitted++;
	acct_policy_add_job_submit(job_ptr);

	if ((error_code == ESLURM_NODES_BUSY) ||
	    (error_code == ESLURM_JOB_HELD) ||
	    (error_code == ESLURM_NODE_NOT_AVAIL) ||
	    (error_code == ESLURM_QOS_THRES) ||
	    (error_code == ESLURM_ACCOUNTING_POLICY) ||
	    (error_code == ESLURM_RESERVATION_NOT_USABLE) ||
	    (error_code == ESLURM_REQUESTED_PART_CONFIG_UNAVAILABLE)) {
		/* Not fatal error, but job can't be scheduled right now */
		if (immediate) {
			job_ptr->job_state  = JOB_PENDING;
			job_ptr->state_reason = FAIL_BAD_CONSTRAINTS;
			xfree(job_ptr->state_desc);
			job_ptr->start_time = job_ptr->end_time = now;
			job_ptr->priority = 0;
		} else {	/* job remains queued */
			_create_job_array(job_ptr, job_specs);
			if ((error_code == ESLURM_NODES_BUSY) ||
			    (error_code == ESLURM_ACCOUNTING_POLICY)) {
				error_code = SLURM_SUCCESS;
			}
		}
		return error_code;
	}

	if (error_code) {	/* fundamental flaw in job request */
		job_ptr->job_state  = JOB_PENDING;
		job_ptr->state_reason = FAIL_BAD_CONSTRAINTS;
		xfree(job_ptr->state_desc);
		job_ptr->start_time = job_ptr->end_time = now;
		job_ptr->priority = 0;
		return error_code;
	}

	if (will_run) {		/* job would run, flag job destruction */
		job_ptr->job_state  = JOB_FAILED;
		job_ptr->exit_code  = 1;
		job_ptr->start_time = job_ptr->end_time = now;
		_purge_job_record(job_ptr->job_id);
	} else if (!with_slurmdbd && !job_ptr->db_index)
		jobacct_storage_g_job_start(acct_db_conn, job_ptr);

	if (!will_run) {
		_create_job_array(job_ptr, job_specs);
		debug2("sched: JobId=%u allocated resources: NodeList=%s",
		       job_ptr->job_id, job_ptr->nodes);
		rebuild_job_part_list(job_ptr);
	}

	return SLURM_SUCCESS;
}

/*
 * job_fail - terminate a job due to initiation failure
 * IN job_id - id of the job to be killed
 * IN job_state - desired job state (JOB_BOOT_FAIL, JOB_NODE_FAIL, etc.)
 * RET 0 on success, otherwise ESLURM error code
 */
extern int job_fail(uint32_t job_id, uint16_t job_state)
{
	struct job_record *job_ptr;
	time_t now = time(NULL);
	bool suspended = false;

	job_ptr = find_job_record(job_id);
	if (job_ptr == NULL) {
		error("job_fail: invalid job id %u", job_id);
		return ESLURM_INVALID_JOB_ID;
	}

	if (IS_JOB_FINISHED(job_ptr))
		return ESLURM_ALREADY_DONE;
	if (IS_JOB_SUSPENDED(job_ptr)) {
		enum job_states suspend_job_state = job_ptr->job_state;
		/* we can't have it as suspended when we call the
		 * accounting stuff.
		 */
		job_ptr->job_state = JOB_CANCELLED;
		jobacct_storage_g_job_suspend(acct_db_conn, job_ptr);
		job_ptr->job_state = suspend_job_state;
		suspended = true;
	}

	if (IS_JOB_RUNNING(job_ptr) || suspended) {
		/* No need to signal steps, deallocate kills them */
		job_ptr->time_last_active       = now;
		if (suspended) {
			job_ptr->end_time       = job_ptr->suspend_time;
			job_ptr->tot_sus_time  +=
				difftime(now, job_ptr->suspend_time);
		} else
			job_ptr->end_time       = now;
		last_job_update                 = now;
		job_ptr->job_state = job_state | JOB_COMPLETING;
		job_ptr->exit_code = 1;
		job_ptr->state_reason = FAIL_LAUNCH;
		xfree(job_ptr->state_desc);
		job_completion_logger(job_ptr, false);
		if (job_ptr->node_bitmap) {
			build_cg_bitmap(job_ptr);
			deallocate_nodes(job_ptr, false, suspended, false);
		}
		return SLURM_SUCCESS;
	}
	/* All other states */
	verbose("job_fail: job %u can't be killed from state=%s",
		job_id, job_state_string(job_ptr->job_state));
	return ESLURM_TRANSITION_STATE_NO_UPDATE;

}

/*
 * job_signal - signal the specified job
 * IN job_id - id of the job to be signaled
 * IN signal - signal to send, SIGKILL == cancel the job
 * IN flags  - see KILL_JOB_* flags in slurm.h
 * IN uid - uid of requesting user
 * IN preempt - true if job being preempted
 * RET 0 on success, otherwise ESLURM error code
 */
extern int job_signal(uint32_t job_id, uint16_t signal, uint16_t flags,
		      uid_t uid, bool preempt)
{
	struct job_record *job_ptr;
	time_t now = time(NULL);
	uint16_t job_term_state;
	char jbuf[JBUFSIZ];

	/* Jobs submitted using Moab command should be cancelled using
	 * Moab command for accurate job records */
	if (!wiki_sched_test) {
		char *sched_type = slurm_get_sched_type();
		if (strcmp(sched_type, "sched/wiki") == 0)
			wiki_sched  = true;
		if (strcmp(sched_type, "sched/wiki2") == 0) {
			wiki_sched  = true;
			wiki2_sched = true;
		}
		xfree(sched_type);
		wiki_sched_test = true;
	}

	job_ptr = find_job_record(job_id);
	if ((flags & KILL_JOB_ARRAY) &&		/* signal entire job array */
	    ((job_ptr == NULL) || (job_ptr->array_task_id != NO_VAL))) {
		int rc = SLURM_SUCCESS, rc1;
		ListIterator job_iter;

		flags &= (~KILL_JOB_ARRAY);
		job_iter = list_iterator_create(job_list);
		while ((job_ptr = (struct job_record *) list_next(job_iter))) {
			if ((job_ptr->array_job_id != job_id) ||
			    (job_ptr->array_task_id == NO_VAL))
				continue;
			if (IS_JOB_FINISHED(job_ptr))
				continue;
			rc1 = job_signal(job_ptr->job_id, signal, flags,
					 uid, preempt);
			rc = MAX(rc, rc1);
		}
		list_iterator_destroy(job_iter);
		return rc;
	}
	if (job_ptr == NULL) {
		info("job_signal: invalid job id %u", job_id);
		return ESLURM_INVALID_JOB_ID;
	}

	if ((job_ptr->user_id != uid) && !validate_operator(uid) &&
	    !assoc_mgr_is_user_acct_coord(acct_db_conn, uid,
					  job_ptr->account)) {
		error("Security violation, JOB_CANCEL RPC from uid %d",
		      uid);
		return ESLURM_ACCESS_DENIED;
	}
	if (!validate_slurm_user(uid) && (signal == SIGKILL) &&
	    job_ptr->part_ptr &&
	    (job_ptr->part_ptr->flags & PART_FLAG_ROOT_ONLY) && wiki2_sched) {
		info("Attempt to cancel Moab job using Slurm command from "
		     "uid %d", uid);
		return ESLURM_ACCESS_DENIED;
	}

	if (IS_JOB_FINISHED(job_ptr))
		return ESLURM_ALREADY_DONE;

	/* let node select plugin do any state-dependent signalling actions */
	select_g_job_signal(job_ptr, signal);

	/* save user ID of the one who requested the job be cancelled */
	if (signal == SIGKILL)
		job_ptr->requid = uid;
	if (IS_JOB_PENDING(job_ptr) && IS_JOB_COMPLETING(job_ptr) &&
	    (signal == SIGKILL)) {
		if ((job_ptr->job_state & JOB_STATE_BASE) == JOB_PENDING) {
			/* Prevent job requeue, otherwise preserve state */
			job_ptr->job_state = JOB_CANCELLED | JOB_COMPLETING;
		}
		/* build_cg_bitmap() not needed, job already completing */
		verbose("job_signal of requeuing %s successful",
			jobid2str(job_ptr, jbuf));
		return SLURM_SUCCESS;
	}

	if (IS_JOB_PENDING(job_ptr) && (signal == SIGKILL)) {
		last_job_update		= now;
		job_ptr->job_state	= JOB_CANCELLED;
		job_ptr->start_time	= now;
		job_ptr->end_time	= now;
		srun_allocate_abort(job_ptr);
		job_completion_logger(job_ptr, false);
		verbose("job_signal of pending %s successful",
			jobid2str(job_ptr, jbuf));
		return SLURM_SUCCESS;
	}

	if (preempt)
		job_term_state = JOB_PREEMPTED;
	else
		job_term_state = JOB_CANCELLED;
	if (IS_JOB_SUSPENDED(job_ptr) &&  (signal == SIGKILL)) {
		last_job_update         = now;
		job_ptr->end_time       = job_ptr->suspend_time;
		job_ptr->tot_sus_time  += difftime(now, job_ptr->suspend_time);
		job_ptr->job_state      = job_term_state | JOB_COMPLETING;
		build_cg_bitmap(job_ptr);
		jobacct_storage_g_job_suspend(acct_db_conn, job_ptr);
		job_completion_logger(job_ptr, false);
		deallocate_nodes(job_ptr, false, true, preempt);
		verbose("job_signal %u of suspended %s successful",
			signal, jobid2str(job_ptr, jbuf));
		return SLURM_SUCCESS;
	}

	if (IS_JOB_RUNNING(job_ptr)) {
		if (signal == SIGKILL
		    && !(flags & KILL_JOB_BATCH)) {
			/* No need to signal steps, deallocate kills them */
			job_ptr->time_last_active	= now;
			job_ptr->end_time		= now;
			last_job_update			= now;
			job_ptr->job_state = job_term_state | JOB_COMPLETING;
			build_cg_bitmap(job_ptr);
			job_completion_logger(job_ptr, false);
			deallocate_nodes(job_ptr, false, false, preempt);
		} else if (flags & KILL_JOB_BATCH) {
			if (job_ptr->batch_flag)
				_signal_batch_job(job_ptr, signal);
			else
				return ESLURM_JOB_SCRIPT_MISSING;
		} else {
			_signal_job(job_ptr, signal);
		}
		verbose("job_signal %u of running %s successful",
			signal, jobid2str(job_ptr, jbuf));
		return SLURM_SUCCESS;
	}

	verbose("job_signal: %s can't be sent signal %u from state=%s",
		jobid2str(job_ptr, jbuf), signal,
		job_state_string(job_ptr->job_state));
	return ESLURM_TRANSITION_STATE_NO_UPDATE;
}

static void
_signal_batch_job(struct job_record *job_ptr, uint16_t signal)
{
	bitoff_t i;
	kill_tasks_msg_t *kill_tasks_msg = NULL;
	agent_arg_t *agent_args = NULL;
	uint32_t z;

	xassert(job_ptr);
	xassert(job_ptr->batch_host);
	i = bit_ffs(job_ptr->node_bitmap);
	if (i < 0) {
		error("_signal_batch_job JobId=%u lacks assigned nodes",
		      job_ptr->job_id);
		return;
	}

	agent_args = xmalloc(sizeof(agent_arg_t));
	agent_args->msg_type	= REQUEST_SIGNAL_TASKS;
	agent_args->retry	= 1;
	agent_args->node_count  = 1;
#ifdef HAVE_FRONT_END
	if (job_ptr->front_end_ptr)
		agent_args->protocol_version =
			job_ptr->front_end_ptr->protocol_version;
#else
	struct node_record *node_ptr;
	if ((node_ptr = find_node_record(job_ptr->batch_host)))
		agent_args->protocol_version = node_ptr->protocol_version;
#endif
	agent_args->hostlist	= hostlist_create(job_ptr->batch_host);
	kill_tasks_msg = xmalloc(sizeof(kill_tasks_msg_t));
	kill_tasks_msg->job_id      = job_ptr->job_id;
	kill_tasks_msg->job_step_id = NO_VAL;
	/* Encode the KILL_JOB_BATCH flag for
	 * stepd to know if has to signal only
	 * the batch script. The job was submitted
	 * using the --signal=B:sig sbatch option.
	 */
	z = KILL_JOB_BATCH << 24;
	kill_tasks_msg->signal = z|signal;

	agent_args->msg_args = kill_tasks_msg;
	agent_args->node_count = 1;/* slurm/477 be sure to update node_count */
	agent_queue_request(agent_args);
	return;
}

/*
 * prolog_complete - note the normal termination of the prolog
 * IN job_id - id of the job which completed
 * IN requeue - job should be run again if possible
 * IN prolog_return_code - prolog's return code,
 *    if set then set job state to FAILED
 * RET - 0 on success, otherwise ESLURM error code
 * global: job_list - pointer global job list
 *	last_job_update - time of last job table update
 */
extern int prolog_complete(uint32_t job_id, bool requeue,
		uint32_t prolog_return_code)
{
	struct job_record *job_ptr;

	debug("completing prolog for job %u", job_id);
	job_ptr = find_job_record(job_id);
	if (job_ptr == NULL) {
		info("prolog_complete: invalid JobId=%u", job_id);
		return ESLURM_INVALID_JOB_ID;
	}

	if (IS_JOB_COMPLETING(job_ptr))
		return SLURM_SUCCESS;

	if (requeue && (job_ptr->batch_flag > 1)) {
		/* Failed one requeue, just kill it */
		requeue = 0;
		if (prolog_return_code == 0)
			prolog_return_code = 1;
		error("Prolog launch failure, JobId=%u", job_ptr->job_id);
	}

	job_ptr->state_reason = WAIT_NO_REASON;
	return SLURM_SUCCESS;
}

/*
 * job_complete - note the normal termination the specified job
 * IN job_id - id of the job which completed
 * IN uid - user id of user issuing the RPC
 * IN requeue - job should be run again if possible
 * IN node_fail - true of job terminated due to node failure
 * IN job_return_code - job's return code, if set then set state to FAILED
 * RET - 0 on success, otherwise ESLURM error code
 * global: job_list - pointer global job list
 *	last_job_update - time of last job table update
 */
extern int job_complete(uint32_t job_id, uid_t uid, bool requeue,
			bool node_fail, uint32_t job_return_code)
{
	struct job_record *job_ptr;
	time_t now = time(NULL);
	uint32_t job_comp_flag = 0;
	bool suspended = false;
	char jbuf[JBUFSIZ];

	job_ptr = find_job_record(job_id);
	if (job_ptr == NULL) {
		info("%s: invalid JobId=%u", __func__, job_id);
		return ESLURM_INVALID_JOB_ID;
	}

	info("%s: %s WIFEXITED %d WEXITSTATUS %d",
	     __func__, jobid2str(job_ptr, jbuf),
	     WIFEXITED(job_return_code), WEXITSTATUS(job_return_code));

	if (IS_JOB_FINISHED(job_ptr)) {
		if (job_ptr->exit_code == 0)
			job_ptr->exit_code = job_return_code;
		return ESLURM_ALREADY_DONE;
	}

	if ((job_ptr->user_id != uid) && !validate_slurm_user(uid)) {
		error("%s: Security violation, JOB_COMPLETE RPC for job %u "
		      "from uid %u", __func__,
		      job_ptr->job_id, (unsigned int) uid);
		return ESLURM_USER_ID_MISSING;
	}

	if (IS_JOB_COMPLETING(job_ptr))
		return SLURM_SUCCESS;	/* avoid replay */

	if (IS_JOB_RUNNING(job_ptr))
		job_comp_flag = JOB_COMPLETING;
	else if (IS_JOB_PENDING(job_ptr)) {
		job_return_code = NO_VAL;
		job_ptr->start_time = now;
	}

	if ((job_return_code == NO_VAL) &&
	    (IS_JOB_RUNNING(job_ptr) || IS_JOB_PENDING(job_ptr))) {
<<<<<<< HEAD
		info("%s: %s cancelled from interactive user",
		     __func__, jobid2str(job_ptr, jbuf));
=======
		info("Job %u cancelled from interactive user or node failure",
		     job_ptr->job_id);
>>>>>>> 2532fc15
	}

	if (IS_JOB_SUSPENDED(job_ptr)) {
		enum job_states suspend_job_state = job_ptr->job_state;
		/* we can't have it as suspended when we call the
		 * accounting stuff.
		 */
		job_ptr->job_state = JOB_CANCELLED;
		jobacct_storage_g_job_suspend(acct_db_conn, job_ptr);
		job_ptr->job_state = suspend_job_state;
		job_comp_flag = JOB_COMPLETING;
		suspended = true;
	}

	if (requeue && (job_ptr->batch_flag > 1)) {
		/* Failed one requeue, just kill it */
		requeue = 0;
		if (job_return_code == 0)
			job_return_code = 1;
		info("%s: batch %s launch failure",
		     __func__, jobid2str(job_ptr, jbuf));
	}

	if (requeue && job_ptr->details && job_ptr->batch_flag) {
		/* We want this job to look like it
		 * was terminated in the accounting logs.
		 * Set a new submit time so the restarted
		 * job looks like a new job. */
		job_ptr->end_time = now;
		job_ptr->job_state  = JOB_NODE_FAIL;
		job_completion_logger(job_ptr, true);
		/* do this after the epilog complete, setting it here
		 * is too early */
		//job_ptr->db_index = 0;
		//job_ptr->details->submit_time = now + 1;

		job_ptr->batch_flag++;	/* only one retry */
		job_ptr->restart_cnt++;
		job_ptr->job_state = JOB_PENDING | job_comp_flag;
		/* Since the job completion logger removes the job submit
		 * information, we need to add it again. */
		acct_policy_add_job_submit(job_ptr);
		if (node_fail) {
			info("%s: requeue %s due to node failure",
			     __func__, jobid2str(job_ptr, jbuf));
		} else {
			info("%s: requeue %s per user/system request",
			     __func__, jobid2str(job_ptr, jbuf));
		}
	} else if (IS_JOB_PENDING(job_ptr) && job_ptr->details &&
		   job_ptr->batch_flag) {
		/* Possible failure mode with DOWN node and job requeue.
		 * The DOWN node might actually respond to the cancel and
		 * take us here.  Don't run job_completion_logger
		 * here since this is here to catch duplicate cancels
		 * from slow responding slurmds */
		return SLURM_SUCCESS;
	} else {
		if (node_fail) {
			job_ptr->job_state = JOB_NODE_FAIL | job_comp_flag;
			job_ptr->requid = uid;
		} else if (job_return_code == NO_VAL) {
			job_ptr->job_state = JOB_CANCELLED | job_comp_flag;
			job_ptr->requid = uid;
		} else if (WIFEXITED(job_return_code) &&
			   WEXITSTATUS(job_return_code)) {
			job_ptr->job_state = JOB_FAILED   | job_comp_flag;
			job_ptr->exit_code = job_return_code;
			job_ptr->state_reason = FAIL_EXIT_CODE;
			xfree(job_ptr->state_desc);
		} else if (job_comp_flag
		           && ((job_ptr->end_time
		                + slurmctld_conf.over_time_limit * 60) < now)) {
			/* Test if the job has finished before its allowed
			 * over time has expired.
			 */
			job_ptr->job_state = JOB_TIMEOUT  | job_comp_flag;
			job_ptr->exit_code = MAX(job_ptr->exit_code, 1);
			job_ptr->state_reason = FAIL_TIMEOUT;
			xfree(job_ptr->state_desc);
		} else {
			job_ptr->job_state = JOB_COMPLETE | job_comp_flag;
			job_ptr->exit_code = job_return_code;
			if (nonstop_ops.job_fini)
				(nonstop_ops.job_fini)(job_ptr);
		}

		if (suspended) {
			job_ptr->end_time = job_ptr->suspend_time;
			job_ptr->tot_sus_time +=
				difftime(now, job_ptr->suspend_time);
		} else
			job_ptr->end_time = now;
		job_completion_logger(job_ptr, false);
	}

	last_job_update = now;
	job_ptr->time_last_active = now;   /* Timer for resending kill RPC */
	if (job_comp_flag) {	/* job was running */
		build_cg_bitmap(job_ptr);
		deallocate_nodes(job_ptr, false, suspended, false);
	}

	info("%s: %s done", __func__, jobid2str(job_ptr, jbuf));

	return SLURM_SUCCESS;
}

static int _alt_part_test(struct part_record *part_ptr,
			  struct part_record **part_ptr_new)
{
	struct part_record *alt_part_ptr = NULL;
	char *alt_name;

	*part_ptr_new = NULL;
	if ((part_ptr->state_up & PARTITION_SUBMIT) == 0) {
		info("_alt_part_test: original partition is not available "
		     "(drain or inactive): %s", part_ptr->name);
		alt_name = part_ptr->alternate;
		while (alt_name) {
			alt_part_ptr = find_part_record(alt_name);
			if (alt_part_ptr == NULL) {
				info("_alt_part_test: invalid alternate "
				     "partition name specified: %s", alt_name);
				return ESLURM_INVALID_PARTITION_NAME;
			}
			if (alt_part_ptr == part_ptr) {
				info("_alt_part_test: no valid alternate "
				     "partition is available");
				return ESLURM_PARTITION_NOT_AVAIL;
			}
			if (alt_part_ptr->state_up & PARTITION_SUBMIT)
				break;
			/* Try next alternate in the sequence */
			alt_name = alt_part_ptr->alternate;
		}
		if (alt_name == NULL) {
			info("_alt_part_test: no valid alternate partition is "
			     "available");
	    		return ESLURM_PARTITION_NOT_AVAIL;
		}
		*part_ptr_new = alt_part_ptr;
	}
	return SLURM_SUCCESS;
}

/* Test if this job can use this partition */
static int _part_access_check(struct part_record *part_ptr,
			      job_desc_msg_t * job_desc, bitstr_t *req_bitmap,
			      uid_t submit_uid, slurmdb_qos_rec_t *qos_ptr,
			      char *acct)
{
	uint32_t total_nodes;
	size_t resv_name_leng = 0;
	int rc = SLURM_SUCCESS;

	if (job_desc->reservation != NULL) {
		resv_name_leng = strlen(job_desc->reservation);
	}

	if ((part_ptr->flags & PART_FLAG_REQ_RESV) &&
		((job_desc->reservation == NULL) ||
		(resv_name_leng == 0))) {
		info("_part_access_check: uid %u access to partition %s "
		     "denied, requires reservation",
		     (unsigned int) submit_uid, part_ptr->name);
		return ESLURM_ACCESS_DENIED;
	}


	if ((part_ptr->flags & PART_FLAG_REQ_RESV) &&
	    (!job_desc->reservation || !strlen(job_desc->reservation))) {
		info("_part_access_check: uid %u access to partition %s "
		     "denied, requires reservation",
		     (unsigned int) submit_uid, part_ptr->name);
		return ESLURM_ACCESS_DENIED;
	}

	if ((part_ptr->flags & PART_FLAG_ROOT_ONLY) && (submit_uid != 0) &&
	    (submit_uid != slurmctld_conf.slurm_user_id)) {
		info("_part_access_check: uid %u access to partition %s "
		     "denied, not root",
		     (unsigned int) submit_uid, part_ptr->name);
		return ESLURM_ACCESS_DENIED;
	}

	if ((job_desc->user_id == 0) && (part_ptr->flags & PART_FLAG_NO_ROOT)) {
		error("_part_access_check: Security violation, SUBMIT_JOB for "
		      "user root disabled");
		return ESLURM_USER_ID_MISSING;
	}

	if (validate_group(part_ptr, job_desc->user_id) == 0) {
		info("_part_access_check: uid %u access to partition %s "
		     "denied, bad group",
		     (unsigned int) job_desc->user_id, part_ptr->name);
		return ESLURM_JOB_MISSING_REQUIRED_PARTITION_GROUP;
	}

	if (validate_alloc_node(part_ptr, job_desc->alloc_node) == 0) {
		info("_part_access_check: uid %u access to partition %s "
		     "denied, bad allocating node: %s",
		     (unsigned int) job_desc->user_id, part_ptr->name,
		     job_desc->alloc_node);
		return ESLURM_ACCESS_DENIED;
	}

	if ((part_ptr->state_up & PARTITION_SCHED) &&
	    (job_desc->min_cpus != NO_VAL) &&
	    (job_desc->min_cpus >  part_ptr->total_cpus)) {
		info("_part_access_check: Job requested too many cpus (%u) of "
		     "partition %s(%u)",
		     job_desc->min_cpus, part_ptr->name,
		     part_ptr->total_cpus);
		return ESLURM_TOO_MANY_REQUESTED_CPUS;
	}

	total_nodes = part_ptr->total_nodes;
	select_g_alter_node_cnt(SELECT_APPLY_NODE_MAX_OFFSET, &total_nodes);
	if ((part_ptr->state_up & PARTITION_SCHED) &&
	    (job_desc->min_nodes != NO_VAL) &&
	    (job_desc->min_nodes > total_nodes)) {
		info("_part_access_check: Job requested too many nodes (%u) "
		     "of partition %s(%u)",
		     job_desc->min_nodes, part_ptr->name, total_nodes);
		return ESLURM_INVALID_NODE_COUNT;
	}

	if (req_bitmap && !bit_super_set(req_bitmap, part_ptr->node_bitmap)) {
		info("_part_access_check: requested nodes %s not in "
		     "partition %s", job_desc->req_nodes, part_ptr->name);
		return ESLURM_REQUESTED_NODES_NOT_IN_PARTITION;
	}

	if (slurmctld_conf.enforce_part_limits) {
		if ((rc = part_policy_valid_acct(part_ptr, acct))
		    != SLURM_SUCCESS)
			goto fini;

		if ((rc = part_policy_valid_qos(part_ptr, qos_ptr))
		    != SLURM_SUCCESS)
			goto fini;
	}

fini:
	return rc;
}

static int _get_job_parts(job_desc_msg_t * job_desc,
			  struct part_record **part_pptr,
			  List *part_pptr_list)
{
	struct part_record *part_ptr = NULL, *part_ptr_new = NULL;
	List part_ptr_list = NULL;
	int rc = SLURM_SUCCESS;

	/* Identify partition(s) and set pointer(s) to their struct */
	if (job_desc->partition) {
		part_ptr = find_part_record(job_desc->partition);
		if (part_ptr == NULL) {
			part_ptr_list = get_part_list(job_desc->partition);
			if (part_ptr_list)
				part_ptr = list_peek(part_ptr_list);
		}
		if (part_ptr == NULL) {
			info("_valid_job_part: invalid partition specified: %s",
			     job_desc->partition);
			return ESLURM_INVALID_PARTITION_NAME;
		}
	} else {
		if (default_part_loc == NULL) {
			error("_valid_job_part: default partition not set");
			return ESLURM_DEFAULT_PARTITION_NOT_SET;
		}
		part_ptr = default_part_loc;
		job_desc->partition = xstrdup(part_ptr->name);
	}

	/* Change partition pointer(s) to alternates as needed */
	if (part_ptr_list) {
		int fail_rc = SLURM_SUCCESS;
		struct part_record *part_ptr_tmp;
		bool rebuild_name_list = false;
		ListIterator iter = list_iterator_create(part_ptr_list);

		while ((part_ptr_tmp = list_next(iter))) {
			rc = _alt_part_test(part_ptr_tmp, &part_ptr_new);

			if (rc == SLURM_SUCCESS && part_ptr_new)
				part_ptr_tmp = part_ptr_new;
			else if (rc != SLURM_SUCCESS) {
				fail_rc = rc;
				list_remove(iter);
				rebuild_name_list = true;
				continue;
			}
			if (part_ptr_new) {
				list_insert(iter, part_ptr_new);
				list_remove(iter);
				rebuild_name_list = true;
			}
		}
		list_iterator_destroy(iter);
		if (list_is_empty(part_ptr_list)) {
			if (fail_rc != SLURM_SUCCESS)
				rc = fail_rc;
			else
				rc = ESLURM_PARTITION_NOT_AVAIL;
			goto fini;
		}
		rc = SLURM_SUCCESS;	/* At least some partition usable */
		if (rebuild_name_list) {
			part_ptr = NULL;
			xfree(job_desc->partition);
			iter = list_iterator_create(part_ptr_list);
			while ((part_ptr_tmp = list_next(iter))) {
				if (job_desc->partition)
					xstrcat(job_desc->partition, ",");
				else
					part_ptr = part_ptr_tmp;
				xstrcat(job_desc->partition,
					part_ptr_tmp->name);
			}
			list_iterator_destroy(iter);
		}
	} else {
		rc = _alt_part_test(part_ptr, &part_ptr_new);
		if (rc != SLURM_SUCCESS)
			goto fini;
		if (part_ptr_new) {
			part_ptr = part_ptr_new;
			xfree(job_desc->partition);
			job_desc->partition = xstrdup(part_ptr->name);
		}
	}

	*part_pptr = part_ptr;
	*part_pptr_list = part_ptr_list;
	part_ptr_list = NULL;
fini:
	return rc;
}

static int _valid_job_part(job_desc_msg_t * job_desc,
			   uid_t submit_uid, bitstr_t *req_bitmap,
			   struct part_record **part_pptr,
			   List part_ptr_list,
			   slurmdb_association_rec_t *assoc_ptr,
			   slurmdb_qos_rec_t *qos_ptr)
{
	int rc = SLURM_SUCCESS;
	struct part_record *part_ptr = *part_pptr, *part_ptr_tmp;
	slurmdb_association_rec_t assoc_rec;
	uint32_t min_nodes_orig = INFINITE, max_nodes_orig = 1;
	uint32_t max_time = 0;

	/* Change partition pointer(s) to alternates as needed */
	if (part_ptr_list) {
		int fail_rc = SLURM_SUCCESS;
		bool rebuild_name_list = false;
		ListIterator iter = list_iterator_create(part_ptr_list);

		while ((part_ptr_tmp = (struct part_record *)list_next(iter))) {
			/* FIXME: When dealing with multiple partitions we
			 * currently can't deal with partition based
			 * associations.
			 */
			memset(&assoc_rec, 0,
			       sizeof(slurmdb_association_rec_t));
			if (assoc_ptr) {
				assoc_rec.acct      = assoc_ptr->acct;
				assoc_rec.partition = part_ptr_tmp->name;
				assoc_rec.uid       = job_desc->user_id;

				assoc_mgr_fill_in_assoc(
					acct_db_conn, &assoc_rec,
					accounting_enforce, NULL);
			}

			if (assoc_ptr && assoc_rec.id != assoc_ptr->id) {
				info("_valid_job_part: can't check multiple "
				     "partitions with partition based "
				     "associations");
				rc = SLURM_ERROR;
			} else
				rc = _part_access_check(part_ptr_tmp, job_desc,
							req_bitmap, submit_uid,
							qos_ptr, assoc_ptr ?
							assoc_ptr->acct : NULL);

			if (rc != SLURM_SUCCESS) {
				fail_rc = rc;
				list_remove(iter);
				rebuild_name_list = true;
				continue;
			}

			min_nodes_orig = MIN(min_nodes_orig,
					     part_ptr_tmp->min_nodes_orig);
			max_nodes_orig = MAX(max_nodes_orig,
					     part_ptr_tmp->max_nodes_orig);
			max_time = MAX(max_time, part_ptr_tmp->max_time);
		}
		list_iterator_destroy(iter);
		if (list_is_empty(part_ptr_list)) {
			if (fail_rc != SLURM_SUCCESS)
				rc = fail_rc;
			else
				rc = ESLURM_PARTITION_NOT_AVAIL;
			goto fini;
		}
		rc = SLURM_SUCCESS;	/* At least some partition usable */
		if (rebuild_name_list) {
			*part_pptr = part_ptr = NULL;
			xfree(job_desc->partition);
			iter = list_iterator_create(part_ptr_list);
			while ((part_ptr_tmp = list_next(iter))) {
				if (job_desc->partition)
					xstrcat(job_desc->partition, ",");
				else
					*part_pptr = part_ptr = part_ptr_tmp;
				xstrcat(job_desc->partition,
					part_ptr_tmp->name);
			}
			list_iterator_destroy(iter);
		}
	} else {
		min_nodes_orig = part_ptr->min_nodes_orig;
		max_nodes_orig = part_ptr->max_nodes_orig;
		max_time = part_ptr->max_time;
		rc = _part_access_check(part_ptr, job_desc, req_bitmap,
					submit_uid, qos_ptr,
					assoc_ptr ? assoc_ptr->acct : NULL);
		if (rc != SLURM_SUCCESS)
			goto fini;
	}

	/* Validate job limits against partition limits */
	if (job_desc->min_nodes == NO_VAL) {
		/* Avoid setting the job request to 0 nodes if the
		   user didn't ask for 0.
		*/
		if (!min_nodes_orig)
			job_desc->min_nodes = 1;
		else
			job_desc->min_nodes = min_nodes_orig;
	} else if ((job_desc->min_nodes > max_nodes_orig) &&
		   slurmctld_conf.enforce_part_limits &&
		   (!qos_ptr || (qos_ptr && !(qos_ptr->flags &
					      QOS_FLAG_PART_MIN_NODE)))) {
		info("_valid_job_part: job's min nodes greater than "
		     "partition's max nodes (%u > %u)",
		     job_desc->min_nodes, max_nodes_orig);
		rc = ESLURM_INVALID_NODE_COUNT;
		goto fini;
	} else if ((job_desc->min_nodes < min_nodes_orig) &&
		   ((job_desc->max_nodes == NO_VAL) ||
		    (job_desc->max_nodes >= min_nodes_orig))) {
		job_desc->min_nodes = min_nodes_orig;
	}

	if ((job_desc->max_nodes != NO_VAL) &&
	    slurmctld_conf.enforce_part_limits &&
	    (job_desc->max_nodes < min_nodes_orig) &&
	    (!qos_ptr || (qos_ptr && !(qos_ptr->flags
				       & QOS_FLAG_PART_MAX_NODE)))) {
		info("_valid_job_part: job's max nodes less than partition's "
		     "min nodes (%u < %u)",
		     job_desc->max_nodes, min_nodes_orig);
		rc = ESLURM_INVALID_NODE_COUNT;
		goto fini;
	}
#ifndef HAVE_FRONT_END
	if ((job_desc->min_nodes == 0) && (job_desc->script == NULL)) {
		info("_valid_job_part: min_nodes==0 for non-batch job");
		rc = ESLURM_INVALID_NODE_COUNT;
		goto fini;
	}
#endif

	if ((job_desc->time_limit   == NO_VAL) &&
	    (part_ptr->default_time == 0)) {
		info("_valid_job_part: job's default time is 0");
		rc = ESLURM_INVALID_TIME_LIMIT;
		goto fini;
	}

	if ((job_desc->time_limit   == NO_VAL) &&
	    (part_ptr->default_time != NO_VAL))
		job_desc->time_limit = part_ptr->default_time;

	if ((job_desc->time_min != NO_VAL) &&
	    (job_desc->time_min >  max_time) &&
	    (!qos_ptr || (qos_ptr && !(qos_ptr->flags &
				       QOS_FLAG_PART_TIME_LIMIT)))) {
		info("_valid_job_part: job's min time greater than "
		     "partition's (%u > %u)",
		     job_desc->time_min, max_time);
		rc = ESLURM_INVALID_TIME_LIMIT;
		goto fini;
	}
	if ((job_desc->time_limit != NO_VAL) &&
	    (job_desc->time_limit >  max_time) &&
	    (job_desc->time_min   == NO_VAL) &&
	    slurmctld_conf.enforce_part_limits &&
	    (!qos_ptr || (qos_ptr && !(qos_ptr->flags &
				       QOS_FLAG_PART_TIME_LIMIT)))) {
		info("_valid_job_part: job's time limit greater than "
		     "partition's (%u > %u)",
		     job_desc->time_limit, max_time);
		rc = ESLURM_INVALID_TIME_LIMIT;
		goto fini;
	}
	if ((job_desc->time_min != NO_VAL) &&
	    (job_desc->time_min >  job_desc->time_limit) &&
	    (!qos_ptr || (qos_ptr && !(qos_ptr->flags &
				       QOS_FLAG_PART_TIME_LIMIT)))) {
		info("_valid_job_part: job's min_time greater time limit "
		     "(%u > %u)",
		     job_desc->time_min, job_desc->time_limit);
		rc = ESLURM_INVALID_TIME_LIMIT;
		goto fini;
	}

fini:
	return rc;
}

/*
 * job_limits_check - check the limits specified for the job.
 * IN job_ptr - pointer to job table entry.
 * IN check_min_time - if true test job's minimum time limit,
 *		otherwise test maximum time limit
 * RET WAIT_NO_REASON on success, fail status otherwise.
 */
extern int job_limits_check(struct job_record **job_pptr, bool check_min_time)
{
	struct job_details *detail_ptr;
	enum job_state_reason fail_reason;
	struct part_record *part_ptr = NULL;
	struct job_record *job_ptr = NULL;
	slurmdb_qos_rec_t  *qos_ptr;
	slurmdb_association_rec_t *assoc_ptr;
	uint32_t job_min_nodes, job_max_nodes;
	uint32_t part_min_nodes, part_max_nodes;
	uint32_t time_check;
#ifdef HAVE_BG
	static uint16_t cpus_per_node = 0;
	if (!cpus_per_node)
		select_g_alter_node_cnt(SELECT_GET_NODE_CPU_CNT,
					&cpus_per_node);
#endif
	job_ptr = *job_pptr;
	detail_ptr = job_ptr->details;
	part_ptr = job_ptr->part_ptr;
	qos_ptr = job_ptr->qos_ptr;
	assoc_ptr = job_ptr->assoc_ptr;
	if (!detail_ptr) {	/* To prevent CLANG error */
		fatal("job %u has NULL details_ptr", job_ptr->job_id);
		return WAIT_NO_REASON;
	}

#ifdef HAVE_BG
	job_min_nodes = detail_ptr->min_cpus / cpus_per_node;
	job_max_nodes = detail_ptr->max_cpus / cpus_per_node;
	part_min_nodes = part_ptr->min_nodes_orig;
	part_max_nodes = part_ptr->max_nodes_orig;
#else
	job_min_nodes = detail_ptr->min_nodes;
	job_max_nodes = detail_ptr->max_nodes;
	part_min_nodes = part_ptr->min_nodes;
	part_max_nodes = part_ptr->max_nodes;
#endif

	fail_reason = WAIT_NO_REASON;

	if (check_min_time && job_ptr->time_min)
		time_check = job_ptr->time_min;
	else
		time_check = job_ptr->time_limit;
	if ((job_min_nodes > part_max_nodes) &&
	    (!qos_ptr || (qos_ptr && !(qos_ptr->flags
				       & QOS_FLAG_PART_MAX_NODE)))) {
		debug2("Job %u requested too many nodes (%u) of "
		       "partition %s(MaxNodes %u)",
		       job_ptr->job_id, job_min_nodes,
		       part_ptr->name, part_max_nodes);
		fail_reason = WAIT_PART_NODE_LIMIT;
	} else if ((job_max_nodes != 0) &&  /* no max_nodes for job */
		   ((job_max_nodes < part_min_nodes) &&
		    (!qos_ptr || (qos_ptr && !(qos_ptr->flags &
					       QOS_FLAG_PART_MIN_NODE))))) {
		debug2("Job %u requested too few nodes (%u) of "
		       "partition %s(MinNodes %u)",
		       job_ptr->job_id, job_max_nodes,
		       part_ptr->name, part_min_nodes);
		fail_reason = WAIT_PART_NODE_LIMIT;
	} else if (part_ptr->state_up == PARTITION_DOWN) {
		debug2("Job %u requested down partition %s",
		       job_ptr->job_id, part_ptr->name);
		fail_reason = WAIT_PART_DOWN;
	} else if (part_ptr->state_up == PARTITION_INACTIVE) {
		debug2("Job %u requested inactive partition %s",
		       job_ptr->job_id, part_ptr->name);
		fail_reason = WAIT_PART_INACTIVE;
	} else if ((time_check != NO_VAL) &&
		   (time_check > part_ptr->max_time) &&
		   (!qos_ptr || (qos_ptr && !(qos_ptr->flags &
		 			     QOS_FLAG_PART_TIME_LIMIT)))) {
		info("Job %u exceeds partition time limit (%u > %u)",
		       job_ptr->job_id, time_check, part_ptr->max_time);
		fail_reason = WAIT_PART_TIME_LIMIT;
	} else if (qos_ptr && assoc_ptr &&
		   (qos_ptr->flags & QOS_FLAG_ENFORCE_USAGE_THRES) &&
		   (!fuzzy_equal(qos_ptr->usage_thres, NO_VAL))) {
		if (!job_ptr->prio_factors) {
			job_ptr->prio_factors =
				xmalloc(sizeof(priority_factors_object_t));
		}
		if (!job_ptr->prio_factors->priority_fs) {
			if (fuzzy_equal(assoc_ptr->usage->usage_efctv, NO_VAL))
				priority_g_set_assoc_usage(assoc_ptr);
			job_ptr->prio_factors->priority_fs =
				priority_g_calc_fs_factor(
					assoc_ptr->usage->usage_efctv,
					(long double)assoc_ptr->usage->
					shares_norm);
		}
		if (job_ptr->prio_factors->priority_fs < qos_ptr->usage_thres){
			debug2("Job %u exceeds usage threashold",
			       job_ptr->job_id);
			fail_reason = WAIT_QOS_THRES;
		}
	}

	return (fail_reason);
}

/*
 * _job_create - create a job table record for the supplied specifications.
 *	This performs only basic tests for request validity (access to
 *	partition, nodes count in partition, and sufficient processors in
 *	partition).
 * IN job_specs - job specifications
 * IN allocate - resource allocation request if set rather than job submit
 * IN will_run - job is not to be created, test of validity only
 * OUT job_pptr - pointer to the job (NULL on error)
 * OUT err_msg - Error message for user
 * RET 0 on success, otherwise ESLURM error code. If the job would only be
 *	able to execute with some change in partition configuration then
 *	ESLURM_REQUESTED_PART_CONFIG_UNAVAILABLE is returned
 */

static int _job_create(job_desc_msg_t * job_desc, int allocate, int will_run,
		       struct job_record **job_pptr, uid_t submit_uid,
		       char **err_msg)
{
	static int launch_type_poe = -1;
	int error_code = SLURM_SUCCESS, i, qos_error;
	struct part_record *part_ptr = NULL;
	List part_ptr_list = NULL;
	bitstr_t *req_bitmap = NULL, *exc_bitmap = NULL;
	struct job_record *job_ptr = NULL;
	slurmdb_association_rec_t assoc_rec, *assoc_ptr = NULL;
	List license_list = NULL;
	bool valid;
	slurmdb_qos_rec_t qos_rec, *qos_ptr;
	uint32_t user_submit_priority;
	static uint32_t node_scaling = 1;
	static uint32_t cpus_per_mp = 1;
	acct_policy_limit_set_t acct_policy_limit_set;

#ifdef HAVE_BG
	uint16_t geo[SYSTEM_DIMENSIONS];
	uint16_t reboot;
	uint16_t rotate;
	uint16_t conn_type[SYSTEM_DIMENSIONS];
	static bool sub_mp_system = 0;

	if (node_scaling == 1) {
		select_g_alter_node_cnt(SELECT_GET_NODE_SCALING,
					&node_scaling);
		select_g_alter_node_cnt(SELECT_GET_MP_CPU_CNT,
					&cpus_per_mp);
		if (node_scaling < 512)
			sub_mp_system = 1;
	}
#endif

	if (select_serial == -1) {
		if (strcmp(slurmctld_conf.select_type, "select/serial"))
			select_serial = 0;
		else
			select_serial = 1;
	}

	memset(&acct_policy_limit_set, 0, sizeof(acct_policy_limit_set_t));

	*job_pptr = (struct job_record *) NULL;
	/*
	 * Check user permission for negative 'nice' and non-0 priority values
	 * (both restricted to SlurmUser) before running the job_submit plugin.
	 */
	if ((submit_uid != 0) && (submit_uid != slurmctld_conf.slurm_user_id)) {
		if (job_desc->priority != 0)
			job_desc->priority = NO_VAL;
		if (job_desc->nice < NICE_OFFSET)
			job_desc->nice = NICE_OFFSET;
	}
	user_submit_priority = job_desc->priority;

	error_code = job_submit_plugin_submit(job_desc, (uint32_t) submit_uid,
					      err_msg);
	if (error_code != SLURM_SUCCESS)
		return error_code;

	/* insure that selected nodes are in this partition */
	if (job_desc->req_nodes) {
		error_code = node_name2bitmap(job_desc->req_nodes, false,
					      &req_bitmap);
		if (error_code) {
			error_code = ESLURM_INVALID_NODE_NAME;
			goto cleanup_fail;
		}
		if ((job_desc->contiguous != (uint16_t) NO_VAL) &&
		    (job_desc->contiguous))
			bit_fill_gaps(req_bitmap);
		i = bit_set_count(req_bitmap);
		if (i > job_desc->min_nodes)
			job_desc->min_nodes = i * node_scaling;
		if (i > job_desc->min_cpus)
			job_desc->min_cpus = i * cpus_per_mp;
		if (job_desc->max_nodes &&
		    (job_desc->min_nodes > job_desc->max_nodes)) {
#if 0
			info("_job_create: max node count less than required "
			     "hostlist size for user %u", job_desc->user_id);
			job_desc->max_nodes = job_desc->min_nodes;
#else
			error_code = ESLURM_INVALID_NODE_COUNT;
			goto cleanup_fail;
#endif
		}
	}
#ifdef HAVE_ALPS_CRAY
	if ((job_desc->max_nodes == 0) && (job_desc->script == NULL)) {
#else
	if (job_desc->max_nodes == 0) {
#endif
		info("_job_create: max_nodes == 0");
		error_code = ESLURM_INVALID_NODE_COUNT;
		goto cleanup_fail;
	}

	error_code = _get_job_parts(job_desc, &part_ptr, &part_ptr_list);
	if (error_code != SLURM_SUCCESS)
		goto cleanup_fail;


	memset(&assoc_rec, 0, sizeof(slurmdb_association_rec_t));
	assoc_rec.acct      = job_desc->account;
	assoc_rec.partition = part_ptr->name;
	assoc_rec.uid       = job_desc->user_id;

	if (assoc_mgr_fill_in_assoc(acct_db_conn, &assoc_rec,
				    accounting_enforce, &assoc_ptr)) {
		info("_job_create: invalid account or partition for user %u, "
		     "account '%s', and partition '%s'",
		     job_desc->user_id, assoc_rec.acct, assoc_rec.partition);
		error_code = ESLURM_INVALID_ACCOUNT;
		goto cleanup_fail;
	} else if (association_based_accounting &&
		   !assoc_ptr &&
		   !(accounting_enforce & ACCOUNTING_ENFORCE_ASSOCS)) {
		/* If not enforcing associations we want to look for the
		 * default account and use it to avoid getting trash in the
		 * accounting records. */
		assoc_rec.acct = NULL;
		assoc_mgr_fill_in_assoc(acct_db_conn, &assoc_rec,
					accounting_enforce, &assoc_ptr);
		if (assoc_ptr) {
			info("_job_create: account '%s' has no association "
			     "for user %u using default account '%s'",
			     job_desc->account, job_desc->user_id,
			     assoc_rec.acct);
			xfree(job_desc->account);
		}
	}
	if (job_desc->account == NULL)
		job_desc->account = xstrdup(assoc_rec.acct);

	/* This must be done after we have the assoc_ptr set */
	memset(&qos_rec, 0, sizeof(slurmdb_qos_rec_t));
	qos_rec.name = job_desc->qos;
	if (wiki_sched && job_desc->comment &&
	    strstr(job_desc->comment, "QOS:")) {
		if (strstr(job_desc->comment, "FLAGS:PREEMPTOR"))
			qos_rec.name = "expedite";
		else if (strstr(job_desc->comment, "FLAGS:PREEMPTEE"))
			qos_rec.name = "standby";
	}

	qos_ptr = _determine_and_validate_qos(
		job_desc->reservation, assoc_ptr, false, &qos_rec, &qos_error);

	if (qos_error != SLURM_SUCCESS) {
		error_code = qos_error;
		goto cleanup_fail;
	}

	error_code = _valid_job_part(job_desc, submit_uid, req_bitmap,
				     &part_ptr, part_ptr_list,
				     assoc_ptr, qos_ptr);

	if (error_code != SLURM_SUCCESS)
		goto cleanup_fail;

	if ((error_code = _validate_job_desc(job_desc, allocate, submit_uid,
	                                     part_ptr, part_ptr_list))) {
		goto cleanup_fail;
	}

	if ((accounting_enforce & ACCOUNTING_ENFORCE_LIMITS) &&
	    (!acct_policy_validate(job_desc, part_ptr,
				   assoc_ptr, qos_ptr, NULL,
				   &acct_policy_limit_set, 0))) {
		info("_job_create: exceeded association/qos's limit "
		     "for user %u", job_desc->user_id);
		error_code = ESLURM_ACCOUNTING_POLICY;
		goto cleanup_fail;
	}

	/* This needs to be done after the association acct policy check since
	 * it looks at unaltered nodes for bluegene systems
	 */
	debug3("before alteration asking for nodes %u-%u cpus %u-%u",
	       job_desc->min_nodes, job_desc->max_nodes,
	       job_desc->min_cpus, job_desc->max_cpus);
	if (select_g_alter_node_cnt(SELECT_SET_NODE_CNT, job_desc)
	    != SLURM_SUCCESS) {
		error_code = ESLURM_INVALID_NODE_COUNT;
		goto cleanup_fail;
	}

	debug3("after alteration asking for nodes %u-%u cpus %u-%u",
	       job_desc->min_nodes, job_desc->max_nodes,
	       job_desc->min_cpus, job_desc->max_cpus);

	if (job_desc->exc_nodes) {
		error_code = node_name2bitmap(job_desc->exc_nodes, false,
					      &exc_bitmap);
		if (error_code) {
			error_code = ESLURM_INVALID_NODE_NAME;
			goto cleanup_fail;
		}
	}
	if (exc_bitmap && req_bitmap) {
		bitstr_t *tmp_bitmap = NULL;
		bitoff_t first_set;
		tmp_bitmap = bit_copy(exc_bitmap);
		bit_and(tmp_bitmap, req_bitmap);
		first_set = bit_ffs(tmp_bitmap);
		FREE_NULL_BITMAP(tmp_bitmap);
		if (first_set != -1) {
			info("Job's required and excluded node lists overlap");
			error_code = ESLURM_INVALID_NODE_NAME;
			goto cleanup_fail;
		}
	}

	if (job_desc->min_nodes == NO_VAL)
		job_desc->min_nodes = 1;

#ifdef HAVE_BG
	select_g_select_jobinfo_get(job_desc->select_jobinfo,
				    SELECT_JOBDATA_GEOMETRY, &geo);
	if (geo[0] == (uint16_t) NO_VAL) {
		for (i=0; i<SYSTEM_DIMENSIONS; i++)
			geo[i] = 0;
		select_g_select_jobinfo_set(job_desc->select_jobinfo,
					    SELECT_JOBDATA_GEOMETRY, &geo);
	} else if (geo[0] != 0) {
		uint32_t i, tot = 1;
		for (i=0; i<SYSTEM_DIMENSIONS; i++)
			tot *= geo[i];
		if (job_desc->min_nodes > tot) {
			info("MinNodes(%d) > GeometryNodes(%d)",
			     job_desc->min_nodes, tot);
			error_code = ESLURM_TOO_MANY_REQUESTED_CPUS;
			goto cleanup_fail;
		}
		job_desc->min_nodes = tot;
	}
	select_g_select_jobinfo_get(job_desc->select_jobinfo,
				    SELECT_JOBDATA_REBOOT, &reboot);
	if (reboot == (uint16_t) NO_VAL) {
		reboot = 0;	/* default is no reboot */
		select_g_select_jobinfo_set(job_desc->select_jobinfo,
					    SELECT_JOBDATA_REBOOT, &reboot);
	}
	select_g_select_jobinfo_get(job_desc->select_jobinfo,
				    SELECT_JOBDATA_ROTATE, &rotate);
	if (rotate == (uint16_t) NO_VAL) {
		rotate = 1;	/* refault is to rotate */
		select_g_select_jobinfo_set(job_desc->select_jobinfo,
					    SELECT_JOBDATA_ROTATE, &rotate);
	}
	select_g_select_jobinfo_get(job_desc->select_jobinfo,
				    SELECT_JOBDATA_CONN_TYPE, &conn_type);

	if ((conn_type[0] != (uint16_t) NO_VAL)
	    && (((conn_type[0] >= SELECT_SMALL)
		 && ((job_desc->min_cpus >= cpus_per_mp) && !sub_mp_system))
		|| (!sub_mp_system
		    && ((conn_type[0] == SELECT_TORUS)
			|| (conn_type[0] == SELECT_MESH))
		    && (job_desc->min_cpus < cpus_per_mp)))) {
		/* check to make sure we have a valid conn_type with
		 * the cpu count */
		info("Job's cpu count at %u makes our conn_type "
		     "of '%s' invalid.",
		     job_desc->min_cpus, conn_type_string(conn_type[0]));
		error_code = ESLURM_INVALID_NODE_COUNT;
		goto cleanup_fail;
	}

	/* make sure we reset all the NO_VAL's to NAV's */
	for (i=0; i<SYSTEM_DIMENSIONS; i++) {
		if (conn_type[i] == (uint16_t)NO_VAL)
			conn_type[i] = SELECT_NAV;
	}
	select_g_select_jobinfo_set(job_desc->select_jobinfo,
				    SELECT_JOBDATA_CONN_TYPE,
				    &conn_type);
#endif

	if (job_desc->max_nodes == NO_VAL)
		job_desc->max_nodes = 0;

	if (job_desc->max_nodes &&
	    (job_desc->max_nodes < job_desc->min_nodes)) {
		info("_job_create: Job's max_nodes(%u) < min_nodes(%u)",
		     job_desc->max_nodes, job_desc->min_nodes);
		error_code = ESLURM_INVALID_NODE_COUNT;
		goto cleanup_fail;
	}

	license_list = license_validate(job_desc->licenses, &valid);
	if (!valid) {
		info("Job's requested licenses are invalid: %s",
		     job_desc->licenses);
		error_code = ESLURM_INVALID_LICENSES;
		goto cleanup_fail;
	}

	if ((error_code = _copy_job_desc_to_job_record(job_desc,
						       job_pptr,
						       &req_bitmap,
						       &exc_bitmap))) {
		if (error_code == SLURM_ERROR)
			error_code = ESLURM_ERROR_ON_DESC_TO_RECORD_COPY;
		goto cleanup_fail;
	}
	job_ptr = *job_pptr;
	job_ptr->start_protocol_ver = SLURM_PROTOCOL_VERSION;
	job_ptr->part_ptr = part_ptr;
	job_ptr->part_ptr_list = part_ptr_list;

	part_ptr_list = NULL;
	if ((error_code = checkpoint_alloc_jobinfo(&(job_ptr->check_job)))) {
		error("Failed to allocate checkpoint info for job");
		goto cleanup_fail;
	}

	job_ptr->limit_set_max_cpus = acct_policy_limit_set.max_cpus;
	job_ptr->limit_set_max_nodes = acct_policy_limit_set.max_nodes;
	job_ptr->limit_set_min_cpus = acct_policy_limit_set.min_cpus;
	job_ptr->limit_set_min_nodes = acct_policy_limit_set.min_nodes;
	job_ptr->limit_set_pn_min_memory = acct_policy_limit_set.pn_min_memory;
	job_ptr->limit_set_time = acct_policy_limit_set.time;
	job_ptr->limit_set_qos = acct_policy_limit_set.qos;

	job_ptr->assoc_id = assoc_rec.id;
	job_ptr->assoc_ptr = (void *) assoc_ptr;
	job_ptr->qos_ptr = (void *) qos_ptr;
	job_ptr->qos_id = qos_rec.id;

	if (launch_type_poe == -1) {
		char *launch_type = slurm_get_launch_type();
		if (!strcmp(launch_type, "launch/poe"))
			launch_type_poe = 1;
		else
			launch_type_poe = 0;
		xfree(launch_type);
	}
	if (launch_type_poe == 1)
		job_ptr->next_step_id = 1;

	/*
	 * Permission for altering priority was confirmed above. The job_submit
	 * plugin may have set the priority directly or put the job on hold. If
	 * the priority is not given, we will figure it out later after we see
	 * if the job is eligible or not. So we want NO_VAL if not set.
	 */
	job_ptr->priority = job_desc->priority;
	if (job_ptr->priority == 0) {
		if (user_submit_priority == 0)
			job_ptr->state_reason = WAIT_HELD_USER;
		else
			job_ptr->state_reason = WAIT_HELD;
	} else if (job_ptr->priority != NO_VAL) {
		job_ptr->direct_set_prio = 1;
	}

	error_code = update_job_dependency(job_ptr, job_desc->dependency);
	if (error_code != SLURM_SUCCESS)
		goto cleanup_fail;
	job_ptr->details->orig_dependency = xstrdup(job_ptr->details->
						    dependency);

	if (build_feature_list(job_ptr)) {
		error_code = ESLURM_INVALID_FEATURE;
		goto cleanup_fail;
	}
	/* NOTE: If this job is being used to expand another job, this job's
	 * gres_list has already been filled in with a copy of gres_list job
	 * to be expanded by update_job_dependency() */
	if ((job_ptr->details->expanding_jobid == 0) &&
	    gres_plugin_job_state_validate(job_ptr->gres, &job_ptr->gres_list)){
		error_code = ESLURM_INVALID_GRES;
		goto cleanup_fail;
	}
	gres_plugin_job_state_log(job_ptr->gres_list, job_ptr->job_id);

	if ((error_code = validate_job_resv(job_ptr)))
		goto cleanup_fail;

	if (job_desc->script
	    &&  (!will_run)) {	/* don't bother with copy if just a test */
		if ((error_code = _copy_job_desc_to_file(job_desc,
							 job_ptr->job_id))) {
			error_code = ESLURM_WRITING_TO_FILE;
			goto cleanup_fail;
		}
		job_ptr->batch_flag = 1;
	} else
		job_ptr->batch_flag = 0;

	job_ptr->license_list = license_list;
	license_list = NULL;

	if (job_desc->req_switch != NO_VAL) {	/* Max # of switches */
		job_ptr->req_switch = job_desc->req_switch;
		if (job_desc->wait4switch != NO_VAL) {
			job_ptr->wait4switch =
				_max_switch_wait(job_desc->wait4switch);
		} else
			job_ptr->wait4switch = _max_switch_wait(INFINITE);
	}
	job_ptr->best_switch = true;

	FREE_NULL_LIST(license_list);
	FREE_NULL_BITMAP(req_bitmap);
	FREE_NULL_BITMAP(exc_bitmap);
	return error_code;

cleanup_fail:
	if (job_ptr) {
		job_ptr->job_state = JOB_FAILED;
		job_ptr->exit_code = 1;
		job_ptr->state_reason = FAIL_SYSTEM;
		xfree(job_ptr->state_desc);
		job_ptr->start_time = job_ptr->end_time = time(NULL);
		_purge_job_record(job_ptr->job_id);
		*job_pptr = (struct job_record *) NULL;
	}
	FREE_NULL_LIST(license_list);
	FREE_NULL_LIST(part_ptr_list);
	FREE_NULL_BITMAP(req_bitmap);
	FREE_NULL_BITMAP(exc_bitmap);
	return error_code;
}

static int _test_strlen(char *test_str, char *str_name, int max_str_len)
{
	int i = 0;

	if (test_str)
		i = strlen(test_str);
	if (i > max_str_len) {
		info("job_create_request: strlen(%s) too big (%d > %d)",
		     str_name, i, max_str_len);
		return ESLURM_PATHNAME_TOO_LONG;
	}
	return SLURM_SUCCESS;
}

/* For each token in a comma delimited job array expression set the matching
 * bitmap entry */
static bool _parse_array_tok(char *tok, bitstr_t *array_bitmap, uint32_t max)
{
	char *end_ptr = NULL;
	int i, first, last, step = 1;

	first = strtol(tok, &end_ptr, 10);
	if (end_ptr[0] == '-') {
		last = strtol(end_ptr + 1, &end_ptr, 10);
		if (end_ptr[0] == ':') {
			step = strtol(end_ptr + 1, &end_ptr, 10);
			if (end_ptr[0] != '\0')
				return false;
			if (step <= 0)
				return false;
		} else if (end_ptr[0] != '\0') {
			return false;
		}
		if (last < first)
			return false;
	} else if (end_ptr[0] != '\0') {
		return false;
	} else {
		last = first;
	}

	if (last >= max)
		return false;

	for (i = first; i <= last; i += step) {
		bit_set(array_bitmap, i);
	}

	return true;
}

/* Translate a job array expression into the equivalent bitmap */
static bool _valid_array_inx(job_desc_msg_t *job_desc)
{
	slurm_ctl_conf_t *conf;
	bool valid = true;
	uint32_t max_array_size;
	char *tmp, *tok, *last = NULL;

	FREE_NULL_BITMAP(job_desc->array_bitmap);
	if (!job_desc->array_inx || !job_desc->array_inx[0])
		return true;
	if (!job_desc->script || !job_desc->script[0])
		return false;

	conf = slurm_conf_lock();
	max_array_size = conf->max_array_sz;
	slurm_conf_unlock();
	if (max_array_size == 0) {
		verbose("Job arrays disabled, MaxArraySize=0");
		return false;
	}

	/* We have a job array request */
	job_desc->immediate = 0;	/* Disable immediate option */
	job_desc->array_bitmap = bit_alloc(max_array_size);

	tmp = xstrdup(job_desc->array_inx);
	tok = strtok_r(tmp, ",", &last);
	while (tok && valid) {
		valid = _parse_array_tok(tok, job_desc->array_bitmap,
					 max_array_size);
		tok = strtok_r(NULL, ",", &last);
	}
	xfree(tmp);

	return valid;
}

/* Perform some size checks on strings we store to prevent
 * malicious user filling slurmctld's memory
 * RET 0 or error code */
extern int validate_job_create_req(job_desc_msg_t * job_desc)
{
	if (_test_strlen(job_desc->account, "account", 1024)		||
	    _test_strlen(job_desc->alloc_node, "alloc_node", 1024)	||
	    _test_strlen(job_desc->array_inx, "array_inx", 1024 * 4)	||
	    _test_strlen(job_desc->blrtsimage, "blrtsimage", 1024)	||
	    _test_strlen(job_desc->ckpt_dir, "ckpt_dir", 1024)		||
	    _test_strlen(job_desc->comment, "comment", 1024)		||
	    _test_strlen(job_desc->cpu_bind, "cpu_bind", 1024)		||
	    _test_strlen(job_desc->dependency, "dependency", 1024*128)	||
	    _test_strlen(job_desc->exc_nodes, "exc_nodes", 1024*64)	||
	    _test_strlen(job_desc->features, "features", 1024)		||
	    _test_strlen(job_desc->gres, "gres", 1024)			||
	    _test_strlen(job_desc->licenses, "licenses", 1024)		||
	    _test_strlen(job_desc->linuximage, "linuximage", 1024)	||
	    _test_strlen(job_desc->mail_user, "mail_user", 1024)	||
	    _test_strlen(job_desc->mem_bind, "mem_bind", 1024)		||
	    _test_strlen(job_desc->mloaderimage, "mloaderimage", 1024)	||
	    _test_strlen(job_desc->name, "name", 1024)			||
	    _test_strlen(job_desc->network, "network", 1024)		||
	    _test_strlen(job_desc->partition, "partition", 1024)	||
	    _test_strlen(job_desc->qos, "qos", 1024)			||
	    _test_strlen(job_desc->ramdiskimage, "ramdiskimage", 1024)	||
	    _test_strlen(job_desc->req_nodes, "req_nodes", 1024*64)	||
	    _test_strlen(job_desc->reservation, "reservation", 1024)	||
	    _test_strlen(job_desc->script, "script", 1024 * 1024 * 4)	||
	    _test_strlen(job_desc->std_err, "std_err", MAXPATHLEN)		||
	    _test_strlen(job_desc->std_in, "std_in", MAXPATHLEN)		||
	    _test_strlen(job_desc->std_out, "std_out", MAXPATHLEN)		||
	    _test_strlen(job_desc->wckey, "wckey", 1024)		||
	    _test_strlen(job_desc->work_dir, "work_dir", MAXPATHLEN))
		return ESLURM_PATHNAME_TOO_LONG;

	if (!_valid_array_inx(job_desc))
		return ESLURM_INVALID_ARRAY;

	if (job_desc->array_bitmap) {
		int i = bit_set_count(job_desc->array_bitmap);
		if ((job_count + i) >= slurmctld_conf.max_job_cnt) {
			error("create_job_record: job_count exceeds "
			      "MaxJobCount limit configured (%d + %d >= %u)",
			      job_count, i, slurmctld_conf.max_job_cnt);
			return EAGAIN;
		}
	} else if (job_count >= slurmctld_conf.max_job_cnt) {
		error("create_job_record: MaxJobCount limit reached (%u)",
		      slurmctld_conf.max_job_cnt);
		return EAGAIN;
	}

	/* Make sure anything that may be put in the database will be
	 * lower case */
	xstrtolower(job_desc->account);
	xstrtolower(job_desc->wckey);

	return SLURM_SUCCESS;
}

/* _copy_job_desc_to_file - copy the job script and environment from the RPC
 *	structure into a file */
static int
_copy_job_desc_to_file(job_desc_msg_t * job_desc, uint32_t job_id)
{
	int error_code = 0, hash;
	char *dir_name, job_dir[32], *file_name;
	DEF_TIMERS;

	START_TIMER;
	/* Create state_save_location directory */
	dir_name = slurm_get_state_save_location();

	/* Create directory based upon job ID due to limitations on the number
	 * of files possible in a directory on some file system types (e.g.
	 * up to 64k files on a FAT32 file system). */
	hash = job_id % 10;
	sprintf(job_dir, "/hash.%d", hash);
	xstrcat(dir_name, job_dir);
	(void) mkdir(dir_name, 0700);

	/* Create job_id specific directory */
	sprintf(job_dir, "/job.%u", job_id);
	xstrcat(dir_name, job_dir);
	if (mkdir(dir_name, 0700)) {
		if (!slurmctld_primary && (errno == EEXIST)) {
			error("Apparent duplicate job ID %u. Two primary "
			      "slurmctld daemons might currently be active",
			      job_id);
		}
		error("mkdir(%s) error %m", dir_name);
		xfree(dir_name);
		return ESLURM_WRITING_TO_FILE;
	}

	/* Create environment file, and write data to it */
	file_name = xstrdup(dir_name);
	xstrcat(file_name, "/environment");
	error_code = _write_data_array_to_file(file_name,
					       job_desc->environment,
					       job_desc->env_size);
	xfree(file_name);

	if (error_code == 0) {
		/* Create script file */
		file_name = xstrdup(dir_name);
		xstrcat(file_name, "/script");
		error_code = _write_data_to_file(file_name, job_desc->script);
		xfree(file_name);
	}

	xfree(dir_name);
	END_TIMER2("_copy_job_desc_to_file");
	return error_code;
}

/* Return true of the specified job ID already has a batch directory so
 * that a different job ID can be created. This is to help limit damage from
 * split-brain, where two slurmctld daemons are running as primary. */
static bool _dup_job_file_test(uint32_t job_id)
{
	char *dir_name_src, job_dir[40];
	struct stat buf;
	int rc, hash;

	dir_name_src  = slurm_get_state_save_location();
	hash = job_id % 10;
	sprintf(job_dir, "/hash.%d", hash);
	xstrcat(dir_name_src, job_dir);
	sprintf(job_dir, "/job.%u", job_id);
	xstrcat(dir_name_src, job_dir);
	rc = stat(dir_name_src, &buf);
	xfree(dir_name_src);
	if (rc == 0) {
		error("Vestigial state files for job %u, but no job record. "
		      "this may be the result of two slurmctld running in "
		      "primary mode", job_id);
		return true;
	}
	return false;
}

/* _copy_job_desc_files - create copies of a job script and environment files */
static int
_copy_job_desc_files(uint32_t job_id_src, uint32_t job_id_dest)
{
	int error_code = SLURM_SUCCESS, hash;
	char *dir_name_src, *dir_name_dest, job_dir[40];
	char *file_name_src, *file_name_dest;

	/* Create state_save_location directory */
	dir_name_src  = slurm_get_state_save_location();
	dir_name_dest = xstrdup(dir_name_src);

	/* Create directory based upon job ID due to limitations on the number
	 * of files possible in a directory on some file system types (e.g.
	 * up to 64k files on a FAT32 file system). */
	hash = job_id_dest % 10;
	sprintf(job_dir, "/hash.%d", hash);
	xstrcat(dir_name_dest, job_dir);
	(void) mkdir(dir_name_dest, 0700);

	/* Create job_id_dest specific directory */
	sprintf(job_dir, "/job.%u", job_id_dest);
	xstrcat(dir_name_dest, job_dir);
	if (mkdir(dir_name_dest, 0700)) {
		if (!slurmctld_primary && (errno == EEXIST)) {
			error("Apparent duplicate job ID %u. Two primary "
			      "slurmctld daemons might currently be active",
			      job_id_dest);
		}
		error("mkdir(%s) error %m", dir_name_dest);
		xfree(dir_name_src);
		xfree(dir_name_dest);
		return ESLURM_WRITING_TO_FILE;
	}

	/* Identify job_id_src specific directory */
	hash = job_id_src % 10;
	sprintf(job_dir, "/hash.%d", hash);
	xstrcat(dir_name_src, job_dir);
	(void) mkdir(dir_name_src, 0700);
	sprintf(job_dir, "/job.%u", job_id_src);
	xstrcat(dir_name_src, job_dir);

	file_name_src  = xstrdup(dir_name_src);
	file_name_dest = xstrdup(dir_name_dest);
	xstrcat(file_name_src,  "/environment");
	xstrcat(file_name_dest, "/environment");
	error_code = link(file_name_src, file_name_dest);
	xfree(file_name_src);
	xfree(file_name_dest);

	if (error_code == 0) {
		file_name_src  = xstrdup(dir_name_src);
		file_name_dest = xstrdup(dir_name_dest);
		xstrcat(file_name_src,  "/script");
		xstrcat(file_name_dest, "/script");
		error_code = link(file_name_src, file_name_dest);
		xfree(file_name_src);
		xfree(file_name_dest);
	}

	xfree(dir_name_src);
	xfree(dir_name_dest);
	return error_code;
}

/*
 * Create file with specified name and write the supplied data array to it
 * IN file_name - file to create and write to
 * IN data - array of pointers to strings (e.g. env)
 * IN size - number of elements in data
 */
static int
_write_data_array_to_file(char *file_name, char **data, uint32_t size)
{
	int fd, i, pos, nwrite, amount;

	fd = creat(file_name, 0600);
	if (fd < 0) {
		error("Error creating file %s, %m", file_name);
		return ESLURM_WRITING_TO_FILE;
	}

	amount = write(fd, &size, sizeof(uint32_t));
	if (amount < sizeof(uint32_t)) {
		error("Error writing file %s, %m", file_name);
		close(fd);
		return ESLURM_WRITING_TO_FILE;
	}

	if (data == NULL) {
		close(fd);
		return SLURM_SUCCESS;
	}

	for (i = 0; i < size; i++) {
		nwrite = strlen(data[i]) + 1;
		pos = 0;
		while (nwrite > 0) {
			amount = write(fd, &data[i][pos], nwrite);
			if ((amount < 0) && (errno != EINTR)) {
				error("Error writing file %s, %m",
				      file_name);
				close(fd);
				return ESLURM_WRITING_TO_FILE;
			}
			nwrite -= amount;
			pos    += amount;
		}
	}

	close(fd);
	return SLURM_SUCCESS;
}

/*
 * Create file with specified name and write the supplied data array to it
 * IN file_name - file to create and write to
 * IN data - pointer to string
 */
static int _write_data_to_file(char *file_name, char *data)
{
	int fd, pos, nwrite, amount;

	if (data == NULL) {
		(void) unlink(file_name);
		return SLURM_SUCCESS;
	}

	fd = creat(file_name, 0700);
	if (fd < 0) {
		error("Error creating file %s, %m", file_name);
		return ESLURM_WRITING_TO_FILE;
	}

	nwrite = strlen(data) + 1;
	pos = 0;
	while (nwrite > 0) {
		amount = write(fd, &data[pos], nwrite);
		if ((amount < 0) && (errno != EINTR)) {
			error("Error writing file %s, %m", file_name);
			close(fd);
			return ESLURM_WRITING_TO_FILE;
		}
		nwrite -= amount;
		pos    += amount;
	}
	close(fd);
	return SLURM_SUCCESS;
}

/*
 * get_job_env - return the environment variables and their count for a
 *	given job
 * IN job_ptr - pointer to job for which data is required
 * OUT env_size - number of elements to read
 * RET point to array of string pointers containing environment variables
 */
char **get_job_env(struct job_record *job_ptr, uint32_t * env_size)
{
	char job_dir[30], *file_name, **environment = NULL;
	int hash = job_ptr->job_id % 10;

	file_name = slurm_get_state_save_location();
	sprintf(job_dir, "/hash.%d/job.%u/environment", hash, job_ptr->job_id);
	xstrcat(file_name, job_dir);

	if (_read_data_array_from_file(file_name, &environment, env_size,
				       job_ptr)) {
		/* Read state from version 14.03 or earlier */
		xfree(file_name);
		file_name = slurm_get_state_save_location();
		sprintf(job_dir, "/job.%u/environment", job_ptr->job_id);
		xstrcat(file_name, job_dir);
		(void) _read_data_array_from_file(file_name, &environment,
						  env_size, job_ptr);
	}

	xfree(file_name);
	return environment;
}

/*
 * get_job_script - return the script for a given job
 * IN job_ptr - pointer to job for which data is required
 * RET point to string containing job script
 */
char *get_job_script(struct job_record *job_ptr)
{
	char *file_name, job_dir[40], *script = NULL;
	int hash;

	if (!job_ptr->batch_flag)
		return NULL;

	hash = job_ptr->job_id % 10;
	file_name = slurm_get_state_save_location();
	sprintf(job_dir, "/hash.%d/job.%u/script", hash, job_ptr->job_id);
	xstrcat(file_name, job_dir);

	if (_read_data_from_file(file_name, &script)) {
		/* Read version 14.03 or earlier state format */
		xfree(file_name);
		file_name = slurm_get_state_save_location();
		sprintf(job_dir, "/job.%u/script", job_ptr->job_id);
		xstrcat(file_name, job_dir);
		(void) _read_data_from_file(file_name, &script);
	}

	xfree(file_name);
	return script;
}

/*
 * Read a collection of strings from a file
 * IN file_name - file to read from
 * OUT data - pointer to array of pointers to strings (e.g. env),
 *	must be xfreed when no longer needed
 * OUT size - number of elements in data
 * IN job_ptr - job
 * RET 0 on success, -1 on error
 * NOTE: The output format of this must be identical with _xduparray2()
 */
static int
_read_data_array_from_file(char *file_name, char ***data, uint32_t * size,
			   struct job_record *job_ptr)
{
	int fd, pos, buf_size, amount, i, j;
	char *buffer, **array_ptr;
	uint32_t rec_cnt;

	xassert(file_name);
	xassert(data);
	xassert(size);
	*data = NULL;
	*size = 0;

	fd = open(file_name, 0);
	if (fd < 0) {
		error("Error opening file %s, %m", file_name);
		return -1;
	}

	amount = read(fd, &rec_cnt, sizeof(uint32_t));
	if (amount < sizeof(uint32_t)) {
		if (amount != 0)	/* incomplete write */
			error("Error reading file %s, %m", file_name);
		else
			verbose("File %s has zero size", file_name);
		close(fd);
		return -1;
	}

	if (rec_cnt == 0) {
		*data = NULL;
		*size = 0;
		close(fd);
		return 0;
	}

	pos = 0;
	buf_size = BUF_SIZE;
	buffer = xmalloc(buf_size);
	while (1) {
		amount = read(fd, &buffer[pos], BUF_SIZE);
		if (amount < 0) {
			error("Error reading file %s, %m", file_name);
			xfree(buffer);
			close(fd);
			return -1;
		}
		pos += amount;
		if (amount < BUF_SIZE)	/* end of file */
			break;
		buf_size += amount;
		xrealloc(buffer, buf_size);
	}
	close(fd);

	/* Allocate extra space for supplemental environment variables
	 * as set by Moab */
	if (job_ptr->details->env_cnt) {
		for (j = 0; j < job_ptr->details->env_cnt; j++)
			pos += (strlen(job_ptr->details->env_sup[j]) + 1);
		xrealloc(buffer, pos);
	}

	/* We have all the data, now let's compute the pointers */
	array_ptr = xmalloc(sizeof(char *) *
			    (rec_cnt + job_ptr->details->env_cnt));
	for (i = 0, pos = 0; i < rec_cnt; i++) {
		array_ptr[i] = &buffer[pos];
		pos += strlen(&buffer[pos]) + 1;
		if ((pos > buf_size) && ((i + 1) < rec_cnt)) {
			error("Bad environment file %s", file_name);
			rec_cnt = i;
			break;
		}
	}

	/* Add supplemental environment variables for Moab */
	if (job_ptr->details->env_cnt) {
		char *tmp_chr;
		int env_len, name_len;
		for (j = 0; j < job_ptr->details->env_cnt; j++) {
			tmp_chr = strchr(job_ptr->details->env_sup[j], '=');
			if (tmp_chr == NULL) {
				error("Invalid supplemental environment "
				      "variable: %s",
				      job_ptr->details->env_sup[j]);
				continue;
			}
			env_len  = strlen(job_ptr->details->env_sup[j]) + 1;
			name_len = tmp_chr - job_ptr->details->env_sup[j] + 1;
			/* search for duplicate */
			for (i = 0; i < rec_cnt; i++) {
				if (strncmp(array_ptr[i],
					    job_ptr->details->env_sup[j],
					    name_len)) {
					continue;
				}
				/* over-write duplicate */
				memcpy(&buffer[pos],
				       job_ptr->details->env_sup[j], env_len);
				array_ptr[i] = &buffer[pos];
				pos += env_len;
				break;
			}
			if (i >= rec_cnt) {	/* add env to array end */
				memcpy(&buffer[pos],
				       job_ptr->details->env_sup[j], env_len);
				array_ptr[rec_cnt++] = &buffer[pos];
				pos += env_len;
			}
		}
	}

	*size = rec_cnt;
	*data = array_ptr;
	return 0;
}

/*
 * Read a string from a file
 * IN file_name - file to read from
 * OUT data - pointer to  string
 *	must be xfreed when no longer needed
 * RET - 0 on success, -1 on error
 */
static int _read_data_from_file(char *file_name, char **data)
{
	int fd, pos, buf_size, amount;
	char *buffer;

	xassert(file_name);
	xassert(data);
	*data = NULL;

	fd = open(file_name, 0);
	if (fd < 0) {
		error("Error opening file %s, %m", file_name);
		return -1;
	}

	pos = 0;
	buf_size = BUF_SIZE;
	buffer = xmalloc(buf_size);
	while (1) {
		amount = read(fd, &buffer[pos], BUF_SIZE);
		if (amount < 0) {
			error("Error reading file %s, %m", file_name);
			xfree(buffer);
			close(fd);
			return -1;
		}
		if (amount < BUF_SIZE)	/* end of file */
			break;
		pos += amount;
		buf_size += amount;
		xrealloc(buffer, buf_size);
	}

	*data = buffer;
	close(fd);
	return 0;
}

/* Given a job request, return a multi_core_data struct.
 * Returns NULL if no values set in the job/step request */
static multi_core_data_t *
_set_multi_core_data(job_desc_msg_t * job_desc)
{
	multi_core_data_t * mc_ptr;

	if ((job_desc->sockets_per_node  == (uint16_t) NO_VAL)	&&
	    (job_desc->cores_per_socket  == (uint16_t) NO_VAL)	&&
	    (job_desc->threads_per_core  == (uint16_t) NO_VAL)	&&
	    (job_desc->ntasks_per_socket == (uint16_t) NO_VAL)	&&
	    (job_desc->ntasks_per_core   == (uint16_t) NO_VAL)	&&
	    (job_desc->plane_size        == (uint16_t) NO_VAL))
		return NULL;

	mc_ptr = xmalloc(sizeof(multi_core_data_t));
	mc_ptr->sockets_per_node = job_desc->sockets_per_node;
	mc_ptr->cores_per_socket = job_desc->cores_per_socket;
	mc_ptr->threads_per_core = job_desc->threads_per_core;
	if (job_desc->ntasks_per_socket != (uint16_t) NO_VAL)
		mc_ptr->ntasks_per_socket  = job_desc->ntasks_per_socket;
	else
		mc_ptr->ntasks_per_socket  = (uint16_t) INFINITE;
	if (job_desc->ntasks_per_core != (uint16_t) NO_VAL)
		mc_ptr->ntasks_per_core    = job_desc->ntasks_per_core;
	else if (slurmctld_conf.select_type_param & CR_ONE_TASK_PER_CORE)
		mc_ptr->ntasks_per_core    = 1;
	else
		mc_ptr->ntasks_per_core    = (uint16_t) INFINITE;
	if (job_desc->plane_size != (uint16_t) NO_VAL)
		mc_ptr->plane_size         = job_desc->plane_size;
	else
		mc_ptr->plane_size         = 0;

	return mc_ptr;
}

/* _copy_job_desc_to_job_record - copy the job descriptor from the RPC
 *	structure into the actual slurmctld job record */
static int
_copy_job_desc_to_job_record(job_desc_msg_t * job_desc,
			     struct job_record **job_rec_ptr,
			     bitstr_t ** req_bitmap,
			     bitstr_t ** exc_bitmap)
{
	int error_code;
	struct job_details *detail_ptr;
	struct job_record *job_ptr;

	if (slurm_get_track_wckey()) {
		if (!job_desc->wckey) {
			/* get the default wckey for this user since none was
			 * given */
			slurmdb_user_rec_t user_rec;
			memset(&user_rec, 0, sizeof(slurmdb_user_rec_t));
			user_rec.uid = job_desc->user_id;
			assoc_mgr_fill_in_user(acct_db_conn, &user_rec,
					       accounting_enforce, NULL);
			if (user_rec.default_wckey)
				job_desc->wckey = xstrdup_printf(
					"*%s", user_rec.default_wckey);
			else if (!(accounting_enforce &
				   ACCOUNTING_ENFORCE_WCKEYS))
				job_desc->wckey = xstrdup("*");
			else {
				error("Job didn't specify wckey and user "
				      "%d has no default.", job_desc->user_id);
				return ESLURM_INVALID_WCKEY;
			}
		} else if (job_desc->wckey) {
			slurmdb_wckey_rec_t wckey_rec, *wckey_ptr = NULL;

			memset(&wckey_rec, 0, sizeof(slurmdb_wckey_rec_t));
			wckey_rec.uid       = job_desc->user_id;
			wckey_rec.name      = job_desc->wckey;

			if (assoc_mgr_fill_in_wckey(acct_db_conn, &wckey_rec,
						    accounting_enforce,
						    &wckey_ptr)) {
				if (accounting_enforce &
				    ACCOUNTING_ENFORCE_WCKEYS) {
					error("_copy_job_desc_to_job_record: "
					      "invalid wckey '%s' for user %u.",
					      wckey_rec.name,
					      job_desc->user_id);
					return ESLURM_INVALID_WCKEY;
				}
			}
		} else if (accounting_enforce & ACCOUNTING_ENFORCE_WCKEYS) {
			/* This should never happen */
			info("_copy_job_desc_to_job_record: no wckey was given "
			     "for job submit.");
			return ESLURM_INVALID_WCKEY;
		}
	}

	job_ptr = create_job_record(&error_code);
	if (error_code)
		return error_code;

	job_ptr->partition = xstrdup(job_desc->partition);
	if (job_desc->profile != ACCT_GATHER_PROFILE_NOT_SET)
		job_ptr->profile = job_desc->profile;

	if (job_desc->job_id != NO_VAL) {	/* already confirmed unique */
		job_ptr->job_id = job_desc->job_id;
	} else {
		error_code = _set_job_id(job_ptr);
		if (error_code)
			return error_code;
	}

	if (job_desc->name)
		job_ptr->name = xstrdup(job_desc->name);
	if (job_desc->wckey)
		job_ptr->wckey = xstrdup(job_desc->wckey);

	_add_job_hash(job_ptr);

	job_ptr->user_id    = (uid_t) job_desc->user_id;
	job_ptr->group_id   = (gid_t) job_desc->group_id;
	job_ptr->job_state  = JOB_PENDING;
	job_ptr->time_limit = job_desc->time_limit;
	if (job_desc->time_min != NO_VAL)
		job_ptr->time_min = job_desc->time_min;
	job_ptr->alloc_sid  = job_desc->alloc_sid;
	job_ptr->alloc_node = xstrdup(job_desc->alloc_node);
	job_ptr->account    = xstrdup(job_desc->account);
	job_ptr->gres       = xstrdup(job_desc->gres);
	job_ptr->network    = xstrdup(job_desc->network);
	job_ptr->resv_name  = xstrdup(job_desc->reservation);
	job_ptr->comment    = xstrdup(job_desc->comment);
	if (!wiki_sched_test) {
		char *sched_type = slurm_get_sched_type();
		if (strcmp(sched_type, "sched/wiki") == 0)
			wiki_sched  = true;
		if (strcmp(sched_type, "sched/wiki2") == 0) {
			wiki_sched  = true;
			wiki2_sched = true;
		}
		xfree(sched_type);
		wiki_sched_test = true;
	}

	if (job_desc->kill_on_node_fail != (uint16_t) NO_VAL)
		job_ptr->kill_on_node_fail = job_desc->kill_on_node_fail;

	job_ptr->resp_host = xstrdup(job_desc->resp_host);
	job_ptr->alloc_resp_port = job_desc->alloc_resp_port;
	job_ptr->other_port = job_desc->other_port;
	job_ptr->time_last_active = time(NULL);
	job_ptr->cr_enabled = 0;
	job_ptr->derived_ec = 0;

	job_ptr->licenses  = xstrdup(job_desc->licenses);
	job_ptr->mail_type = job_desc->mail_type;
	job_ptr->mail_user = xstrdup(job_desc->mail_user);

	job_ptr->ckpt_interval = job_desc->ckpt_interval;
	job_ptr->spank_job_env = job_desc->spank_job_env;
	job_ptr->spank_job_env_size = job_desc->spank_job_env_size;
	job_desc->spank_job_env = (char **) NULL; /* nothing left to free */
	job_desc->spank_job_env_size = 0;         /* nothing left to free */

	if (job_desc->wait_all_nodes == (uint16_t) NO_VAL)
		job_ptr->wait_all_nodes = DEFAULT_WAIT_ALL_NODES;
	else
		job_ptr->wait_all_nodes = job_desc->wait_all_nodes;
	job_ptr->warn_flags  = job_desc->warn_flags;
	job_ptr->warn_signal = job_desc->warn_signal;
	job_ptr->warn_time   = job_desc->warn_time;

	detail_ptr = job_ptr->details;
	detail_ptr->argc = job_desc->argc;
	detail_ptr->argv = job_desc->argv;
	job_desc->argv   = (char **) NULL; /* nothing left to free */
	job_desc->argc   = 0;		   /* nothing left to free */
	detail_ptr->acctg_freq = xstrdup(job_desc->acctg_freq);
	detail_ptr->nice       = job_desc->nice;
	detail_ptr->open_mode  = job_desc->open_mode;
	detail_ptr->min_cpus   = job_desc->min_cpus;
 	detail_ptr->max_cpus   = job_desc->max_cpus;
   	detail_ptr->min_nodes  = job_desc->min_nodes;
	detail_ptr->max_nodes  = job_desc->max_nodes;
	if (job_desc->req_nodes) {
		detail_ptr->req_nodes =
			_copy_nodelist_no_dup(job_desc->req_nodes);
		detail_ptr->req_node_bitmap = *req_bitmap;
		detail_ptr->req_node_layout = NULL; /* Layout specified at
						     * start time */
		*req_bitmap = NULL;	/* Reused nothing left to free */
	}
	if (job_desc->exc_nodes) {
		detail_ptr->exc_nodes =
			_copy_nodelist_no_dup(job_desc->exc_nodes);
		detail_ptr->exc_node_bitmap = *exc_bitmap;
		*exc_bitmap = NULL;	/* Reused nothing left to free */
	}
	if (job_desc->features)
		detail_ptr->features = xstrdup(job_desc->features);
	if ((job_desc->shared == 0) && (select_serial == 0)) {
		detail_ptr->share_res  = 0;
		detail_ptr->whole_node = 1;
	} else if (job_desc->shared == 1) {
		detail_ptr->share_res  = 1;
		detail_ptr->whole_node = 0;
	} else {
		detail_ptr->share_res  = (uint8_t) NO_VAL;
		detail_ptr->whole_node = 0;
	}
	if (job_desc->contiguous != (uint16_t) NO_VAL)
		detail_ptr->contiguous = job_desc->contiguous;
	if (slurm_get_use_spec_resources())
		detail_ptr->core_spec = job_desc->core_spec;
	else
		detail_ptr->core_spec = (uint16_t) NO_VAL;
	if (detail_ptr->core_spec != (uint16_t) NO_VAL)
		detail_ptr->whole_node = 1;
	if (job_desc->task_dist != (uint16_t) NO_VAL)
		detail_ptr->task_dist = job_desc->task_dist;
	if (job_desc->cpus_per_task != (uint16_t) NO_VAL)
		detail_ptr->cpus_per_task = MAX(job_desc->cpus_per_task, 1);
	else
		detail_ptr->cpus_per_task = 1;
	if (job_desc->pn_min_cpus != (uint16_t) NO_VAL)
		detail_ptr->pn_min_cpus = job_desc->pn_min_cpus;
	if (job_desc->overcommit != (uint8_t) NO_VAL)
		detail_ptr->overcommit = job_desc->overcommit;
	if (job_desc->ntasks_per_node != (uint16_t) NO_VAL) {
		detail_ptr->ntasks_per_node = job_desc->ntasks_per_node;
		if (detail_ptr->overcommit == 0) {
			detail_ptr->pn_min_cpus =
				MAX(detail_ptr->pn_min_cpus,
				    (detail_ptr->cpus_per_task *
				     detail_ptr->ntasks_per_node));
		}
	} else {
		detail_ptr->pn_min_cpus = MAX(detail_ptr->pn_min_cpus,
					      detail_ptr->cpus_per_task);
	}
	if (job_desc->reboot != (uint16_t) NO_VAL)
		job_ptr->reboot = MIN(job_desc->reboot, 1);
	else
		job_ptr->reboot = 0;
	if (job_desc->requeue != (uint16_t) NO_VAL)
		detail_ptr->requeue = MIN(job_desc->requeue, 1);
	else
		detail_ptr->requeue = slurmctld_conf.job_requeue;
	if (job_desc->pn_min_memory != NO_VAL)
		detail_ptr->pn_min_memory = job_desc->pn_min_memory;
	if (job_desc->pn_min_tmp_disk != NO_VAL)
		detail_ptr->pn_min_tmp_disk = job_desc->pn_min_tmp_disk;
	if (job_desc->num_tasks != NO_VAL)
		detail_ptr->num_tasks = job_desc->num_tasks;
	if (job_desc->std_err)
		detail_ptr->std_err = xstrdup(job_desc->std_err);
	if (job_desc->std_in)
		detail_ptr->std_in = xstrdup(job_desc->std_in);
	if (job_desc->std_out)
		detail_ptr->std_out = xstrdup(job_desc->std_out);
	if (job_desc->work_dir)
		detail_ptr->work_dir = xstrdup(job_desc->work_dir);
	if (job_desc->begin_time > time(NULL))
		detail_ptr->begin_time = job_desc->begin_time;
	job_ptr->select_jobinfo =
		select_g_select_jobinfo_copy(job_desc->select_jobinfo);
	select_g_select_jobinfo_set(job_ptr->select_jobinfo,
				    SELECT_JOBDATA_USER_NAME,
				    &job_ptr->user_id);

	select_g_select_jobinfo_set(job_ptr->select_jobinfo,
				    SELECT_JOBDATA_NETWORK,
				    job_ptr->network);

	if (job_desc->ckpt_dir)
		detail_ptr->ckpt_dir = xstrdup(job_desc->ckpt_dir);
	else
		detail_ptr->ckpt_dir = xstrdup(detail_ptr->work_dir);

	/* The priority needs to be set after this since we don't have
	 * an association rec yet
	 */

	detail_ptr->mc_ptr = _set_multi_core_data(job_desc);
	*job_rec_ptr = job_ptr;
	return SLURM_SUCCESS;
}

/*
 * _copy_nodelist_no_dup - Take a node_list string and convert it to an
 *	expression without duplicate names. For example, we want to convert
 *	a users request for nodes "lx1,lx2,lx1,lx3" to "lx[1-3]"
 * node_list IN - string describing a list of nodes
 * RET a compact node expression, must be xfreed by the user
 */
static char *_copy_nodelist_no_dup(char *node_list)
{
	char *buf;

	hostlist_t hl = hostlist_create(node_list);
	if (hl == NULL)
		return NULL;
	hostlist_uniq(hl);
	buf = hostlist_ranged_string_xmalloc(hl);
	hostlist_destroy(hl);

	return buf;
}

static bool _valid_pn_min_mem(job_desc_msg_t * job_desc_msg,
			      struct part_record *part_ptr)
{
	uint32_t job_mem_limit = job_desc_msg->pn_min_memory;
	uint32_t sys_mem_limit;
	uint16_t cpus_per_node;

	if (part_ptr && part_ptr->max_mem_per_cpu)
		sys_mem_limit = part_ptr->max_mem_per_cpu;
	else
		sys_mem_limit = slurmctld_conf.max_mem_per_cpu;

	if ((sys_mem_limit == 0) || (sys_mem_limit == MEM_PER_CPU))
		return true;

	if ((job_mem_limit & MEM_PER_CPU) && (sys_mem_limit & MEM_PER_CPU)) {
		uint32_t mem_ratio;
		job_mem_limit &= (~MEM_PER_CPU);
		sys_mem_limit &= (~MEM_PER_CPU);
		if (job_mem_limit <= sys_mem_limit)
			return true;
		mem_ratio = (job_mem_limit + sys_mem_limit - 1);
		mem_ratio /= sys_mem_limit;
		debug("increasing cpus_per_task and decreasing mem_per_cpu by "
		      "factor of %u based upon mem_per_cpu limits", mem_ratio);
		if (job_desc_msg->cpus_per_task == (uint16_t) NO_VAL)
			job_desc_msg->cpus_per_task = mem_ratio;
		else
			job_desc_msg->cpus_per_task *= mem_ratio;
		job_desc_msg->pn_min_memory = ((job_mem_limit + mem_ratio - 1) /
					       mem_ratio) | MEM_PER_CPU;
		return true;
	}

	if (((job_mem_limit & MEM_PER_CPU) == 0) &&
	    ((sys_mem_limit & MEM_PER_CPU) == 0)) {
		if (job_mem_limit <= sys_mem_limit)
			return true;
		return false;
	}

	/* Our size is per CPU and limit per node or vice-versa.
	 * CPU count my vary by node, but we don't have a good
	 * way to identify specific nodes for the job at this
	 * point, so just pick the first node as a basis for enforcing
	 * MaxMemPerCPU and convert both numbers to per-node values. */
	if (slurmctld_conf.fast_schedule)
		cpus_per_node = node_record_table_ptr[0].config_ptr->cpus;
	else
		cpus_per_node = node_record_table_ptr[0].cpus;
	if (job_desc_msg->min_cpus != NO_VAL)
		cpus_per_node = MIN(cpus_per_node, job_desc_msg->min_cpus);
	if (job_mem_limit & MEM_PER_CPU) {
		job_mem_limit &= (~MEM_PER_CPU);
		job_mem_limit *= cpus_per_node;
	} else {
		uint32_t min_cpus;
		sys_mem_limit &= (~MEM_PER_CPU);
		min_cpus = (job_mem_limit + sys_mem_limit - 1) / sys_mem_limit;
		if ((job_desc_msg->pn_min_cpus == (uint16_t) NO_VAL) ||
		    (job_desc_msg->pn_min_cpus < min_cpus)) {
			debug("Setting job's pn_min_cpus to %u due to memory "
			      "limit", min_cpus);
			job_desc_msg->pn_min_cpus = min_cpus;
			sys_mem_limit *= min_cpus;
		} else {
			sys_mem_limit *= cpus_per_node;
		}
	}
	if (job_mem_limit <= sys_mem_limit)
		return true;
	return false;
}

/*
 * job_time_limit - terminate jobs which have exceeded their time limit
 * global: job_list - pointer global job list
 *	last_job_update - time of last job table update
 * NOTE: READ lock_slurmctld config before entry
 */
void job_time_limit(void)
{
	ListIterator job_iterator;
	struct job_record *job_ptr;
	time_t now = time(NULL);
	time_t old = now - ((slurmctld_conf.inactive_limit * 4 / 3) +
			    slurmctld_conf.msg_timeout + 1);
	time_t over_run;
	int resv_status = 0;

	if (slurmctld_conf.over_time_limit == (uint16_t) INFINITE)
		over_run = now - (365 * 24 * 60 * 60);	/* one year */
	else
		over_run = now - (slurmctld_conf.over_time_limit  * 60);

	begin_job_resv_check();
	job_iterator = list_iterator_create(job_list);
	while ((job_ptr =(struct job_record *) list_next(job_iterator))) {
		xassert (job_ptr->magic == JOB_MAGIC);

		if (IS_JOB_CONFIGURING(job_ptr)) {
			if (!IS_JOB_RUNNING(job_ptr) ||
			    ((bit_overlap(job_ptr->node_bitmap,
					  power_node_bitmap) == 0) &&
			     (bit_overlap(job_ptr->node_bitmap,
					  avail_node_bitmap) == 0))) {
				debug("Configuration for job %u is complete",
				      job_ptr->job_id);
				job_ptr->job_state &= (~JOB_CONFIGURING);
			}
		}

		/* This needs to be near the top of the loop, checks every
		 * running, suspended and pending job */
		resv_status = job_resv_check(job_ptr);

		if (job_ptr->preempt_time &&
		    (IS_JOB_RUNNING(job_ptr) || IS_JOB_SUSPENDED(job_ptr))) {
			if ((job_ptr->warn_time) &&
			    (job_ptr->warn_time + PERIODIC_TIMEOUT + now >=
			     job_ptr->end_time)) {
				debug("Warning signal %u to job %u ",
				      job_ptr->warn_signal, job_ptr->job_id);
				(void) job_signal(job_ptr->job_id,
						  job_ptr->warn_signal,
						  job_ptr->warn_flags, 0,
						  false);
				job_ptr->warn_signal = 0;
				job_ptr->warn_time = 0;
			}
			if (job_ptr->end_time <= now) {
				last_job_update = now;
				info("Preemption GraceTime reached JobId=%u",
				     job_ptr->job_id);
				_job_timed_out(job_ptr);
				job_ptr->job_state = JOB_PREEMPTED |
						     JOB_COMPLETING;
				xfree(job_ptr->state_desc);
			}
			continue;
		}

		if (!IS_JOB_RUNNING(job_ptr))
			continue;

		if (slurmctld_conf.inactive_limit &&
		    (job_ptr->batch_flag == 0)    &&
		    (job_ptr->time_last_active <= old) &&
		    (job_ptr->other_port) &&
		    (job_ptr->part_ptr) &&
		    (!(job_ptr->part_ptr->flags & PART_FLAG_ROOT_ONLY))) {
			/* job inactive, kill it */
			info("Inactivity time limit reached for JobId=%u",
			     job_ptr->job_id);
			_job_timed_out(job_ptr);
			job_ptr->state_reason = FAIL_INACTIVE_LIMIT;
			xfree(job_ptr->state_desc);
			continue;
		}
		if (job_ptr->time_limit != INFINITE) {
			if ((job_ptr->warn_time) &&
			    (job_ptr->warn_time + PERIODIC_TIMEOUT + now >=
			     job_ptr->end_time)) {
				debug("Warning signal %u to job %u ",
				      job_ptr->warn_signal, job_ptr->job_id);
				(void) job_signal(job_ptr->job_id,
						  job_ptr->warn_signal,
						  job_ptr->warn_flags, 0,
						  false);
				job_ptr->warn_signal = 0;
				job_ptr->warn_time = 0;
			}
			if (job_ptr->end_time <= over_run) {
				last_job_update = now;
				info("Time limit exhausted for JobId=%u",
				     job_ptr->job_id);
				_job_timed_out(job_ptr);
				job_ptr->state_reason = FAIL_TIMEOUT;
				xfree(job_ptr->state_desc);
				continue;
			}
		}

		if (resv_status != SLURM_SUCCESS) {
			last_job_update = now;
			info("Reservation ended for JobId=%u",
			     job_ptr->job_id);
			_job_timed_out(job_ptr);
			job_ptr->state_reason = FAIL_TIMEOUT;
			xfree(job_ptr->state_desc);
			continue;
		}

		/* check if any individual job steps have exceeded
		 * their time limit */
		if (job_ptr->step_list &&
		    (list_count(job_ptr->step_list) > 0))
			check_job_step_time_limit(job_ptr, now);

		acct_policy_job_time_out(job_ptr);

		if (job_ptr->state_reason == FAIL_TIMEOUT) {
			last_job_update = now;
			_job_timed_out(job_ptr);
			xfree(job_ptr->state_desc);
			continue;
		}

		/* Give srun command warning message about pending timeout */
		if (job_ptr->end_time <= (now + PERIODIC_TIMEOUT * 2))
			srun_timeout (job_ptr);
	}
	list_iterator_destroy(job_iterator);
	fini_job_resv_check();
}

extern int job_update_cpu_cnt(struct job_record *job_ptr, int node_inx)
{
	int cnt, offset, rc = SLURM_SUCCESS;

	xassert(job_ptr);

#ifdef HAVE_BG
	/* This function doesn't apply to a bluegene system since the
	 * cpu count isn't set up on that system. */
	return SLURM_SUCCESS;
#endif
	if ((offset = job_resources_node_inx_to_cpu_inx(
		    job_ptr->job_resrcs, node_inx)) < 0) {
		error("job_update_cpu_cnt: problem getting offset of job %u",
		      job_ptr->job_id);
		job_ptr->cpu_cnt = 0;
		return SLURM_ERROR;
	}

	cnt = job_ptr->job_resrcs->cpus[offset];
	if (cnt > job_ptr->cpu_cnt) {
		error("job_update_cpu_cnt: cpu_cnt underflow on job_id %u",
		      job_ptr->job_id);
		job_ptr->cpu_cnt = 0;
		rc = SLURM_ERROR;
	} else
		job_ptr->cpu_cnt -= cnt;

	if (IS_JOB_RESIZING(job_ptr)) {
		if (cnt > job_ptr->total_cpus) {
			error("job_update_cpu_cnt: total_cpus "
			      "underflow on job_id %u",
			      job_ptr->job_id);
			job_ptr->total_cpus = 0;
			rc = SLURM_ERROR;
		} else
			job_ptr->total_cpus -= cnt;
	}
	return rc;
}

/* Terminate a job that has exhausted its time limit */
static void _job_timed_out(struct job_record *job_ptr)
{
	xassert(job_ptr);

	srun_timeout(job_ptr);
	if (job_ptr->details) {
		time_t now      = time(NULL);
		job_ptr->end_time           = now;
		job_ptr->time_last_active   = now;
		job_ptr->job_state          = JOB_TIMEOUT | JOB_COMPLETING;
		build_cg_bitmap(job_ptr);
		job_ptr->exit_code = MAX(job_ptr->exit_code, 1);
		job_completion_logger(job_ptr, false);
		deallocate_nodes(job_ptr, true, false, false);
	} else
		job_signal(job_ptr->job_id, SIGKILL, 0, 0, false);
	return;
}

/* _validate_job_desc - validate that a job descriptor for job submit or
 *	allocate has valid data, set values to defaults as required
 * IN/OUT job_desc_msg - pointer to job descriptor, modified as needed
 * IN allocate - if clear job to be queued, if set allocate for user now
 * IN submit_uid - who request originated
 */
static int _validate_job_desc(job_desc_msg_t * job_desc_msg, int allocate,
                              uid_t submit_uid, struct part_record *part_ptr,
                              List part_list)
{
	if ((job_desc_msg->min_cpus  == NO_VAL) &&
	    (job_desc_msg->min_nodes == NO_VAL) &&
	    (job_desc_msg->req_nodes == NULL)) {
		info("Job specified no min_cpus, min_nodes or req_nodes");
		return ESLURM_JOB_MISSING_SIZE_SPECIFICATION;
	}
	if ((allocate == SLURM_CREATE_JOB_FLAG_NO_ALLOCATE_0) &&
	    (job_desc_msg->script == NULL)) {
		info("_validate_job_desc: job failed to specify Script");
		return ESLURM_JOB_SCRIPT_MISSING;
	}
	if (job_desc_msg->user_id == NO_VAL) {
		info("_validate_job_desc: job failed to specify User");
		return ESLURM_USER_ID_MISSING;
	}
	if ( job_desc_msg->group_id == NO_VAL ) {
		debug("_validate_job_desc: job failed to specify group");
		job_desc_msg->group_id = 0;	/* uses user default */
	}
	if (job_desc_msg->contiguous == (uint16_t) NO_VAL)
		job_desc_msg->contiguous = 0;

	if (job_desc_msg->task_dist == (uint16_t) NO_VAL) {
		/* not typically set by salloc or sbatch */
		job_desc_msg->task_dist = SLURM_DIST_CYCLIC;
	}
	if (job_desc_msg->plane_size == (uint16_t) NO_VAL)
		job_desc_msg->plane_size = 0;

	if (job_desc_msg->kill_on_node_fail == (uint16_t) NO_VAL)
		job_desc_msg->kill_on_node_fail = 1;

	if (job_desc_msg->job_id != NO_VAL) {
		struct job_record *dup_job_ptr;
		if ((submit_uid != 0) &&
		    (submit_uid != slurmctld_conf.slurm_user_id)) {
			info("attempt by uid %u to set job_id", submit_uid);
			return ESLURM_INVALID_JOB_ID;
		}
		if (job_desc_msg->job_id == 0) {
			info("attempt by uid %u to set zero job_id",
			     submit_uid);
			return ESLURM_INVALID_JOB_ID;
		}
		dup_job_ptr = find_job_record((uint32_t) job_desc_msg->job_id);
		if (dup_job_ptr &&
		    (!(IS_JOB_COMPLETED(dup_job_ptr)))) {
			info("attempt re-use active job_id %u",
			     job_desc_msg->job_id);
			return ESLURM_DUPLICATE_JOB_ID;
		}
		if (dup_job_ptr)	/* Purge the record for re-use */
			_purge_job_record(job_desc_msg->job_id);
	}


	if (job_desc_msg->nice == (uint16_t) NO_VAL)
		job_desc_msg->nice = NICE_OFFSET;

	if (job_desc_msg->pn_min_memory == NO_VAL) {
		/* Default memory limit is DefMemPerCPU (if set) or no limit */
		if (part_ptr && part_ptr->def_mem_per_cpu) {
			job_desc_msg->pn_min_memory =
					part_ptr->def_mem_per_cpu;
		} else {
			job_desc_msg->pn_min_memory =
					slurmctld_conf.def_mem_per_cpu;
		}
	} else if (!_validate_min_mem_partition(job_desc_msg, part_ptr, part_list))
		return ESLURM_INVALID_TASK_MEMORY;

	/* Validate a job's accounting frequency, if specified */
	if (acct_gather_check_acct_freq_task(
		    job_desc_msg->pn_min_memory, job_desc_msg->acctg_freq))
		return ESLURMD_INVALID_ACCT_FREQ;

	if (job_desc_msg->min_nodes == NO_VAL)
		job_desc_msg->min_nodes = 1;	/* default node count of 1 */
	if (job_desc_msg->min_cpus == NO_VAL)
		job_desc_msg->min_cpus = job_desc_msg->min_nodes;

	if ((job_desc_msg->pn_min_cpus == (uint16_t) NO_VAL) ||
	    (job_desc_msg->pn_min_cpus == 0))
		job_desc_msg->pn_min_cpus = 1;   /* default 1 cpu per node */
	if (job_desc_msg->pn_min_tmp_disk == NO_VAL)
		job_desc_msg->pn_min_tmp_disk = 0;/* default 0MB disk per node */

	return SLURM_SUCCESS;
}

/* _validate_pn_min_mem()
 * Traverse the list of partitions and invoke the
 * function validating the job memory specification.
 */
static bool
_validate_min_mem_partition(job_desc_msg_t *job_desc_msg,
                            struct part_record *part_ptr, List part_list)
{
	ListIterator iter;
	struct part_record *part;
	bool cc;

	if (part_list == NULL)
		return _valid_pn_min_mem(job_desc_msg, part_ptr);

	cc = false;
	iter = list_iterator_create(part_list);
	while ((part = list_next(iter))) {
		if ((cc = _valid_pn_min_mem(job_desc_msg, part)))
			break;
	}
	list_iterator_destroy(iter);

	return cc;
}

/*
 * _list_delete_job - delete a job record and its corresponding job_details,
 *	see common/list.h for documentation
 * IN job_entry - pointer to job_record to delete
 * global: job_list - pointer to global job list
 *	job_count - count of job list entries
 *	job_hash - hash table into job records
 */
static void _list_delete_job(void *job_entry)
{
	struct job_record *job_ptr = (struct job_record *) job_entry;
	struct job_record **job_pptr;
	int i;

	xassert(job_entry);
	xassert (job_ptr->magic == JOB_MAGIC);
	job_ptr->magic = 0;	/* make sure we don't delete record twice */

	/* Remove the record from job hash table */
	job_pptr = &job_hash[JOB_HASH_INX(job_ptr->job_id)];
	while ((job_pptr != NULL) &&
	       ((job_ptr = *job_pptr) != (struct job_record *) job_entry)) {
		job_pptr = &job_ptr->job_next;
	}
	if (job_pptr == NULL) {
		fatal("job hash error");
		return;	/* Fix CLANG false positive error */
	}
	*job_pptr = job_ptr->job_next;

	/* Remove the record from job array hash tables, if applicable */
	if (job_ptr->array_task_id != NO_VAL) {
		job_pptr = &job_array_hash_j[
			JOB_HASH_INX(job_ptr->array_job_id)];
		while ((job_pptr != NULL) &&
		       ((job_ptr = *job_pptr) !=
			(struct job_record *) job_entry)) {
			job_pptr = &job_ptr->job_array_next_j;
		}
		if (job_pptr == NULL) {
			fatal("job array hash error");
			return;	/* Fix CLANG false positive error */
		}
		*job_pptr = job_ptr->job_array_next_j;

		job_pptr = &job_array_hash_t[
			JOB_ARRAY_HASH_INX(job_ptr->array_job_id,
					   job_ptr->array_task_id)];
		while ((job_pptr != NULL) &&
		       ((job_ptr = *job_pptr) !=
			(struct job_record *) job_entry)) {
			job_pptr = &job_ptr->job_array_next_t;
		}
		if (job_pptr == NULL) {
			fatal("job array, task ID hash error");
			return;	/* Fix CLANG false positive error */
		}
		*job_pptr = job_ptr->job_array_next_t;
	}

/*
 * NOTE: Anything you free here also needs to be allocated memory copied
 * when a job array is created in _job_rec_copy() above
 */
	delete_job_details(job_ptr);
	xfree(job_ptr->account);
	xfree(job_ptr->alias_list);
	xfree(job_ptr->alloc_node);
	xfree(job_ptr->batch_host);
	xfree(job_ptr->comment);
	free_job_resources(&job_ptr->job_resrcs);
	xfree(job_ptr->gres);
	xfree(job_ptr->gres_alloc);
	xfree(job_ptr->gres_req);
	xfree(job_ptr->gres_used);
	FREE_NULL_LIST(job_ptr->gres_list);
	xfree(job_ptr->licenses);
	FREE_NULL_LIST(job_ptr->license_list);
	xfree(job_ptr->mail_user);
	xfree(job_ptr->name);
	xfree(job_ptr->network);
	xfree(job_ptr->node_addr);
	FREE_NULL_BITMAP(job_ptr->node_bitmap);
	FREE_NULL_BITMAP(job_ptr->node_bitmap_cg);
	xfree(job_ptr->nodes);
	xfree(job_ptr->nodes_completing);
	xfree(job_ptr->partition);
	FREE_NULL_LIST(job_ptr->part_ptr_list);
	xfree(job_ptr->priority_array);
	slurm_destroy_priority_factors_object(job_ptr->prio_factors);
	xfree(job_ptr->resp_host);
	xfree(job_ptr->resv_name);
	xfree(job_ptr->sched_nodes);
	for (i=0; i<job_ptr->spank_job_env_size; i++)
		xfree(job_ptr->spank_job_env[i]);
	xfree(job_ptr->spank_job_env);
	xfree(job_ptr->state_desc);
	if (job_ptr->step_list) {
		delete_step_records(job_ptr);
		list_destroy(job_ptr->step_list);
	}
	/* select_jobinfo is used in delete_step_records so free it
	   afterwards */
	select_g_select_jobinfo_free(job_ptr->select_jobinfo);
	xfree(job_ptr->wckey);
	job_count--;
	xfree(job_ptr);
}


/*
 * _list_find_job_id - find specific job_id entry in the job list,
 *	see common/list.h for documentation, key is job_id_ptr
 * global- job_list - the global partition list
 */
static int _list_find_job_id(void *job_entry, void *key)
{
	uint32_t *job_id_ptr = (uint32_t *) key;

	if (((struct job_record *) job_entry)->job_id == *job_id_ptr)
		return 1;
	else
		return 0;
}


/*
 * _list_find_job_old - find old entries in the job list,
 *	see common/list.h for documentation, key is ignored
 * global- job_list - the global partition list
 */
static int _list_find_job_old(void *job_entry, void *key)
{
	time_t kill_age, min_age, now = time(NULL);;
	struct job_record *job_ptr = (struct job_record *)job_entry;
	uint16_t cleaning = 0;

	if (IS_JOB_COMPLETING(job_ptr)) {
		kill_age = now - (slurmctld_conf.kill_wait +
				  2 * slurm_get_msg_timeout());
		if (job_ptr->time_last_active < kill_age) {
			job_ptr->time_last_active = now;
			re_kill_job(job_ptr);
		}
		return 0;       /* Job still completing */
	}

	if (job_ptr->epilog_running)
		return 0;       /* EpilogSlurmctld still running */

	if (slurmctld_conf.min_job_age == 0)
		return 0;	/* No job record purging */

	min_age  = now - slurmctld_conf.min_job_age;
	if (job_ptr->end_time > min_age)
		return 0;	/* Too new to purge */

	if (!(IS_JOB_FINISHED(job_ptr)))
		return 0;	/* Job still active */

	if (job_ptr->step_list && list_count(job_ptr->step_list)) {
		debug("Job %u still has %d active steps",
		      job_ptr->job_id, list_count(job_ptr->step_list));
		return 0; /* steps are still active */
	}
	select_g_select_jobinfo_get(job_ptr->select_jobinfo,
				    SELECT_JOBDATA_CLEANING,
				    &cleaning);
	if (cleaning)
		return 0;      /* Job hasn't finished yet */

	/* If we don't have a db_index by now and we are running with
	   the slurmdbd lets put it on the list to be handled later
	   when it comes back up since we won't get another chance.
	*/
	if (with_slurmdbd && !job_ptr->db_index)
		jobacct_storage_g_job_start(acct_db_conn, job_ptr);

	return 1;		/* Purge the job */
}

/* Determine if ALL partitions associated with a job are hidden */
static bool _all_parts_hidden(struct job_record *job_ptr)
{
	bool rc;
	ListIterator part_iterator;
	struct part_record *part_ptr;

	if (job_ptr->part_ptr_list) {
		rc = true;
		part_iterator = list_iterator_create(job_ptr->part_ptr_list);
		while ((part_ptr = (struct part_record *)
				   list_next(part_iterator))) {
			if (!(part_ptr->flags & PART_FLAG_HIDDEN)) {
				rc = false;
				break;
			}
		}
		list_iterator_destroy(part_iterator);
		return rc;
	}

	if ((job_ptr->part_ptr) &&
	    (job_ptr->part_ptr->flags & PART_FLAG_HIDDEN))
		return true;
	return false;
}

/* Determine if a given job should be seen by a specific user */
static bool _hide_job(struct job_record *job_ptr, uid_t uid)
{
	if ((slurmctld_conf.private_data & PRIVATE_DATA_JOBS) &&
	    (job_ptr->user_id != uid) && !validate_operator(uid) &&
	    !assoc_mgr_is_user_acct_coord(acct_db_conn, uid, job_ptr->account))
		return true;
	return false;
}

/*
 * pack_all_jobs - dump all job information for all jobs in
 *	machine independent form (for network transmission)
 * OUT buffer_ptr - the pointer is set to the allocated buffer.
 * OUT buffer_size - set to size of the buffer in bytes
 * IN show_flags - job filtering options
 * IN uid - uid of user making request (for partition filtering)
 * IN filter_uid - pack only jobs belonging to this user if not NO_VAL
 * global: job_list - global list of job records
 * NOTE: the buffer at *buffer_ptr must be xfreed by the caller
 * NOTE: change _unpack_job_desc_msg() in common/slurm_protocol_pack.c
 *	whenever the data format changes
 */
extern void pack_all_jobs(char **buffer_ptr, int *buffer_size,
			  uint16_t show_flags, uid_t uid, uint32_t filter_uid,
			  uint16_t protocol_version)
{
	ListIterator job_iterator;
	struct job_record *job_ptr;
	uint32_t jobs_packed = 0, tmp_offset;
	Buf buffer;
	time_t min_age = 0, now = time(NULL);

	buffer_ptr[0] = NULL;
	*buffer_size = 0;

	buffer = init_buf(BUF_SIZE);

	/* write message body header : size and time */
	/* put in a place holder job record count of 0 for now */
	pack32(jobs_packed, buffer);
	pack_time(now, buffer);

	if (slurmctld_conf.min_job_age > 0)
		min_age = now  - slurmctld_conf.min_job_age;

	/* write individual job records */
	part_filter_set(uid);
	job_iterator = list_iterator_create(job_list);
	while ((job_ptr = (struct job_record *) list_next(job_iterator))) {
		xassert (job_ptr->magic == JOB_MAGIC);

		if (((show_flags & SHOW_ALL) == 0) && (uid != 0) &&
		    _all_parts_hidden(job_ptr))
			continue;

		if (_hide_job(job_ptr, uid))
			continue;

		if ((min_age > 0) && (job_ptr->end_time < min_age) &&
		    (! IS_JOB_COMPLETING(job_ptr)) && IS_JOB_FINISHED(job_ptr))
			continue;	/* job ready for purging, don't dump */

		if ((filter_uid != NO_VAL) && (filter_uid != job_ptr->user_id))
			continue;

		pack_job(job_ptr, show_flags, buffer, protocol_version, uid);
		jobs_packed++;
	}
	part_filter_clear();
	list_iterator_destroy(job_iterator);

	/* put the real record count in the message body header */
	tmp_offset = get_buf_offset(buffer);
	set_buf_offset(buffer, 0);
	pack32(jobs_packed, buffer);
	set_buf_offset(buffer, tmp_offset);

	*buffer_size = get_buf_offset(buffer);
	buffer_ptr[0] = xfer_buf_data(buffer);
}

/*
 * pack_one_job - dump information for one jobs in
 *	machine independent form (for network transmission)
 * OUT buffer_ptr - the pointer is set to the allocated buffer.
 * OUT buffer_size - set to size of the buffer in bytes
 * IN job_id - ID of job that we want info for
 * IN show_flags - job filtering options
 * IN uid - uid of user making request (for partition filtering)
 * NOTE: the buffer at *buffer_ptr must be xfreed by the caller
 * NOTE: change _unpack_job_desc_msg() in common/slurm_protocol_pack.c
 *	whenever the data format changes
 */
extern int pack_one_job(char **buffer_ptr, int *buffer_size,
			uint32_t job_id, uint16_t show_flags, uid_t uid,
			uint16_t protocol_version)
{
	ListIterator job_iterator;
	struct job_record *job_ptr;
	uint32_t jobs_packed = 0, tmp_offset;
	Buf buffer;

	buffer_ptr[0] = NULL;
	*buffer_size = 0;

	buffer = init_buf(BUF_SIZE);

	/* write message body header : size and time */
	/* put in a place holder job record count of 0 for now */
	pack32(jobs_packed, buffer);
	pack_time(time(NULL), buffer);

	job_ptr = find_job_record(job_id);
	if (job_ptr && (job_ptr->array_task_id == NO_VAL)) {
		if (!_hide_job(job_ptr, uid)) {
			pack_job(job_ptr, show_flags, buffer, protocol_version,
				 uid);
			jobs_packed++;
		}
	} else {
		/* Job ID not found. It could reference a job array. */
		job_iterator = list_iterator_create(job_list);
		while ((job_ptr = (struct job_record *)
				  list_next(job_iterator))) {
			if ((job_ptr->job_id != job_id) &&
			    ((job_ptr->array_task_id ==  NO_VAL) ||
			     (job_ptr->array_job_id  != job_id)))
				continue;

			if (_hide_job(job_ptr, uid))
				break;

			pack_job(job_ptr, show_flags, buffer, protocol_version,
				 uid);
			jobs_packed++;
		}
		list_iterator_destroy(job_iterator);
	}

	if (jobs_packed == 0) {
		free_buf(buffer);
		return ESLURM_INVALID_JOB_ID;
	}

	/* put the real record count in the message body header */
	tmp_offset = get_buf_offset(buffer);
	set_buf_offset(buffer, 0);
	pack32(jobs_packed, buffer);
	set_buf_offset(buffer, tmp_offset);

	*buffer_size = get_buf_offset(buffer);
	buffer_ptr[0] = xfer_buf_data(buffer);

	return SLURM_SUCCESS;
}

/*
 * pack_job - dump all configuration information about a specific job in
 *	machine independent form (for network transmission)
 * IN dump_job_ptr - pointer to job for which information is requested
 * IN show_flags - job filtering options
 * IN/OUT buffer - buffer in which data is placed, pointers automatically
 *	updated
 * IN uid - user requesting the data
 * NOTE: change _unpack_job_info_members() in common/slurm_protocol_pack.c
 *	  whenever the data format changes
 */
void pack_job(struct job_record *dump_job_ptr, uint16_t show_flags, Buf buffer,
	      uint16_t protocol_version, uid_t uid)
{
	struct job_details *detail_ptr;
	time_t begin_time = 0;
	char *nodelist = NULL;
	assoc_mgr_lock_t locks = { NO_LOCK, NO_LOCK,
				   READ_LOCK, NO_LOCK, NO_LOCK };

	if (protocol_version >= SLURM_14_11_PROTOCOL_VERSION) {
		detail_ptr = dump_job_ptr->details;
		pack32(dump_job_ptr->array_job_id, buffer);
		pack32(dump_job_ptr->array_task_id, buffer);
		pack32(dump_job_ptr->assoc_id, buffer);
		pack32(dump_job_ptr->job_id, buffer);
		pack32(dump_job_ptr->user_id, buffer);
		pack32(dump_job_ptr->group_id, buffer);
		pack32(dump_job_ptr->profile, buffer);

		pack16(dump_job_ptr->job_state,    buffer);
		pack16(dump_job_ptr->batch_flag,   buffer);
		pack16(dump_job_ptr->state_reason, buffer);
		pack8(dump_job_ptr->reboot,        buffer);
		pack16(dump_job_ptr->restart_cnt,  buffer);
		pack16(show_flags,  buffer);

		pack32(dump_job_ptr->alloc_sid, buffer);
		if ((dump_job_ptr->time_limit == NO_VAL)
		    && dump_job_ptr->part_ptr)
			pack32(dump_job_ptr->part_ptr->max_time, buffer);
		else
			pack32(dump_job_ptr->time_limit, buffer);
		pack32(dump_job_ptr->time_min, buffer);

		if (dump_job_ptr->details) {
			pack16(dump_job_ptr->details->nice,  buffer);
			pack_time(dump_job_ptr->details->submit_time, buffer);
			/* Earliest possible begin time */
			begin_time = dump_job_ptr->details->begin_time;
		} else {
			pack16(0, buffer);
			pack_time((time_t) 0, buffer);
		}

		pack_time(begin_time, buffer);
		/* Actual or expected start time */
		if ((dump_job_ptr->start_time) || (begin_time <= time(NULL)))
			pack_time(dump_job_ptr->start_time, buffer);
		else	/* earliest start time in the future */
			pack_time(begin_time, buffer);

		pack_time(dump_job_ptr->end_time, buffer);
		pack_time(dump_job_ptr->suspend_time, buffer);
		pack_time(dump_job_ptr->pre_sus_time, buffer);
		pack_time(dump_job_ptr->resize_time, buffer);
		pack_time(dump_job_ptr->preempt_time, buffer);
		pack32(dump_job_ptr->priority, buffer);

		/* Only send the allocated nodelist since we are only sending
		 * the number of cpus and nodes that are currently allocated. */
		if (!IS_JOB_COMPLETING(dump_job_ptr))
			packstr(dump_job_ptr->nodes, buffer);
		else {
			nodelist =
				bitmap2node_name(dump_job_ptr->node_bitmap_cg);
			packstr(nodelist, buffer);
			xfree(nodelist);
		}

		packstr(dump_job_ptr->sched_nodes, buffer);

		if (!IS_JOB_PENDING(dump_job_ptr) && dump_job_ptr->part_ptr)
			packstr(dump_job_ptr->part_ptr->name, buffer);
		else
			packstr(dump_job_ptr->partition, buffer);
		packstr(dump_job_ptr->account, buffer);
		packstr(dump_job_ptr->network, buffer);
		packstr(dump_job_ptr->comment, buffer);
		packstr(dump_job_ptr->gres, buffer);
		packstr(dump_job_ptr->batch_host, buffer);
		if (!IS_JOB_COMPLETED(dump_job_ptr) &&
		    (show_flags & SHOW_DETAIL2) &&
		    ((dump_job_ptr->user_id == (uint32_t) uid) ||
		     validate_slurm_user(uid))) {
			char *batch_script = get_job_script(dump_job_ptr);
			packstr(batch_script, buffer);
			xfree(batch_script);
		} else {
			packnull(buffer);
		}

		assoc_mgr_lock(&locks);
		if (assoc_mgr_qos_list) {
			packstr(slurmdb_qos_str(assoc_mgr_qos_list,
						dump_job_ptr->qos_id), buffer);
		} else
			packnull(buffer);
		assoc_mgr_unlock(&locks);

		packstr(dump_job_ptr->licenses, buffer);
		packstr(dump_job_ptr->state_desc, buffer);
		packstr(dump_job_ptr->resv_name, buffer);

		pack32(dump_job_ptr->exit_code, buffer);
		pack32(dump_job_ptr->derived_ec, buffer);

		if (show_flags & SHOW_DETAIL) {
			pack_job_resources(dump_job_ptr->job_resrcs, buffer,
					   protocol_version);
		} else {
			uint32_t empty = NO_VAL;
			pack32(empty, buffer);
		}

		packstr(dump_job_ptr->name, buffer);
		packstr(dump_job_ptr->wckey, buffer);
		pack32(dump_job_ptr->req_switch, buffer);
		pack32(dump_job_ptr->wait4switch, buffer);

		packstr(dump_job_ptr->alloc_node, buffer);
		if (!IS_JOB_COMPLETING(dump_job_ptr))
			pack_bit_fmt(dump_job_ptr->node_bitmap, buffer);
		else
			pack_bit_fmt(dump_job_ptr->node_bitmap_cg, buffer);

		select_g_select_jobinfo_pack(dump_job_ptr->select_jobinfo,
					     buffer, protocol_version);

		/* A few details are always dumped here */
		_pack_default_job_details(dump_job_ptr, buffer,
					  protocol_version);

		/* other job details are only dumped until the job starts
		 * running (at which time they become meaningless) */
		if (detail_ptr)
			_pack_pending_job_details(detail_ptr, buffer,
						  protocol_version);
		else
			_pack_pending_job_details(NULL, buffer,
						  protocol_version);
	} else if (protocol_version >= SLURM_14_03_PROTOCOL_VERSION) {
		detail_ptr = dump_job_ptr->details;
		pack32(dump_job_ptr->array_job_id, buffer);
		pack32(dump_job_ptr->array_task_id, buffer);
		pack32(dump_job_ptr->assoc_id, buffer);
		pack32(dump_job_ptr->job_id, buffer);
		pack32(dump_job_ptr->user_id, buffer);
		pack32(dump_job_ptr->group_id, buffer);
		pack32(dump_job_ptr->profile, buffer);

		pack16(dump_job_ptr->job_state,    buffer);
		pack16(dump_job_ptr->batch_flag,   buffer);
		pack16(dump_job_ptr->state_reason, buffer);
		pack16(dump_job_ptr->restart_cnt,  buffer);
		pack16(show_flags,  buffer);

		pack32(dump_job_ptr->alloc_sid, buffer);
		if ((dump_job_ptr->time_limit == NO_VAL)
		    && dump_job_ptr->part_ptr)
			pack32(dump_job_ptr->part_ptr->max_time, buffer);
		else
			pack32(dump_job_ptr->time_limit, buffer);
		pack32(dump_job_ptr->time_min, buffer);

		if (dump_job_ptr->details) {
			pack16(dump_job_ptr->details->nice,  buffer);
			pack_time(dump_job_ptr->details->submit_time, buffer);
			/* Earliest possible begin time */
			begin_time = dump_job_ptr->details->begin_time;
		} else {
			pack16(0, buffer);
			pack_time((time_t) 0, buffer);
		}

		pack_time(begin_time, buffer);
		/* Actual or expected start time */
		if ((dump_job_ptr->start_time) || (begin_time <= time(NULL)))
			pack_time(dump_job_ptr->start_time, buffer);
		else	/* earliest start time in the future */
			pack_time(begin_time, buffer);

		pack_time(dump_job_ptr->end_time, buffer);
		pack_time(dump_job_ptr->suspend_time, buffer);
		pack_time(dump_job_ptr->pre_sus_time, buffer);
		pack_time(dump_job_ptr->resize_time, buffer);
		pack_time(dump_job_ptr->preempt_time, buffer);
		pack32(dump_job_ptr->priority, buffer);

		/* Only send the allocated nodelist since we are only sending
		 * the number of cpus and nodes that are currently allocated. */
		if (!IS_JOB_COMPLETING(dump_job_ptr))
			packstr(dump_job_ptr->nodes, buffer);
		else {
			nodelist =
				bitmap2node_name(dump_job_ptr->node_bitmap_cg);
			packstr(nodelist, buffer);
			xfree(nodelist);
		}

		if (!IS_JOB_PENDING(dump_job_ptr) && dump_job_ptr->part_ptr)
			packstr(dump_job_ptr->part_ptr->name, buffer);
		else
			packstr(dump_job_ptr->partition, buffer);
		packstr(dump_job_ptr->account, buffer);
		packstr(dump_job_ptr->network, buffer);
		packstr(dump_job_ptr->comment, buffer);
		packstr(dump_job_ptr->gres, buffer);
		packstr(dump_job_ptr->batch_host, buffer);
		if (!IS_JOB_COMPLETED(dump_job_ptr) &&
		    (show_flags & SHOW_DETAIL2) &&
		    ((dump_job_ptr->user_id == (uint32_t) uid) ||
		     validate_slurm_user(uid))) {
			char *batch_script = get_job_script(dump_job_ptr);
			packstr(batch_script, buffer);
			xfree(batch_script);
		} else {
			packnull(buffer);
		}

		assoc_mgr_lock(&locks);
		if (assoc_mgr_qos_list) {
			packstr(slurmdb_qos_str(assoc_mgr_qos_list,
						dump_job_ptr->qos_id), buffer);
		} else
			packnull(buffer);
		assoc_mgr_unlock(&locks);

		packstr(dump_job_ptr->licenses, buffer);
		packstr(dump_job_ptr->state_desc, buffer);
		packstr(dump_job_ptr->resv_name, buffer);

		pack32(dump_job_ptr->exit_code, buffer);
		pack32(dump_job_ptr->derived_ec, buffer);

		if (show_flags & SHOW_DETAIL) {
			pack_job_resources(dump_job_ptr->job_resrcs, buffer,
					   protocol_version);
		} else {
			uint32_t empty = NO_VAL;
			pack32(empty, buffer);
		}

		packstr(dump_job_ptr->name, buffer);
		packstr(dump_job_ptr->wckey, buffer);
		pack32(dump_job_ptr->req_switch, buffer);
		pack32(dump_job_ptr->wait4switch, buffer);

		packstr(dump_job_ptr->alloc_node, buffer);
		if (!IS_JOB_COMPLETING(dump_job_ptr))
			pack_bit_fmt(dump_job_ptr->node_bitmap, buffer);
		else
			pack_bit_fmt(dump_job_ptr->node_bitmap_cg, buffer);

		select_g_select_jobinfo_pack(dump_job_ptr->select_jobinfo,
					     buffer, protocol_version);

		/* A few details are always dumped here */
		_pack_default_job_details(dump_job_ptr, buffer,
					  protocol_version);

		/* other job details are only dumped until the job starts
		 * running (at which time they become meaningless) */
		if (detail_ptr)
			_pack_pending_job_details(detail_ptr, buffer,
						  protocol_version);
		else
			_pack_pending_job_details(NULL, buffer,
						  protocol_version);
	} else if (protocol_version >= SLURM_2_6_PROTOCOL_VERSION) {
		pack32(dump_job_ptr->array_job_id, buffer);
		pack16((uint16_t) dump_job_ptr->array_task_id, buffer);
		pack32(dump_job_ptr->assoc_id, buffer);
		pack32(dump_job_ptr->job_id, buffer);
		pack32(dump_job_ptr->user_id, buffer);
		pack32(dump_job_ptr->group_id, buffer);
		pack32(dump_job_ptr->profile, buffer);

		pack16(dump_job_ptr->job_state,    buffer);
		pack16(dump_job_ptr->batch_flag,   buffer);
		pack16(dump_job_ptr->state_reason, buffer);
		pack16(dump_job_ptr->restart_cnt,  buffer);
		pack16(show_flags,  buffer);

		pack32(dump_job_ptr->alloc_sid, buffer);
		if ((dump_job_ptr->time_limit == NO_VAL)
		    && dump_job_ptr->part_ptr)
			pack32(dump_job_ptr->part_ptr->max_time, buffer);
		else
			pack32(dump_job_ptr->time_limit, buffer);
		pack32(dump_job_ptr->time_min, buffer);

		if (dump_job_ptr->details) {
			pack16(dump_job_ptr->details->nice,  buffer);
			pack_time(dump_job_ptr->details->submit_time, buffer);
			/* Earliest possible begin time */
			begin_time = dump_job_ptr->details->begin_time;
		} else {
			pack16(0, buffer);
			pack_time((time_t) 0, buffer);
		}

		pack_time(begin_time, buffer);
		/* Actual or expected start time */
		if ((dump_job_ptr->start_time) || (begin_time <= time(NULL)))
			pack_time(dump_job_ptr->start_time, buffer);
		else	/* earliest start time in the future */
			pack_time(begin_time, buffer);

		pack_time(dump_job_ptr->end_time, buffer);
		pack_time(dump_job_ptr->suspend_time, buffer);
		pack_time(dump_job_ptr->pre_sus_time, buffer);
		pack_time(dump_job_ptr->resize_time, buffer);
		pack_time(dump_job_ptr->preempt_time, buffer);
		pack32(dump_job_ptr->priority, buffer);

		/* Only send the allocated nodelist since we are only sending
		 * the number of cpus and nodes that are currently allocated. */
		if (!IS_JOB_COMPLETING(dump_job_ptr))
			packstr(dump_job_ptr->nodes, buffer);
		else {
			nodelist =
				bitmap2node_name(dump_job_ptr->node_bitmap_cg);
			packstr(nodelist, buffer);
			xfree(nodelist);
		}

		if (!IS_JOB_PENDING(dump_job_ptr) && dump_job_ptr->part_ptr)
			packstr(dump_job_ptr->part_ptr->name, buffer);
		else
			packstr(dump_job_ptr->partition, buffer);
		packstr(dump_job_ptr->account, buffer);
		packstr(dump_job_ptr->network, buffer);
		packstr(dump_job_ptr->comment, buffer);
		packstr(dump_job_ptr->gres, buffer);
		packstr(dump_job_ptr->batch_host, buffer);
		if (!IS_JOB_COMPLETED(dump_job_ptr) &&
		    (show_flags & SHOW_DETAIL2) &&
		    ((dump_job_ptr->user_id == (uint32_t) uid) ||
		     validate_slurm_user(uid))) {
			char *batch_script = get_job_script(dump_job_ptr);
			packstr(batch_script, buffer);
			xfree(batch_script);
		} else {
			packnull(buffer);
		}

		assoc_mgr_lock(&locks);
		if (assoc_mgr_qos_list) {
			packstr(slurmdb_qos_str(assoc_mgr_qos_list,
						dump_job_ptr->qos_id), buffer);
		} else
			packnull(buffer);
		assoc_mgr_unlock(&locks);

		packstr(dump_job_ptr->licenses, buffer);
		packstr(dump_job_ptr->state_desc, buffer);
		packstr(dump_job_ptr->resv_name, buffer);

		pack32(dump_job_ptr->exit_code, buffer);
		pack32(dump_job_ptr->derived_ec, buffer);

		if (show_flags & SHOW_DETAIL) {
			pack_job_resources(dump_job_ptr->job_resrcs, buffer,
					   protocol_version);
		} else {
			uint32_t empty = NO_VAL;
			pack32(empty, buffer);
		}

		packstr(dump_job_ptr->name, buffer);
		packstr(dump_job_ptr->wckey, buffer);
		pack32(dump_job_ptr->req_switch, buffer);
		pack32(dump_job_ptr->wait4switch, buffer);

		packstr(dump_job_ptr->alloc_node, buffer);
		if (!IS_JOB_COMPLETING(dump_job_ptr))
			pack_bit_fmt(dump_job_ptr->node_bitmap, buffer);
		else
			pack_bit_fmt(dump_job_ptr->node_bitmap_cg, buffer);

		select_g_select_jobinfo_pack(dump_job_ptr->select_jobinfo,
					     buffer, protocol_version);

		detail_ptr = dump_job_ptr->details;
		/* A few details are always dumped here */
		_pack_default_job_details(dump_job_ptr, buffer,
					  protocol_version);

		/* other job details are only dumped until the job starts
		 * running (at which time they become meaningless) */
		if (detail_ptr)
			_pack_pending_job_details(detail_ptr, buffer,
						  protocol_version);
		else
			_pack_pending_job_details(NULL, buffer,
						  protocol_version);
	} else {
		error("pack_job: protocol_version "
		      "%hu not supported", protocol_version);
	}
}

static int _find_node_max_cpu_cnt(void)
{
	int i, max_cpu_cnt = 1;
	struct node_record *node_ptr = node_record_table_ptr;

	for (i = 0; i < node_record_count; i++, node_ptr++) {
#ifndef HAVE_BG
		if (slurmctld_conf.fast_schedule) {
			/* Only data from config_record used for scheduling */
			max_cpu_cnt = MAX(max_cpu_cnt,
					  node_ptr->config_ptr->cpus);
		} else {
#endif
			/* Individual node data used for scheduling */
			max_cpu_cnt = MAX(max_cpu_cnt, node_ptr->cpus);
#ifndef HAVE_BG
		}
#endif
	}
	return max_cpu_cnt;
}

/* pack default job details for "get_job_info" RPC */
static void _pack_default_job_details(struct job_record *job_ptr,
				      Buf buffer, uint16_t protocol_version)
{
	static int max_cpu_cnt = -1;
	int i;
	struct job_details *detail_ptr = job_ptr->details;
	char *cmd_line = NULL;
	char *tmp = NULL;
	uint32_t len = 0;
	uint16_t shared = 0;

	if (!detail_ptr)
		shared = (uint16_t) NO_VAL;
	else if (detail_ptr->share_res == 1)	/* User --share */
		shared = 1;
	else if ((detail_ptr->share_res == 0) ||
		 (detail_ptr->whole_node == 1))	/* User --exclusive */
		shared = 0;
	else if (job_ptr->part_ptr) {
		/* Report shared status based upon latest partition info */
		if ((job_ptr->part_ptr->max_share & SHARED_FORCE) &&
		    ((job_ptr->part_ptr->max_share & (~SHARED_FORCE)) > 1))
			shared = 1;		/* Partition Shared=force */
		else if (job_ptr->part_ptr->max_share == 0)
			shared = 0;		/* Partition Shared=exclusive */
		else
			shared = 0;		/* Part Shared=yes or no */
	} else
		shared = (uint16_t) NO_VAL;	/* No user or partition info */

	if (max_cpu_cnt == -1)
		max_cpu_cnt = _find_node_max_cpu_cnt();

	if (protocol_version >= SLURM_MIN_PROTOCOL_VERSION) {
		if (detail_ptr) {
			packstr(detail_ptr->features,   buffer);
			packstr(detail_ptr->work_dir,   buffer);
			packstr(detail_ptr->dependency, buffer);

			if (detail_ptr->argv) {
				/* Determine size needed for a string
				 * containing all arguments */
				for (i=0; detail_ptr->argv[i]; i++) {
					len += strlen(detail_ptr->argv[i]);
				}
				len += i;

				cmd_line = xmalloc(len*sizeof(char));
				tmp = cmd_line;
				for (i=0; detail_ptr->argv[i]; i++) {
					if (i != 0) {
						*tmp = ' ';
						tmp++;
					}
					strcpy(tmp,detail_ptr->argv[i]);
					tmp += strlen(detail_ptr->argv[i]);
				}
				packstr(cmd_line, buffer);
				xfree(cmd_line);
			} else
				packnull(buffer);

			if (IS_JOB_COMPLETING(job_ptr) && job_ptr->cpu_cnt) {
				pack32(job_ptr->cpu_cnt, buffer);
				pack32((uint32_t) 0, buffer);
			} else if (job_ptr->total_cpus &&
				   !IS_JOB_PENDING(job_ptr)) {
				/* If job is PENDING ignore total_cpus,
				 * which may have been set by previous run
				 * followed by job requeue. */
				pack32(job_ptr->total_cpus, buffer);
				pack32((uint32_t) 0, buffer);
			} else {
				pack32(detail_ptr->min_cpus, buffer);
				if (detail_ptr->max_cpus != NO_VAL)
					pack32(detail_ptr->max_cpus, buffer);
				else
					pack32((uint32_t) 0, buffer);

			}
			if (IS_JOB_COMPLETING(job_ptr) && job_ptr->node_cnt) {
				pack32(job_ptr->node_cnt, buffer);
				pack32((uint32_t) 0, buffer);
			} else if (job_ptr->total_nodes) {
				pack32(job_ptr->total_nodes, buffer);
				pack32((uint32_t) 0, buffer);
			} else {
				/* Use task count to help estimate min_nodes */
				uint32_t min_nodes;
				min_nodes = detail_ptr->num_tasks +
					    max_cpu_cnt - 1;
				min_nodes /= max_cpu_cnt;
				min_nodes = MAX(min_nodes,
						detail_ptr->min_nodes);
				pack32(min_nodes, buffer);
				pack32(detail_ptr->max_nodes, buffer);
			}
			pack16(detail_ptr->requeue,   buffer);
			pack16(detail_ptr->ntasks_per_node, buffer);
			pack16(shared, buffer);
		} else {
			packnull(buffer);
			packnull(buffer);
			packnull(buffer);
			packnull(buffer);

			if (job_ptr->total_cpus)
				pack32(job_ptr->total_cpus, buffer);
			else
				pack32(job_ptr->cpu_cnt, buffer);
			pack32((uint32_t) 0, buffer);

			pack32(job_ptr->node_cnt, buffer);
			pack32((uint32_t) 0, buffer);
			pack16((uint16_t) 0, buffer);
			pack16((uint16_t) 0, buffer);
			pack16((uint16_t) 0, buffer);
		}
	} else {
		error("_pack_default_job_details: protocol_version "
		      "%hu not supported", protocol_version);
	}
}

/* pack pending job details for "get_job_info" RPC */
static void _pack_pending_job_details(struct job_details *detail_ptr,
				      Buf buffer, uint16_t protocol_version)
{
	if (protocol_version >= SLURM_14_03_PROTOCOL_VERSION) {
		if (detail_ptr) {
			pack16(detail_ptr->contiguous, buffer);
			pack16(detail_ptr->core_spec, buffer);
			pack16(detail_ptr->cpus_per_task, buffer);
			pack16(detail_ptr->pn_min_cpus, buffer);

			pack32(detail_ptr->pn_min_memory, buffer);
			pack32(detail_ptr->pn_min_tmp_disk, buffer);

			packstr(detail_ptr->req_nodes, buffer);
			pack_bit_fmt(detail_ptr->req_node_bitmap, buffer);
			/* detail_ptr->req_node_layout is not packed */
			packstr(detail_ptr->exc_nodes, buffer);
			pack_bit_fmt(detail_ptr->exc_node_bitmap, buffer);

			packstr(detail_ptr->std_err, buffer);
			packstr(detail_ptr->std_in, buffer);
			packstr(detail_ptr->std_out, buffer);

			pack_multi_core_data(detail_ptr->mc_ptr, buffer,
					     protocol_version);
		} else {
			pack16((uint16_t) 0, buffer);
			pack16((uint16_t) 0, buffer);
			pack16((uint16_t) 0, buffer);
			pack16((uint16_t) 0, buffer);

			pack32((uint32_t) 0, buffer);
			pack32((uint32_t) 0, buffer);

			packnull(buffer);
			packnull(buffer);
			packnull(buffer);
			packnull(buffer);

			packnull(buffer);
			packnull(buffer);
			packnull(buffer);

			pack_multi_core_data(NULL, buffer, protocol_version);
		}
	} else if (protocol_version >= SLURM_2_6_PROTOCOL_VERSION) {
		if (detail_ptr) {
			pack16(detail_ptr->contiguous, buffer);
			pack16(detail_ptr->cpus_per_task, buffer);
			pack16(detail_ptr->pn_min_cpus, buffer);

			pack32(detail_ptr->pn_min_memory, buffer);
			pack32(detail_ptr->pn_min_tmp_disk, buffer);

			packstr(detail_ptr->req_nodes, buffer);
			pack_bit_fmt(detail_ptr->req_node_bitmap, buffer);
			/* detail_ptr->req_node_layout is not packed */
			packstr(detail_ptr->exc_nodes, buffer);
			pack_bit_fmt(detail_ptr->exc_node_bitmap, buffer);

			pack_multi_core_data(detail_ptr->mc_ptr, buffer,
					     protocol_version);
		} else {
			pack16((uint16_t) 0, buffer);
			pack16((uint16_t) 0, buffer);
			pack16((uint16_t) 0, buffer);

			pack32((uint32_t) 0, buffer);
			pack32((uint32_t) 0, buffer);

			packnull(buffer);
			packnull(buffer);
			packnull(buffer);
			packnull(buffer);

			pack_multi_core_data(NULL, buffer, protocol_version);
		}
	} else {
		error("_pack_pending_job_details: protocol_version "
		      "%hu not supported", protocol_version);
	}
}

/*
 * purge_old_job - purge old job records.
 *	The jobs must have completed at least MIN_JOB_AGE minutes ago.
 *	Test job dependencies, handle after_ok, after_not_ok before
 *	purging any jobs.
 * NOTE: READ lock slurmctld config and WRITE lock jobs before entry
 */
void purge_old_job(void)
{
	ListIterator job_iterator;
	struct job_record  *job_ptr;
	int i;

	job_iterator = list_iterator_create(job_list);
	while ((job_ptr = (struct job_record *) list_next(job_iterator))) {
		if (!IS_JOB_PENDING(job_ptr))
			continue;
		if (test_job_dependency(job_ptr) == 2) {
			char jbuf[JBUFSIZ];

			debug("%s: %s dependency condition never satisfied",
			      __func__, jobid2str(job_ptr, jbuf));
			job_ptr->state_reason = WAIT_DEP_INVALID;
			xfree(job_ptr->state_desc);
		}
	}
	list_iterator_destroy(job_iterator);

	i = list_delete_all(job_list, &_list_find_job_old, "");
	if (i) {
		debug2("purge_old_job: purged %d old job records", i);
/*		last_job_update = now;		don't worry about state save */
	}
}


/*
 * _purge_job_record - purge specific job record
 * IN job_id - job_id of job record to be purged
 * RET int - count of job's purged
 * global: job_list - global job table
 */
static int _purge_job_record(uint32_t job_id)
{
	return list_delete_all(job_list, &_list_find_job_id, (void *) &job_id);
}


/*
 * reset_job_bitmaps - reestablish bitmaps for existing jobs.
 *	this should be called after rebuilding node information,
 *	but before using any job entries.
 * global: last_job_update - time of last job table update
 *	job_list - pointer to global job list
 */
void reset_job_bitmaps(void)
{
	ListIterator job_iterator;
	struct job_record  *job_ptr;
	struct part_record *part_ptr;
	List part_ptr_list = NULL;
	bool job_fail = false;
	time_t now = time(NULL);
	bool gang_flag = false;
	static uint32_t cr_flag = NO_VAL;

	xassert(job_list);

	if (cr_flag == NO_VAL) {
		cr_flag = 0;  /* call is no-op for select/linear and bluegene */
		if (select_g_get_info_from_plugin(SELECT_CR_PLUGIN,
						  NULL, &cr_flag)) {
			cr_flag = NO_VAL;	/* error */
		}

	}
	if (slurm_get_preempt_mode() == PREEMPT_MODE_GANG)
		gang_flag = true;

	job_iterator = list_iterator_create(job_list);
	while ((job_ptr = (struct job_record *) list_next(job_iterator))) {
		xassert (job_ptr->magic == JOB_MAGIC);
		job_fail = false;

		if (job_ptr->partition == NULL) {
			error("No partition for job_id %u", job_ptr->job_id);
			part_ptr = NULL;
			job_fail = true;
		} else {
			part_ptr = find_part_record(job_ptr->partition);
			if (part_ptr == NULL) {
				part_ptr_list = get_part_list(job_ptr->
							      partition);
				if (part_ptr_list)
					part_ptr = list_peek(part_ptr_list);
			}
			if (part_ptr == NULL) {
				error("Invalid partition (%s) for job %u",
		    		      job_ptr->partition, job_ptr->job_id);
				job_fail = true;
			}
		}
		job_ptr->part_ptr = part_ptr;
		FREE_NULL_LIST(job_ptr->part_ptr_list);
		if (part_ptr_list) {
			job_ptr->part_ptr_list = part_ptr_list;
			part_ptr_list = NULL;	/* clear for next job */
		}

		FREE_NULL_BITMAP(job_ptr->node_bitmap_cg);
		if (job_ptr->nodes_completing &&
		    node_name2bitmap(job_ptr->nodes_completing,
				     false,  &job_ptr->node_bitmap_cg)) {
			error("Invalid nodes (%s) for job_id %u",
			      job_ptr->nodes_completing,
			      job_ptr->job_id);
			job_fail = true;
		}
		FREE_NULL_BITMAP(job_ptr->node_bitmap);
		if (job_ptr->nodes &&
		    node_name2bitmap(job_ptr->nodes, false,
				     &job_ptr->node_bitmap) && !job_fail) {
			error("Invalid nodes (%s) for job_id %u",
		    	      job_ptr->nodes, job_ptr->job_id);
			job_fail = true;
		}
		if (reset_node_bitmap(job_ptr->job_resrcs, job_ptr->job_id))
			job_fail = true;
		if (!job_fail && !IS_JOB_FINISHED(job_ptr) &&
		    job_ptr->job_resrcs && (cr_flag || gang_flag) &&
		    valid_job_resources(job_ptr->job_resrcs,
					node_record_table_ptr,
					slurmctld_conf.fast_schedule)) {
			error("Aborting JobID %u due to change in socket/core "
			      "configuration of allocated nodes",
			      job_ptr->job_id);
			job_fail = true;
		}
		_reset_step_bitmaps(job_ptr);

		/* Do not increase the job->node_cnt for
		 * completed jobs.
		 */
		if (! IS_JOB_COMPLETED(job_ptr))
			build_node_details(job_ptr, false); /* set node_addr */

		if (_reset_detail_bitmaps(job_ptr))
			job_fail = true;

		if (job_fail) {
			if (IS_JOB_PENDING(job_ptr)) {
				job_ptr->start_time =
					job_ptr->end_time = time(NULL);
				job_ptr->job_state = JOB_NODE_FAIL;
			} else if (IS_JOB_RUNNING(job_ptr)) {
				job_ptr->end_time = time(NULL);
				job_ptr->job_state = JOB_NODE_FAIL |
						     JOB_COMPLETING;
				build_cg_bitmap(job_ptr);
			} else if (IS_JOB_SUSPENDED(job_ptr)) {
				job_ptr->end_time = job_ptr->suspend_time;
				job_ptr->job_state = JOB_NODE_FAIL |
						     JOB_COMPLETING;
				build_cg_bitmap(job_ptr);
				job_ptr->tot_sus_time +=
					difftime(now, job_ptr->suspend_time);
				jobacct_storage_g_job_suspend(acct_db_conn,
							      job_ptr);
			}
			job_ptr->exit_code = MAX(job_ptr->exit_code, 1);
			job_ptr->state_reason = FAIL_DOWN_NODE;
			xfree(job_ptr->state_desc);
			job_completion_logger(job_ptr, false);
			if (job_ptr->job_state == JOB_NODE_FAIL) {
				/* build_cg_bitmap() may clear JOB_COMPLETING */
				epilog_slurmctld(job_ptr);
			}
		}
	}

	list_iterator_reset(job_iterator);
	/* This will reinitialize the select plugin database, which
	 * we can only do after ALL job's states and bitmaps are set
	 * (i.e. it needs to be in this second loop) */
	while ((job_ptr = (struct job_record *) list_next(job_iterator))) {
		if (select_g_select_nodeinfo_set(job_ptr) != SLURM_SUCCESS) {
			error("select_g_select_nodeinfo_set(%u): %m",
			      job_ptr->job_id);
		}
	}
	list_iterator_destroy(job_iterator);

	last_job_update = now;
}

static int _reset_detail_bitmaps(struct job_record *job_ptr)
{
	if (job_ptr->details == NULL)
		return SLURM_SUCCESS;

	FREE_NULL_BITMAP(job_ptr->details->req_node_bitmap);
	xfree(job_ptr->details->req_node_layout); /* layout info is lost
						   * but should be re-generated
						   * at job start time */
	if ((job_ptr->details->req_nodes) &&
	    (node_name2bitmap(job_ptr->details->req_nodes, false,
			      &job_ptr->details->req_node_bitmap))) {
		error("Invalid req_nodes (%s) for job_id %u",
	    	      job_ptr->details->req_nodes, job_ptr->job_id);
		return SLURM_ERROR;
	}

	FREE_NULL_BITMAP(job_ptr->details->exc_node_bitmap);
	if ((job_ptr->details->exc_nodes) &&
	    (node_name2bitmap(job_ptr->details->exc_nodes, true,
			      &job_ptr->details->exc_node_bitmap))) {
		error("Invalid exc_nodes (%s) for job_id %u",
	    	      job_ptr->details->exc_nodes, job_ptr->job_id);
		return SLURM_ERROR;
	}

	return SLURM_SUCCESS;
}

static void _reset_step_bitmaps(struct job_record *job_ptr)
{
	ListIterator step_iterator;
	struct step_record *step_ptr;

	step_iterator = list_iterator_create (job_ptr->step_list);
	while ((step_ptr = (struct step_record *) list_next (step_iterator))) {
		if (step_ptr->state < JOB_RUNNING)
			continue;
		FREE_NULL_BITMAP(step_ptr->step_node_bitmap);
		if (step_ptr->step_layout &&
		    step_ptr->step_layout->node_list &&
		    (node_name2bitmap(step_ptr->step_layout->node_list, false,
				      &step_ptr->step_node_bitmap))) {
			error("Invalid step_node_list (%s) for step_id %u.%u",
	   	 	      step_ptr->step_layout->node_list,
			      job_ptr->job_id, step_ptr->step_id);
			delete_step_record (job_ptr, step_ptr->step_id);
		}
		if ((step_ptr->step_node_bitmap == NULL) &&
		    (step_ptr->batch_step == 0)) {
			error("Missing node_list for step_id %u.%u",
			      job_ptr->job_id, step_ptr->step_id);
			delete_step_record (job_ptr, step_ptr->step_id);
		}
	}

	list_iterator_destroy (step_iterator);
	return;
}

/* update first assigned job id as needed on reconfigure
 * NOTE: READ lock_slurmctld config before entry */
void reset_first_job_id(void)
{
	job_id_sequence = MAX(job_id_sequence, slurmctld_conf.first_job_id);
}

/*
 * get_next_job_id - return the job_id to be used by default for
 *	the next job
 */
extern uint32_t get_next_job_id(void)
{
	uint32_t next_id;

	job_id_sequence = MAX(job_id_sequence, slurmctld_conf.first_job_id);
	next_id = job_id_sequence + 1;
	if (next_id >= slurmctld_conf.max_job_id)
		next_id = slurmctld_conf.first_job_id;
	return next_id;
}

/*
 * _set_job_id - set a default job_id, insure that it is unique
 * IN job_ptr - pointer to the job_record
 */
static int _set_job_id(struct job_record *job_ptr)
{
	int i;
	uint32_t new_id, max_jobs;

	xassert(job_ptr);
	xassert (job_ptr->magic == JOB_MAGIC);

	job_id_sequence = MAX(job_id_sequence, slurmctld_conf.first_job_id);
	max_jobs = slurmctld_conf.max_job_id - slurmctld_conf.first_job_id;

	/* Insure no conflict in job id if we roll over 32 bits */
	for (i = 0; i < max_jobs; i++) {
		if (++job_id_sequence >= slurmctld_conf.max_job_id)
			job_id_sequence = slurmctld_conf.first_job_id;
		new_id = job_id_sequence;
		if (find_job_record(new_id))
			continue;
		if (_dup_job_file_test(new_id))
			continue;
		job_ptr->job_id = new_id;
		return SLURM_SUCCESS;
	}
	error("We have exhausted our supply of valid job id values. "
	      "FirstJobId=%u MaxJobId=%u", slurmctld_conf.first_job_id,
	      slurmctld_conf.max_job_id);
	job_ptr->job_id = NO_VAL;
	return EAGAIN;
}


/*
 * set_job_prio - set a default job priority
 * IN job_ptr - pointer to the job_record
 */
extern void set_job_prio(struct job_record *job_ptr)
{
	uint32_t relative_prio;

	xassert(job_ptr);
	xassert (job_ptr->magic == JOB_MAGIC);

	if (IS_JOB_FINISHED(job_ptr))
		return;
	job_ptr->priority = slurm_sched_g_initial_priority(lowest_prio,
							   job_ptr);
	if ((job_ptr->priority == 0) || (job_ptr->direct_set_prio))
		return;

	relative_prio = job_ptr->priority;
	if (job_ptr->details && (job_ptr->details->nice != NICE_OFFSET)) {
		int offset = job_ptr->details->nice;
		offset -= NICE_OFFSET;
		relative_prio += offset;
	}
	lowest_prio = MIN(relative_prio, lowest_prio);
}

/* After recovering job state, if using priority/basic then we increment the
 * priorities of all jobs to avoid decrementing the base down to zero */
extern void sync_job_priorities(void)
{
	ListIterator job_iterator;
	struct job_record *job_ptr;
	uint32_t prio_boost = 0;

	if ((highest_prio != 0) && (highest_prio < TOP_PRIORITY))
		prio_boost = TOP_PRIORITY - highest_prio;
	if (strcmp(slurmctld_conf.priority_type, "priority/basic") ||
	    (prio_boost < 1000000))
		return;

	job_iterator = list_iterator_create(job_list);
	while ((job_ptr = (struct job_record *) list_next(job_iterator))) {
		if ((job_ptr->priority) && (job_ptr->direct_set_prio == 0))
			job_ptr->priority += prio_boost;
	}
	list_iterator_destroy(job_iterator);
	lowest_prio += prio_boost;
}

/*
 * _top_priority - determine if any other job has a higher priority than the
 *	specified job
 * IN job_ptr - pointer to selected job
 * RET true if selected job has highest priority
 */
static bool _top_priority(struct job_record *job_ptr)
{
	struct job_details *detail_ptr = job_ptr->details;
	bool top;

#ifdef HAVE_BG
	static uint16_t static_part = (uint16_t)NO_VAL;
	int rc = SLURM_SUCCESS;

	/* On BlueGene with static partitioning, we don't want to delay
	 * jobs based upon priority since jobs of different sizes can
	 * execute on different sets of nodes. While sched/backfill would
	 * eventually start the job if delayed here based upon priority,
	 * that could delay the initiation of a job by a few seconds. */
	if (static_part == (uint16_t)NO_VAL) {
		/* Since this never changes we can just set it once
		   and not look at it again. */
		rc = select_g_get_info_from_plugin(SELECT_STATIC_PART, job_ptr,
						   &static_part);
	}
	if ((rc == SLURM_SUCCESS) && (static_part == 1))
		return true;
#endif

	if (job_ptr->priority == 0)	/* user held */
		top = false;
	else {
		ListIterator job_iterator;
		struct job_record *job_ptr2;

		top = true;	/* assume top priority until found otherwise */
		job_iterator = list_iterator_create(job_list);
		while ((job_ptr2 = (struct job_record *)
					list_next(job_iterator))) {
			if (job_ptr2 == job_ptr)
				continue;
			if (!IS_JOB_PENDING(job_ptr2))
				continue;
			if (IS_JOB_COMPLETING(job_ptr2)) {
				/* Job is hung in pending & completing state,
				 * indicative of job requeue */
				continue;
			}
			if (!acct_policy_job_runnable_state(job_ptr2) ||
			    !misc_policy_job_runnable_state(job_ptr2) ||
			    !part_policy_job_runnable_state(job_ptr2) ||
			    !job_independent(job_ptr2, 0))
				continue;
			if ((job_ptr2->resv_name && (!job_ptr->resv_name)) ||
			    ((!job_ptr2->resv_name) && job_ptr->resv_name))
				continue;	/* different reservation */
			if (job_ptr2->resv_name && job_ptr->resv_name &&
			    (!strcmp(job_ptr2->resv_name,
				     job_ptr->resv_name))) {
				/* same reservation */
				if (job_ptr2->priority <= job_ptr->priority)
					continue;
				top = false;
				break;
			}
			if (job_ptr2->part_ptr == job_ptr->part_ptr) {
				/* same partition */
				if (job_ptr2->priority <= job_ptr->priority)
					continue;
				top = false;
				break;
			}
			if (bit_overlap(job_ptr->part_ptr->node_bitmap,
					job_ptr2->part_ptr->node_bitmap) == 0)
				continue;   /* no node overlap in partitions */
			if ((job_ptr2->part_ptr->priority >
			     job_ptr ->part_ptr->priority) ||
			    ((job_ptr2->part_ptr->priority ==
			      job_ptr ->part_ptr->priority) &&
			     (job_ptr2->priority >  job_ptr->priority))) {
				top = false;
				break;
			}
		}
		list_iterator_destroy(job_iterator);
	}

	if ((!top) && detail_ptr) {	/* not top prio */
		if (job_ptr->priority == 0) {		/* user/admin hold */
			if (job_ptr->state_reason != FAIL_BAD_CONSTRAINTS
			    && (job_ptr->state_reason != WAIT_HELD)
			    && (job_ptr->state_reason != WAIT_HELD_USER)) {
				job_ptr->state_reason = WAIT_HELD;
				xfree(job_ptr->state_desc);
			}
		} else if (job_ptr->state_reason == WAIT_NO_REASON) {
			job_ptr->state_reason = WAIT_PRIORITY;
			xfree(job_ptr->state_desc);
		}
	}
	return top;
}

static void _merge_job_licenses(struct job_record *shrink_job_ptr,
				struct job_record *expand_job_ptr)
{
	xassert(shrink_job_ptr);
	xassert(expand_job_ptr);

	if (!shrink_job_ptr->licenses)		/* No licenses to add */
		return;

	if (!expand_job_ptr->licenses) {	/* Just transfer licenses */
		expand_job_ptr->licenses = shrink_job_ptr->licenses;
		shrink_job_ptr->licenses = NULL;
		FREE_NULL_LIST(expand_job_ptr->license_list);
		expand_job_ptr->license_list = shrink_job_ptr->license_list;
		shrink_job_ptr->license_list = NULL;
		return;
	}

	/* Merge the license information into expanding job */
	xstrcat(expand_job_ptr->licenses, ",");
	xstrcat(expand_job_ptr->licenses, shrink_job_ptr->licenses);
	xfree(shrink_job_ptr->licenses);
	FREE_NULL_LIST(expand_job_ptr->license_list);
	FREE_NULL_LIST(shrink_job_ptr->license_list);
	license_job_merge(expand_job_ptr);
	return;
}

/*
 * update_job - update a job's parameters per the supplied specifications
 * IN job_specs - a job's specification
 * IN uid - uid of user issuing RPC
 * RET returns an error code from slurm_errno.h
 * global: job_list - global list of job entries
 *	last_job_update - time of last job table update
 */
int update_job(job_desc_msg_t * job_specs, uid_t uid)
{
	int error_code = SLURM_SUCCESS;
	enum job_state_reason fail_reason;
	bool authorized = false, admin = false;
	uint32_t save_min_nodes = 0, save_max_nodes = 0;
	uint32_t save_min_cpus = 0, save_max_cpus = 0;
	struct job_record *job_ptr;
	struct job_details *detail_ptr;
	struct part_record *tmp_part_ptr;
	bitstr_t *exc_bitmap = NULL, *req_bitmap = NULL;
	time_t now = time(NULL);
	multi_core_data_t *mc_ptr = NULL;
	bool update_accounting = false;
	acct_policy_limit_set_t acct_policy_limit_set;

#ifdef HAVE_BG
	uint16_t conn_type[SYSTEM_DIMENSIONS] = {(uint16_t) NO_VAL};
	uint16_t reboot = (uint16_t) NO_VAL;
	uint16_t rotate = (uint16_t) NO_VAL;
	uint16_t geometry[SYSTEM_DIMENSIONS] = {(uint16_t) NO_VAL};
	char *image = NULL;
	static uint32_t cpus_per_mp = 0;
	static uint16_t cpus_per_node = 0;

	if (!cpus_per_mp)
		select_g_alter_node_cnt(SELECT_GET_MP_CPU_CNT, &cpus_per_mp);
	if (!cpus_per_node)
		select_g_alter_node_cnt(SELECT_GET_NODE_CPU_CNT,
					&cpus_per_node);
#endif
	memset(&acct_policy_limit_set, 0, sizeof(acct_policy_limit_set_t));

	/* Make sure anything that may be put in the database will be
	 * lower case */
	xstrtolower(job_specs->account);
	xstrtolower(job_specs->wckey);

	job_ptr = find_job_record(job_specs->job_id);
	if (job_ptr == NULL) {
		error("update_job: job_id %u does not exist.",
		      job_specs->job_id);
		return ESLURM_INVALID_JOB_ID;
	}

	error_code = job_submit_plugin_modify(job_specs, job_ptr,
					      (uint32_t) uid);
	if (error_code != SLURM_SUCCESS)
		return error_code;

	admin = validate_operator(uid);
	authorized = admin || assoc_mgr_is_user_acct_coord(
		acct_db_conn, uid, job_ptr->account);
	if ((job_ptr->user_id != uid) && !authorized) {
		error("Security violation, JOB_UPDATE RPC from uid %d",
		      uid);
		return ESLURM_USER_ID_MISSING;
	}

	if (!wiki_sched_test) {
		char *sched_type = slurm_get_sched_type();
		if (strcmp(sched_type, "sched/wiki") == 0)
			wiki_sched  = true;
		if (strcmp(sched_type, "sched/wiki2") == 0) {
			wiki_sched  = true;
			wiki2_sched = true;
		}
		xfree(sched_type);
		wiki_sched_test = true;
	}
	detail_ptr = job_ptr->details;
	if (detail_ptr)
		mc_ptr = detail_ptr->mc_ptr;
	last_job_update = now;

	if (job_specs->account
	    && !xstrcmp(job_specs->account, job_ptr->account)) {
		debug("sched: update_job: new account identical to "
		      "old account %u", job_ptr->job_id);
		xfree(job_specs->account);
	}

	if (job_specs->account) {
		if (!IS_JOB_PENDING(job_ptr))
			error_code = ESLURM_JOB_NOT_PENDING;
		else {
			int rc = update_job_account("update_job", job_ptr,
						    job_specs->account);
			if (rc != SLURM_SUCCESS)
				error_code = rc;
			else
				update_accounting = true;
		}
	}
	if (error_code != SLURM_SUCCESS)
		goto fini;

	if (job_specs->exc_nodes) {
		if ((!IS_JOB_PENDING(job_ptr)) || (detail_ptr == NULL))
			error_code = ESLURM_JOB_NOT_PENDING;
		else if (job_specs->exc_nodes[0] == '\0') {
			xfree(detail_ptr->exc_nodes);
			FREE_NULL_BITMAP(detail_ptr->exc_node_bitmap);
		} else {
			if (node_name2bitmap(job_specs->exc_nodes, false,
					     &exc_bitmap)) {
				error("sched: Invalid node list for "
				      "job_update: %s",job_specs->exc_nodes);
				FREE_NULL_BITMAP(exc_bitmap);
				error_code = ESLURM_INVALID_NODE_NAME;
			}
			if (exc_bitmap) {
				xfree(detail_ptr->exc_nodes);
				detail_ptr->exc_nodes =
					job_specs->exc_nodes;
				FREE_NULL_BITMAP(detail_ptr->exc_node_bitmap);
				detail_ptr->exc_node_bitmap = exc_bitmap;
				info("sched: update_job: setting exc_nodes to "
				     "%s for job_id %u", job_specs->exc_nodes,
				     job_specs->job_id);
				job_specs->exc_nodes = NULL;
			}
		}
	}
	if (error_code != SLURM_SUCCESS)
		goto fini;

#ifndef HAVE_BG
	if (job_specs->req_nodes &&
	    (IS_JOB_RUNNING(job_ptr) || IS_JOB_SUSPENDED(job_ptr))) {
		/* Use req_nodes to change the nodes associated with a running
		 * for lack of other field in the job request to use */
		if ((job_specs->req_nodes[0] == '\0') ||
		    node_name2bitmap(job_specs->req_nodes,false, &req_bitmap) ||
		    !bit_super_set(req_bitmap, job_ptr->node_bitmap) ||
		    job_ptr->details->expanding_jobid) {
			info("sched: Invalid node list (%s) for job %u update",
			     job_specs->req_nodes, job_specs->job_id);
			error_code = ESLURM_INVALID_NODE_NAME;
			goto fini;
		} else if (req_bitmap) {
			int i, i_first, i_last;
			struct node_record *node_ptr;
			info("sched: update_job: setting nodes to %s for "
			     "job_id %u",
			     job_specs->req_nodes, job_specs->job_id);
			job_pre_resize_acctg(job_ptr);
			i_first = bit_ffs(job_ptr->node_bitmap);
			i_last  = bit_fls(job_ptr->node_bitmap);
			for (i=i_first; i<=i_last; i++) {
				if (bit_test(req_bitmap, i) ||
				    !bit_test(job_ptr->node_bitmap, i))
					continue;
				node_ptr = node_record_table_ptr + i;
				kill_step_on_node(job_ptr, node_ptr, false);
				excise_node_from_job(job_ptr, node_ptr);
			}
			job_post_resize_acctg(job_ptr);
			/* Since job_post_resize_acctg will restart
			 * things, don't do it again. */
			update_accounting = false;
		} else {
			update_accounting = true;
		}
		FREE_NULL_BITMAP(req_bitmap);
		xfree(job_specs->req_nodes);
	}
#endif

	if (job_specs->req_nodes) {
		if ((!IS_JOB_PENDING(job_ptr)) || (detail_ptr == NULL))
			error_code = ESLURM_JOB_NOT_PENDING;
		else if (job_specs->req_nodes[0] == '\0') {
			xfree(detail_ptr->req_nodes);
			FREE_NULL_BITMAP(detail_ptr->req_node_bitmap);
			xfree(detail_ptr->req_node_layout);
		} else {
			if (node_name2bitmap(job_specs->req_nodes, false,
					     &req_bitmap)) {
				info("sched: Invalid node list for "
				     "job_update: %s", job_specs->req_nodes);
				FREE_NULL_BITMAP(req_bitmap);
				error_code = ESLURM_INVALID_NODE_NAME;
			}
			if (req_bitmap) {
				xfree(detail_ptr->req_nodes);
				detail_ptr->req_nodes =
					job_specs->req_nodes;
				FREE_NULL_BITMAP(detail_ptr->req_node_bitmap);
				xfree(detail_ptr->req_node_layout);
				detail_ptr->req_node_bitmap = req_bitmap;
				info("sched: update_job: setting req_nodes to "
				     "%s for job_id %u", job_specs->req_nodes,
				     job_specs->job_id);
				job_specs->req_nodes = NULL;
			}
		}
	}
	if (error_code != SLURM_SUCCESS)
		goto fini;

	if (job_specs->min_nodes == INFINITE) {
		/* Used by scontrol just to get current configuration info */
		job_specs->min_nodes = NO_VAL;
	}
#if defined(HAVE_BG) || defined(HAVE_ALPS_CRAY)
	if ((job_specs->min_nodes != NO_VAL) &&
	    (IS_JOB_RUNNING(job_ptr) || IS_JOB_SUSPENDED(job_ptr))) {
#else
	if ((job_specs->min_nodes != NO_VAL) &&
	    (job_specs->min_nodes > job_ptr->node_cnt) &&
	    !select_g_job_expand_allow() &&
	    (IS_JOB_RUNNING(job_ptr) || IS_JOB_SUSPENDED(job_ptr))) {
#endif
		info("Change of size for job %u not supported",
		     job_specs->job_id);
		error_code = ESLURM_NOT_SUPPORTED;
		goto fini;
	}

	if (job_specs->req_switch != NO_VAL) {
		job_ptr->req_switch = job_specs->req_switch;
		info("Change of switches to %u job %u",
		     job_specs->req_switch, job_specs->job_id);
	}
	if (job_specs->wait4switch != NO_VAL) {
		job_ptr->wait4switch = _max_switch_wait(job_specs->wait4switch);
		info("Change of switch wait to %u secs job %u",
		     job_ptr->wait4switch, job_specs->job_id);
	}

	if (job_specs->partition
	    && !xstrcmp(job_specs->partition, job_ptr->partition)) {
		debug("sched: update_job: new partition identical to "
		      "old partition %u", job_ptr->job_id);
		xfree(job_specs->partition);
	}

	if (job_specs->partition) {
		List part_ptr_list = NULL;
		bool old_res = false;

		if (!IS_JOB_PENDING(job_ptr)) {
			error_code = ESLURM_JOB_NOT_PENDING;
			goto fini;
		}

		if (job_specs->min_nodes == NO_VAL) {
#ifdef HAVE_BG
			select_g_select_jobinfo_get(
				job_ptr->select_jobinfo,
				SELECT_JOBDATA_NODE_CNT,
				&job_specs->min_nodes);
#else
			job_specs->min_nodes = detail_ptr->min_nodes;
#endif
		}
		if ((job_specs->max_nodes == NO_VAL) &&
		    (detail_ptr->max_nodes != 0)) {
#ifdef HAVE_BG
			select_g_select_jobinfo_get(
				job_ptr->select_jobinfo,
				SELECT_JOBDATA_NODE_CNT,
				&job_specs->max_nodes);
#else
			job_specs->max_nodes = detail_ptr->max_nodes;
#endif
		}

		if ((job_specs->time_min == NO_VAL) &&
		    (job_ptr->time_min != 0))
			job_specs->time_min = job_ptr->time_min;
		if (job_specs->time_limit == NO_VAL)
			job_specs->time_limit = job_ptr->time_limit;
		if (!job_specs->reservation
		    || job_specs->reservation[0] == '\0') {
			/* just incase the reservation is '\0' */
			xfree(job_specs->reservation);
			job_specs->reservation = job_ptr->resv_name;
			old_res = true;
		}

		error_code = _get_job_parts(job_specs,
					    &tmp_part_ptr, &part_ptr_list);

		if (error_code != SLURM_SUCCESS)
			;
		else if ((tmp_part_ptr->state_up & PARTITION_SUBMIT) == 0)
			error_code = ESLURM_PARTITION_NOT_AVAIL;
		else {
			slurmdb_association_rec_t assoc_rec;
			memset(&assoc_rec, 0,
			       sizeof(slurmdb_association_rec_t));
			assoc_rec.acct      = job_ptr->account;
			assoc_rec.partition = tmp_part_ptr->name;
			assoc_rec.uid       = job_ptr->user_id;
			if (assoc_mgr_fill_in_assoc(
				    acct_db_conn, &assoc_rec,
				    accounting_enforce,
				    (slurmdb_association_rec_t **)
				    &job_ptr->assoc_ptr)) {
				info("job_update: invalid account %s "
				     "for job %u",
				     job_specs->account, job_ptr->job_id);
				error_code = ESLURM_INVALID_ACCOUNT;
				/* Let update proceed. Note there is an invalid
				 * association ID for accounting purposes */
			} else
				job_ptr->assoc_id = assoc_rec.id;

			error_code = _valid_job_part(
				job_specs, uid,
				job_ptr->details->req_node_bitmap,
				&tmp_part_ptr, part_ptr_list,
				job_ptr->assoc_ptr, job_ptr->qos_ptr);

			xfree(job_ptr->partition);
			job_ptr->partition = xstrdup(job_specs->partition);
			job_ptr->part_ptr = tmp_part_ptr;
			xfree(job_ptr->priority_array);	/* Rebuilt in plugin */
			FREE_NULL_LIST(job_ptr->part_ptr_list);
			job_ptr->part_ptr_list = part_ptr_list;
			part_ptr_list = NULL;	/* nothing to free */
			info("update_job: setting partition to %s for "
			     "job_id %u", job_specs->partition,
			     job_specs->job_id);
			update_accounting = true;
		}
		FREE_NULL_LIST(part_ptr_list);	/* error clean-up */

		if (old_res)
			job_specs->reservation = NULL;

		if (error_code != SLURM_SUCCESS)
			goto fini;
	}

	/* Always do this last just in case the assoc_ptr changed */
	if (job_specs->comment && wiki_sched && !validate_slurm_user(uid)) {
		/* User must use Moab command to change job comment */
		error("Attempt to change comment for job %u",
		      job_specs->job_id);
		error_code = ESLURM_ACCESS_DENIED;
	} else if (job_specs->comment) {
		xfree(job_ptr->comment);
		job_ptr->comment = job_specs->comment;
		job_specs->comment = NULL;	/* Nothing left to free */
		info("update_job: setting comment to %s for job_id %u",
		     job_ptr->comment, job_specs->job_id);

		if (wiki_sched && strstr(job_ptr->comment, "QOS:")) {
			if (!IS_JOB_PENDING(job_ptr))
				error_code = ESLURM_JOB_NOT_PENDING;
			else {
				slurmdb_qos_rec_t qos_rec;
				slurmdb_qos_rec_t *new_qos_ptr;
				char *resv_name;
				if (job_specs->reservation
				    && job_specs->reservation[0] != '\0')
					resv_name = job_specs->reservation;
				else
					resv_name = job_ptr->resv_name;

				memset(&qos_rec, 0, sizeof(slurmdb_qos_rec_t));
				if (strstr(job_ptr->comment,
					   "FLAGS:PREEMPTOR"))
					qos_rec.name = "expedite";
				else if (strstr(job_ptr->comment,
						"FLAGS:PREEMPTEE"))
					qos_rec.name = "standby";

				new_qos_ptr = _determine_and_validate_qos(
					resv_name, job_ptr->assoc_ptr,
					authorized, &qos_rec, &error_code);
				if (error_code == SLURM_SUCCESS) {
					info("update_job: setting qos to %s "
					     "for job_id %u",
					     job_specs->qos, job_specs->job_id);
					if (job_ptr->qos_id != qos_rec.id) {
						job_ptr->qos_id = qos_rec.id;
						job_ptr->qos_ptr = new_qos_ptr;
						if (authorized)
							job_ptr->limit_set_qos =
								ADMIN_SET_LIMIT;
						else
							job_ptr->limit_set_qos
								= 0;
						update_accounting = true;
					} else
						debug("sched: update_job: "
						      "new qos identical to "
						      "old qos %u",
						      job_ptr->job_id);
				}
			}
		}
	}

	if (error_code != SLURM_SUCCESS)
		goto fini;

	if (job_specs->qos) {

		if (!authorized && !IS_JOB_PENDING(job_ptr))
			error_code = ESLURM_JOB_NOT_PENDING;
		else {
			slurmdb_qos_rec_t qos_rec;
			slurmdb_qos_rec_t *new_qos_ptr;
			char *resv_name;

			if (job_specs->reservation
			    && job_specs->reservation[0] != '\0')
				resv_name = job_specs->reservation;
			else
				resv_name = job_ptr->resv_name;

			memset(&qos_rec, 0, sizeof(slurmdb_qos_rec_t));
			qos_rec.name = job_specs->qos;

			new_qos_ptr = _determine_and_validate_qos(
				resv_name, job_ptr->assoc_ptr,
				authorized, &qos_rec, &error_code);
			if (error_code == SLURM_SUCCESS) {
				info("update_job: setting qos to %s "
				     "for job_id %u",
				     job_specs->qos, job_specs->job_id);
				if (job_ptr->qos_id != qos_rec.id) {
					job_ptr->qos_id = qos_rec.id;
					job_ptr->qos_ptr = new_qos_ptr;
					if (authorized)
						job_ptr->limit_set_qos =
							ADMIN_SET_LIMIT;
					else
						job_ptr->limit_set_qos = 0;
					update_accounting = true;
				} else
					debug("sched: update_job: new qos "
					      "identical to old qos %u",
					      job_ptr->job_id);
			}
		}
	}
	if (error_code != SLURM_SUCCESS)
		goto fini;

	if (!authorized && (accounting_enforce & ACCOUNTING_ENFORCE_LIMITS)) {
		if (!acct_policy_validate(job_specs, job_ptr->part_ptr,
					  job_ptr->assoc_ptr, job_ptr->qos_ptr,
					  NULL, &acct_policy_limit_set, 1)) {
			info("update_job: exceeded association's cpu, node, "
			     "memory or time limit for user %u",
			     job_specs->user_id);
			error_code = ESLURM_ACCOUNTING_POLICY;
			goto fini;
		}

		/* Perhaps the limit was removed, so we will remove it
		   since it was imposed previously.
		*/
		if (!acct_policy_limit_set.max_cpus
		    && (job_ptr->limit_set_max_cpus == 1))
			job_ptr->details->max_cpus = NO_VAL;

		if (!acct_policy_limit_set.max_nodes
		    && (job_ptr->limit_set_max_nodes == 1))
			job_ptr->details->max_nodes = NO_VAL;

		if (!acct_policy_limit_set.time
		    && (job_ptr->limit_set_time == 1))
			job_ptr->time_limit = NO_VAL;

		if (job_ptr->limit_set_max_cpus != ADMIN_SET_LIMIT)
			job_ptr->limit_set_max_cpus =
				acct_policy_limit_set.max_cpus;
		if (job_ptr->limit_set_max_nodes != ADMIN_SET_LIMIT)
			job_ptr->limit_set_max_nodes =
				acct_policy_limit_set.max_nodes;
		if (job_ptr->limit_set_time != ADMIN_SET_LIMIT)
			job_ptr->limit_set_time = acct_policy_limit_set.time;
	} else if (authorized) {
		acct_policy_limit_set.max_cpus = ADMIN_SET_LIMIT;
		acct_policy_limit_set.max_nodes = ADMIN_SET_LIMIT;
		acct_policy_limit_set.min_cpus = ADMIN_SET_LIMIT;
		acct_policy_limit_set.min_nodes = ADMIN_SET_LIMIT;
		acct_policy_limit_set.pn_min_memory = ADMIN_SET_LIMIT;
		acct_policy_limit_set.time = ADMIN_SET_LIMIT;
		acct_policy_limit_set.qos = ADMIN_SET_LIMIT;
	}


	/* This needs to be done after the association acct policy check since
	 * it looks at unaltered nodes for bluegene systems
	 */
	debug3("update before alteration asking for nodes %u-%u cpus %u-%u",
	       job_specs->min_nodes, job_specs->max_nodes,
	       job_specs->min_cpus, job_specs->max_cpus);
	if (select_g_alter_node_cnt(SELECT_SET_NODE_CNT, job_specs)
	    != SLURM_SUCCESS) {
		error_code = ESLURM_INVALID_NODE_COUNT;
		goto fini;
	}
	debug3("update after alteration asking for nodes %u-%u cpus %u-%u",
	       job_specs->min_nodes, job_specs->max_nodes,
	       job_specs->min_cpus, job_specs->max_cpus);

	/* Reset min and max cpu counts as needed, insure consistency */
	if (job_specs->min_cpus != NO_VAL) {
		if ((!IS_JOB_PENDING(job_ptr)) || (detail_ptr == NULL))
			error_code = ESLURM_JOB_NOT_PENDING;
		else if (job_specs->min_cpus < 1)
			error_code = ESLURM_INVALID_CPU_COUNT;
		else {
			save_min_cpus = detail_ptr->min_cpus;
			detail_ptr->min_cpus = job_specs->min_cpus;
		}
	}
	if (job_specs->max_cpus != NO_VAL) {
		if ((!IS_JOB_PENDING(job_ptr)) || (detail_ptr == NULL))
			error_code = ESLURM_JOB_NOT_PENDING;
		else {
			save_max_cpus = detail_ptr->max_cpus;
			detail_ptr->max_cpus = job_specs->max_cpus;
		}
	}
	if ((save_min_cpus || save_max_cpus) && detail_ptr->max_cpus &&
	    (detail_ptr->max_cpus < detail_ptr->min_cpus)) {
		error_code = ESLURM_INVALID_CPU_COUNT;
		if (save_min_cpus) {
			detail_ptr->min_cpus = save_min_cpus;
			save_min_cpus = 0;
		}
		if (save_max_cpus) {
			detail_ptr->max_cpus = save_max_cpus;
			save_max_cpus = 0;
		}
	}
	if (error_code != SLURM_SUCCESS)
		goto fini;

	if (save_min_cpus && (detail_ptr->min_cpus != save_min_cpus)) {
#ifdef HAVE_BG
		uint32_t node_cnt = detail_ptr->min_cpus;
		if (cpus_per_node)
			node_cnt /= cpus_per_node;
		/* Ensure that accounting is set up correctly */
		select_g_select_jobinfo_set(job_ptr->select_jobinfo,
					    SELECT_JOBDATA_NODE_CNT,
					    &node_cnt);
		/* Reset geo since changing this makes any geo
		 * potentially invalid */
		select_g_select_jobinfo_set(job_ptr->select_jobinfo,
					    SELECT_JOBDATA_GEOMETRY,
					    geometry);
#endif
		info("update_job: setting min_cpus from "
		     "%u to %u for job_id %u",
		     save_min_cpus, detail_ptr->min_cpus, job_specs->job_id);
		job_ptr->limit_set_min_cpus = acct_policy_limit_set.min_cpus;
		update_accounting = true;
	}
	if (save_max_cpus && (detail_ptr->max_cpus != save_max_cpus)) {
		info("update_job: setting max_cpus from "
		     "%u to %u for job_id %u",
		     save_max_cpus, detail_ptr->max_cpus, job_specs->job_id);
		/* Always use the acct_policy_limit_set.* since if set by a
		 * super user it be set correctly */
		job_ptr->limit_set_max_cpus = acct_policy_limit_set.max_cpus;
		update_accounting = true;
	}

	if ((job_specs->pn_min_cpus != (uint16_t) NO_VAL) &&
	    (job_specs->pn_min_cpus != 0)) {
		if ((!IS_JOB_PENDING(job_ptr)) || (detail_ptr == NULL))
			error_code = ESLURM_JOB_NOT_PENDING;
		else if (authorized
			 || (detail_ptr->pn_min_cpus
			     > job_specs->pn_min_cpus)) {
			detail_ptr->pn_min_cpus = job_specs->pn_min_cpus;
			info("update_job: setting pn_min_cpus to %u for "
			     "job_id %u", job_specs->pn_min_cpus,
			     job_specs->job_id);
		} else {
			error("Attempt to increase pn_min_cpus for job %u",
			      job_specs->job_id);
			error_code = ESLURM_ACCESS_DENIED;
		}
	}
	if (error_code != SLURM_SUCCESS)
		goto fini;

	if (job_specs->num_tasks != NO_VAL) {
		if (!IS_JOB_PENDING(job_ptr))
			error_code = ESLURM_JOB_NOT_PENDING;
		else if (job_specs->num_tasks < 1)
			error_code = ESLURM_BAD_TASK_COUNT;
		else {
#ifdef HAVE_BG
			uint32_t node_cnt = job_specs->num_tasks;
			if (cpus_per_node)
				node_cnt /= cpus_per_node;
			/* This is only set up so accounting is set up
			   correctly */
			select_g_select_jobinfo_set(job_ptr->select_jobinfo,
						    SELECT_JOBDATA_NODE_CNT,
						    &node_cnt);
#endif
			detail_ptr->num_tasks = job_specs->num_tasks;
			info("update_job: setting num_tasks to %u for "
			     "job_id %u", job_specs->num_tasks,
			     job_specs->job_id);
			if (detail_ptr->cpus_per_task) {
				uint32_t new_cpus = detail_ptr->num_tasks
					/ detail_ptr->cpus_per_task;
				if ((new_cpus < detail_ptr->min_cpus) ||
				    (!detail_ptr->overcommit &&
				     (new_cpus > detail_ptr->min_cpus))) {
					detail_ptr->min_cpus = new_cpus;
					detail_ptr->max_cpus = new_cpus;
					info("update_job: setting "
					     "min_cpus to %u for "
					     "job_id %u", detail_ptr->min_cpus,
					     job_specs->job_id);
					/* Always use the
					 * acct_policy_limit_set.*
					 * since if set by a
					 * super user it be set correctly */
					job_ptr->limit_set_min_cpus =
						acct_policy_limit_set.min_cpus;
					job_ptr->limit_set_max_cpus =
						acct_policy_limit_set.max_cpus;
				}
			}
		}
	}
	if (error_code != SLURM_SUCCESS)
		goto fini;

	/* Reset min and max node counts as needed, insure consistency */
	if (job_specs->min_nodes != NO_VAL) {
		if (IS_JOB_RUNNING(job_ptr) || IS_JOB_SUSPENDED(job_ptr))
			;	/* shrink running job, processed later */
		else if ((!IS_JOB_PENDING(job_ptr)) || (detail_ptr == NULL))
			error_code = ESLURM_JOB_NOT_PENDING;
		else if (job_specs->min_nodes < 1) {
			info("update_job: min_nodes < 1 for job %u",
			     job_specs->job_id);
			error_code = ESLURM_INVALID_NODE_COUNT;
		} else {
			/* Resize of pending job */
			save_min_nodes = detail_ptr->min_nodes;
			detail_ptr->min_nodes = job_specs->min_nodes;
		}
	}
	if (job_specs->max_nodes != NO_VAL) {
		if ((!IS_JOB_PENDING(job_ptr)) || (detail_ptr == NULL))
			error_code = ESLURM_JOB_NOT_PENDING;
		else {
			save_max_nodes = detail_ptr->max_nodes;
			detail_ptr->max_nodes = job_specs->max_nodes;
		}
	}
	if ((save_min_nodes || save_max_nodes) && detail_ptr->max_nodes &&
	    (detail_ptr->max_nodes < detail_ptr->min_nodes)) {
		info("update_job: max_nodes < min_nodes (%u < %u) for job %u",
		     detail_ptr->max_nodes, detail_ptr->min_nodes,
		     job_specs->job_id);
		error_code = ESLURM_INVALID_NODE_COUNT;
		if (save_min_nodes) {
			detail_ptr->min_nodes = save_min_nodes;
			save_min_nodes = 0;
		}
		if (save_max_nodes) {
			detail_ptr->max_nodes = save_max_nodes;
			save_max_nodes = 0;
		}
	}
	if (error_code != SLURM_SUCCESS)
		goto fini;

	if (save_min_nodes && (save_min_nodes!= detail_ptr->min_nodes)) {
		info("update_job: setting min_nodes from "
		     "%u to %u for job_id %u",
		     save_min_nodes, detail_ptr->min_nodes, job_specs->job_id);
		job_ptr->limit_set_min_nodes = acct_policy_limit_set.min_nodes;
		update_accounting = true;
	}
	if (save_max_nodes && (save_max_nodes != detail_ptr->max_nodes)) {
		info("update_job: setting max_nodes from "
		     "%u to %u for job_id %u",
		     save_max_nodes, detail_ptr->max_nodes, job_specs->job_id);
		/* Always use the acct_policy_limit_set.* since if set by a
		 * super user it be set correctly */
		job_ptr->limit_set_max_nodes = acct_policy_limit_set.max_nodes;
		update_accounting = true;
	}

	if (job_specs->time_limit != NO_VAL) {
		if (IS_JOB_FINISHED(job_ptr) || job_ptr->preempt_time)
			error_code = ESLURM_JOB_FINISHED;
		else if (job_ptr->time_limit == job_specs->time_limit) {
			debug("sched: update_job: new time limit identical to "
			      "old time limit %u", job_specs->job_id);
		} else if (authorized ||
			   (job_ptr->time_limit > job_specs->time_limit)) {
			time_t old_time =  job_ptr->time_limit;
			if (old_time == INFINITE)	/* one year in mins */
				old_time = (365 * 24 * 60);
			acct_policy_alter_job(job_ptr, job_specs->time_limit);
			job_ptr->time_limit = job_specs->time_limit;
			if (IS_JOB_RUNNING(job_ptr) ||
			    IS_JOB_SUSPENDED(job_ptr)) {
				if (job_ptr->preempt_time) {
					;	/* Preemption in progress */
				} else if (job_ptr->time_limit == INFINITE) {
					/* Set end time in one year */
					job_ptr->end_time = now +
						(365 * 24 * 60 * 60);
				} else {
					/* Update end_time based upon change
					 * to preserve suspend time info */
					job_ptr->end_time = job_ptr->end_time +
						((job_ptr->time_limit -
						  old_time) * 60);
				}
				if (job_ptr->end_time < now)
					job_ptr->end_time = now;
				if (IS_JOB_RUNNING(job_ptr) &&
				    (list_is_empty(job_ptr->step_list) == 0)) {
					_xmit_new_end_time(job_ptr);
				}
			}
			info("sched: update_job: setting time_limit to %u for "
			     "job_id %u", job_specs->time_limit,
			     job_specs->job_id);
			/* Always use the acct_policy_limit_set.*
			 * since if set by a super user it be set correctly */
			job_ptr->limit_set_time = acct_policy_limit_set.time;
			update_accounting = true;
		} else if (IS_JOB_PENDING(job_ptr) && job_ptr->part_ptr &&
			   (job_ptr->part_ptr->max_time >=
			    job_specs->time_limit)) {
			job_ptr->time_limit = job_specs->time_limit;
			info("sched: update_job: setting time_limit to %u for "
			     "job_id %u", job_specs->time_limit,
			     job_specs->job_id);
			/* Always use the acct_policy_limit_set.*
			 * since if set by a super user it be set correctly */
			job_ptr->limit_set_time = acct_policy_limit_set.time;
			update_accounting = true;
		} else {
			info("sched: Attempt to increase time limit for job %u",
			     job_specs->job_id);
			error_code = ESLURM_ACCESS_DENIED;
		}
	}
	if (error_code != SLURM_SUCCESS)
		goto fini;

	if ((job_specs->time_min != NO_VAL) && IS_JOB_PENDING(job_ptr)) {
		if (job_specs->time_min > job_ptr->time_limit) {
			info("update_job: attempt to set TimeMin > TimeLimit "
			     "(%u > %u)",
			     job_specs->time_min, job_ptr->time_limit);
			error_code = ESLURM_INVALID_TIME_LIMIT;
		} else if (job_ptr->time_min != job_specs->time_min) {
			job_ptr->time_min = job_specs->time_min;
			info("update_job: setting TimeMin to %u for job_id %u",
			     job_specs->time_min, job_specs->job_id);
		}
	}
	if (error_code != SLURM_SUCCESS)
		goto fini;

	if (job_specs->end_time) {
		if (!IS_JOB_RUNNING(job_ptr) || job_ptr->preempt_time) {
			/* We may want to use this for deadline scheduling
			 * at some point in the future. For now only reset
			 * the time limit of running jobs. */
			error_code = ESLURM_JOB_NOT_RUNNING;
		} else if (job_specs->end_time < now) {
			error_code = ESLURM_INVALID_TIME_VALUE;
		} else if (authorized ||
			   (job_ptr->end_time > job_specs->end_time)) {
			int delta_t  = job_specs->end_time - job_ptr->end_time;
			job_ptr->end_time = job_specs->end_time;
			job_ptr->time_limit += (delta_t+30)/60; /* Sec->min */
			info("sched: update_job: setting time_limit to %u for "
			     "job_id %u", job_ptr->time_limit,
			     job_specs->job_id);
			/* Always use the acct_policy_limit_set.*
			 * since if set by a super user it be set correctly */
			job_ptr->limit_set_time = acct_policy_limit_set.time;
			update_accounting = true;
		} else {
			info("sched: Attempt to extend end time for job %u",
			     job_specs->job_id);
			error_code = ESLURM_ACCESS_DENIED;
		}
	}
	if (error_code != SLURM_SUCCESS)
		goto fini;

	if (job_specs->reservation
	    && !xstrcmp(job_specs->reservation, job_ptr->resv_name)) {
		debug("sched: update_job: new reservation identical to "
		      "old reservation %u", job_ptr->job_id);
		xfree(job_specs->reservation);
	}

	/* this needs to be after partition and qos checks */
	if (job_specs->reservation) {
		if (!IS_JOB_PENDING(job_ptr) && !IS_JOB_RUNNING(job_ptr)) {
			error_code = ESLURM_JOB_NOT_PENDING_NOR_RUNNING;
		} else {
			int rc;
			char *save_resv_name = job_ptr->resv_name;
			slurmctld_resv_t *save_resv_ptr = job_ptr->resv_ptr;

			job_ptr->resv_name = job_specs->reservation;
			job_specs->reservation = NULL;	/* Nothing to free */
			rc = validate_job_resv(job_ptr);
			/* Make sure this job isn't using a partition
			   or qos that requires it to be in a
			   reservation.
			*/
			if (rc == SLURM_SUCCESS && !job_ptr->resv_name) {
				struct part_record *part_ptr =
					job_ptr->part_ptr;
				slurmdb_qos_rec_t *qos_ptr =
					(slurmdb_qos_rec_t *)job_ptr->qos_ptr;

				if (part_ptr
				    && part_ptr->flags & PART_FLAG_REQ_RESV)
					rc = ESLURM_ACCESS_DENIED;

				if (qos_ptr
				    && qos_ptr->flags & QOS_FLAG_REQ_RESV)
					rc = ESLURM_INVALID_QOS;
			}

			if (rc == SLURM_SUCCESS) {
				info("sched: update_job: setting reservation "
				     "to %s for job_id %u", job_ptr->resv_name,
				     job_ptr->job_id);
				xfree(save_resv_name);
				update_accounting = true;
			} else {
				/* Restore reservation info */
				job_specs->reservation = job_ptr->resv_name;
				job_ptr->resv_name = save_resv_name;
				job_ptr->resv_ptr = save_resv_ptr;
				error_code = rc;
			}
		}
	}
	if (error_code != SLURM_SUCCESS)
		goto fini;

	if ((job_specs->requeue != (uint16_t) NO_VAL) && detail_ptr) {
		detail_ptr->requeue = MIN(job_specs->requeue, 1);
		info("sched: update_job: setting requeue to %u for job_id %u",
		     job_specs->requeue, job_specs->job_id);
	}

	if (job_specs->priority != NO_VAL) {
		/* If we are doing time slicing we could update the
		   priority of the job while running to give better
		   position (larger time slices) than competing jobs
		*/
		if (IS_JOB_FINISHED(job_ptr) || (detail_ptr == NULL))
			error_code = ESLURM_JOB_FINISHED;
		else if (job_ptr->priority == job_specs->priority) {
			debug("update_job: setting priority to current value");
			if ((job_ptr->priority == 0) &&
			    (job_ptr->user_id != uid) && authorized) {
				/* Authorized user can change from user hold
				 * to admin hold or admin hold to user hold */
				if (job_specs->alloc_sid == ALLOC_SID_USER_HOLD)
					job_ptr->state_reason = WAIT_HELD_USER;
				else
					job_ptr->state_reason = WAIT_HELD;
			}
		} else if ((job_ptr->priority == 0) &&
			   (job_specs->priority == INFINITE) &&
			   (authorized ||
			    (job_ptr->state_reason == WAIT_HELD_USER))) {
			job_ptr->direct_set_prio = 0;
			set_job_prio(job_ptr);
			info("sched: update_job: releasing hold for job_id %u",
			     job_specs->job_id);
			job_ptr->state_reason = WAIT_NO_REASON;
			job_ptr->job_state &= ~JOB_SPECIAL_EXIT;
			xfree(job_ptr->state_desc);
		} else if ((job_ptr->priority == 0) &&
			   (job_specs->priority != INFINITE)) {
			info("ignore priority reset request on held job %u",
			     job_specs->job_id);
		} else if (authorized ||
			 (job_ptr->priority > job_specs->priority)) {
			if (job_specs->priority != 0)
				job_ptr->details->nice = NICE_OFFSET;
			if (job_specs->priority == INFINITE) {
				job_ptr->direct_set_prio = 0;
				set_job_prio(job_ptr);
			} else {
				job_ptr->direct_set_prio = 1;
				job_ptr->priority = job_specs->priority;
			}
			info("sched: update_job: setting priority to %u for "
			     "job_id %u", job_ptr->priority,
			     job_specs->job_id);
			update_accounting = true;
			if (job_ptr->priority == 0) {
				if ((job_ptr->user_id == uid) ||
				    (job_specs->alloc_sid ==
				     ALLOC_SID_USER_HOLD)) {
					job_ptr->state_reason = WAIT_HELD_USER;
				} else
					job_ptr->state_reason = WAIT_HELD;
				xfree(job_ptr->state_desc);
			}
		} else if (job_specs->priority == INFINITE
			   && job_ptr->state_reason != WAIT_HELD_USER) {
			/* If the job was already released ignore another
			 * release request.
			 */
			debug("%s: job %d already release ignoring request",
			      __func__, job_ptr->job_id);
		} else {
			error("sched: Attempt to modify priority for job %u",
			      job_specs->job_id);
			error_code = ESLURM_ACCESS_DENIED;
		}
	}
	if (error_code != SLURM_SUCCESS)
		goto fini;

	if (job_specs->nice != (uint16_t) NO_VAL) {
		if (IS_JOB_FINISHED(job_ptr) || (job_ptr->details == NULL))
			error_code = ESLURM_JOB_FINISHED;
		else if (job_ptr->details &&
			 (job_ptr->details->nice == job_specs->nice))
			debug("sched: update_job: new nice identical to "
			      "old nice %u", job_ptr->job_id);
		else if (authorized || (job_specs->nice >= NICE_OFFSET)) {
			int64_t new_prio = job_ptr->priority;
			new_prio += job_ptr->details->nice;
			new_prio -= job_specs->nice;
			job_ptr->priority = MAX(new_prio, 2);
			job_ptr->details->nice = job_specs->nice;
			info("sched: update_job: setting priority to %u for "
			     "job_id %u", job_ptr->priority,
			     job_specs->job_id);
			update_accounting = true;
		} else {
			error("sched: Attempt to modify nice for "
			      "job %u", job_specs->job_id);
			error_code = ESLURM_ACCESS_DENIED;
		}
	}
	if (error_code != SLURM_SUCCESS)
		goto fini;

	if (job_specs->pn_min_memory != NO_VAL) {
		if ((!IS_JOB_PENDING(job_ptr)) || (detail_ptr == NULL))
			error_code = ESLURM_JOB_NOT_PENDING;
		else if (job_specs->pn_min_memory
			 == detail_ptr->pn_min_memory)
			debug("sched: update_job: new memory limit identical "
			      "to old limit for job %u", job_specs->job_id);
		else if (authorized) {
			char *entity;
			if (job_specs->pn_min_memory & MEM_PER_CPU)
				entity = "cpu";
			else
				entity = "job";

			detail_ptr->pn_min_memory = job_specs->pn_min_memory;
			info("sched: update_job: setting min_memory_%s to %u "
			     "for job_id %u", entity,
			     (job_specs->pn_min_memory & (~MEM_PER_CPU)),
			     job_specs->job_id);
			/* Always use the acct_policy_limit_set.*
			 * since if set by a super user it be set correctly */
			job_ptr->limit_set_pn_min_memory =
				acct_policy_limit_set.pn_min_memory;
		} else {
			error("sched: Attempt to modify pn_min_memory for "
			      "job %u", job_specs->job_id);
			error_code = ESLURM_ACCESS_DENIED;
		}
	}
	if (error_code != SLURM_SUCCESS)
		goto fini;

	if (job_specs->pn_min_tmp_disk != NO_VAL) {
		if ((!IS_JOB_PENDING(job_ptr)) || (detail_ptr == NULL))
			error_code = ESLURM_JOB_NOT_PENDING;
		else if (authorized
			 || (detail_ptr->pn_min_tmp_disk
			     > job_specs->pn_min_tmp_disk)) {
			detail_ptr->pn_min_tmp_disk =
				job_specs->pn_min_tmp_disk;
			info("sched: update_job: setting job_min_tmp_disk to "
			     "%u for job_id %u", job_specs->pn_min_tmp_disk,
			     job_specs->job_id);
		} else {

			error("sched: Attempt to modify pn_min_tmp_disk "
			      "for job %u",
			      job_specs->job_id);
			error_code = ESLURM_ACCESS_DENIED;
		}
	}
	if (error_code != SLURM_SUCCESS)
		goto fini;

	if (job_specs->sockets_per_node != (uint16_t) NO_VAL) {
		if ((!IS_JOB_PENDING(job_ptr)) || (mc_ptr == NULL)) {
			error_code = ESLURM_JOB_NOT_PENDING;
			goto fini;
		} else {
			mc_ptr->sockets_per_node = job_specs->sockets_per_node;
			info("sched: update_job: setting sockets_per_node to "
			     "%u for job_id %u", job_specs->sockets_per_node,
			     job_specs->job_id);
		}
	}

	if (job_specs->cores_per_socket != (uint16_t) NO_VAL) {
		if ((!IS_JOB_PENDING(job_ptr)) || (mc_ptr == NULL)) {
			error_code = ESLURM_JOB_NOT_PENDING;
			goto fini;
		} else {
			mc_ptr->cores_per_socket = job_specs->cores_per_socket;
			info("sched: update_job: setting cores_per_socket to "
			     "%u for job_id %u", job_specs->cores_per_socket,
			     job_specs->job_id);
		}
	}

	if ((job_specs->threads_per_core != (uint16_t) NO_VAL)) {
		if ((!IS_JOB_PENDING(job_ptr)) || (mc_ptr == NULL)) {
			error_code = ESLURM_JOB_NOT_PENDING;
			goto fini;
		} else {
			mc_ptr->threads_per_core = job_specs->threads_per_core;
			info("sched: update_job: setting threads_per_core to "
			     "%u for job_id %u", job_specs->threads_per_core,
			     job_specs->job_id);
		}
	}

	if (job_specs->shared != (uint16_t) NO_VAL) {
		if ((!IS_JOB_PENDING(job_ptr)) || (detail_ptr == NULL)) {
			error_code = ESLURM_JOB_NOT_PENDING;
		} else if (!authorized) {
			error("sched: Attempt to change sharing for job %u",
			      job_specs->job_id);
			error_code = ESLURM_ACCESS_DENIED;
		} else {
			if (job_specs->shared) {
				detail_ptr->share_res = 1;
				detail_ptr->whole_node = 0;
			} else {
				detail_ptr->share_res = 0;
			}
			info("sched: update_job: setting shared to %u for "
			     "job_id %u",
			     job_specs->shared, job_specs->job_id);
		}
	}
	if (error_code != SLURM_SUCCESS)
		goto fini;

	if (job_specs->contiguous != (uint16_t) NO_VAL) {
		if ((!IS_JOB_PENDING(job_ptr)) || (detail_ptr == NULL))
			error_code = ESLURM_JOB_NOT_PENDING;
		else if (authorized
			 || (detail_ptr->contiguous > job_specs->contiguous)) {
			detail_ptr->contiguous = job_specs->contiguous;
			info("sched: update_job: setting contiguous to %u "
			     "for job_id %u", job_specs->contiguous,
			     job_specs->job_id);
		} else {
			error("sched: Attempt to add contiguous for job %u",
			      job_specs->job_id);
			error_code = ESLURM_ACCESS_DENIED;
		}
	}
	if (error_code != SLURM_SUCCESS)
		goto fini;

	if (job_specs->core_spec != (uint16_t) NO_VAL) {
		if ((!IS_JOB_PENDING(job_ptr)) || (detail_ptr == NULL))
			error_code = ESLURM_JOB_NOT_PENDING;
		else if (authorized) {
			if (job_specs->core_spec == (uint16_t) INFINITE)
				detail_ptr->core_spec = (uint16_t) NO_VAL;
			else
				detail_ptr->core_spec = job_specs->core_spec;
			info("sched: update_job: setting core_spec to %u "
			     "for job_id %u", detail_ptr->core_spec,
			     job_specs->job_id);
		} else {
			error("sched: Attempt to modify core_spec for job %u",
			      job_specs->job_id);
			error_code = ESLURM_ACCESS_DENIED;
		}
	}
	if (error_code != SLURM_SUCCESS)
		goto fini;

	if (job_specs->features) {
		if ((!IS_JOB_PENDING(job_ptr)) || (detail_ptr == NULL))
			error_code = ESLURM_JOB_NOT_PENDING;
		else if (job_specs->features[0] != '\0') {
			char *old_features = detail_ptr->features;
			List old_list = detail_ptr->feature_list;
			detail_ptr->features = job_specs->features;
			detail_ptr->feature_list = NULL;
			if (build_feature_list(job_ptr)) {
				info("sched: update_job: invalid features"
			 	     "(%s) for job_id %u",
				     job_specs->features, job_specs->job_id);
				if (detail_ptr->feature_list)
					list_destroy(detail_ptr->feature_list);
				detail_ptr->features = old_features;
				detail_ptr->feature_list = old_list;
				error_code = ESLURM_INVALID_FEATURE;
			} else {
				info("sched: update_job: setting features to "
			 	     "%s for job_id %u",
				     job_specs->features, job_specs->job_id);
				xfree(old_features);
				if (old_list)
					list_destroy(old_list);
				job_specs->features = NULL;
			}
		} else {
			info("sched: update_job: cleared features for job %u",
			     job_specs->job_id);
			xfree(detail_ptr->features);
			if (detail_ptr->feature_list) {
				list_destroy(detail_ptr->feature_list);
				detail_ptr->feature_list = NULL;
			}
		}
	}
	if (error_code != SLURM_SUCCESS)
		goto fini;

	if (job_specs->gres) {
		List tmp_gres_list = NULL;
		if ((!IS_JOB_PENDING(job_ptr)) || (detail_ptr == NULL) ||
		    (detail_ptr->expanding_jobid != 0)) {
			error_code = ESLURM_JOB_NOT_PENDING;
		} else if (job_specs->gres[0] == '\0') {
			info("sched: update_job: cleared gres for job %u",
			     job_specs->job_id);
			xfree(job_ptr->gres);
			FREE_NULL_LIST(job_ptr->gres_list);
		} else if (gres_plugin_job_state_validate(job_specs->gres,
							  &tmp_gres_list)) {
			info("sched: update_job: invalid gres %s for job %u",
			     job_specs->gres, job_specs->job_id);
			error_code = ESLURM_INVALID_GRES;
			FREE_NULL_LIST(tmp_gres_list);
		} else {
			info("sched: update_job: setting gres to "
			     "%s for job_id %u",
			     job_specs->gres, job_specs->job_id);
			xfree(job_ptr->gres);
			job_ptr->gres = job_specs->gres;
			job_specs->gres = NULL;
			FREE_NULL_LIST(job_ptr->gres_list);
			job_ptr->gres_list = tmp_gres_list;
		}
	}
	if (error_code != SLURM_SUCCESS)
		goto fini;

	if (job_specs->name
	    && !xstrcmp(job_specs->name, job_ptr->name)) {
		debug("sched: update_job: new name identical to "
		      "old name %u", job_ptr->job_id);
		xfree(job_specs->name);
	}

	if (job_specs->name) {
		if (IS_JOB_FINISHED(job_ptr)) {
			error_code = ESLURM_JOB_FINISHED;
			goto fini;
		} else {
			xfree(job_ptr->name);
			job_ptr->name = job_specs->name;
			job_specs->name = NULL;

			info("sched: update_job: setting name to %s for "
			     "job_id %u", job_ptr->name, job_specs->job_id);
			update_accounting = true;
		}
	}

	if (job_specs->std_out) {
		if (!IS_JOB_PENDING(job_ptr))
			error_code = ESLURM_JOB_NOT_PENDING;
		else if (detail_ptr) {
			xfree(detail_ptr->std_out);
			detail_ptr->std_out = job_specs->std_out;
			job_specs->std_out = NULL;
		}
	}
	if (error_code != SLURM_SUCCESS)
		goto fini;

	if (job_specs->wckey
	    && !xstrcmp(job_specs->wckey, job_ptr->wckey)) {
		debug("sched: update_job: new wckey identical to "
		      "old wckey %u", job_ptr->job_id);
		xfree(job_specs->wckey);
	}

	if (job_specs->wckey) {
		if (!IS_JOB_PENDING(job_ptr))
			error_code = ESLURM_JOB_NOT_PENDING;
		else {
			int rc = update_job_wckey("update_job",
						  job_ptr,
						  job_specs->wckey);
			if (rc != SLURM_SUCCESS)
				error_code = rc;
			else
				update_accounting = true;
		}
	}
	if (error_code != SLURM_SUCCESS)
		goto fini;

	if ((job_specs->min_nodes != NO_VAL) &&
	    (IS_JOB_RUNNING(job_ptr) || IS_JOB_SUSPENDED(job_ptr))) {
		/* Use req_nodes to change the nodes associated with a running
		 * for lack of other field in the job request to use */
		if ((job_specs->min_nodes == 0) && (job_ptr->node_cnt > 0) &&
		    job_ptr->details && job_ptr->details->expanding_jobid) {
			struct job_record *expand_job_ptr;
			bitstr_t *orig_job_node_bitmap;

			expand_job_ptr = find_job_record(job_ptr->details->
							 expanding_jobid);
			if (expand_job_ptr == NULL) {
				info("Invalid node count (%u) for job %u "
				     "update, job %u to expand not found",
				     job_specs->min_nodes, job_specs->job_id,
				     job_ptr->details->expanding_jobid);
				error_code = ESLURM_INVALID_JOB_ID;
				goto fini;
			}
			if (IS_JOB_SUSPENDED(job_ptr) ||
			    IS_JOB_SUSPENDED(expand_job_ptr)) {
				info("Can not expand job %u from job %u, "
				     "job is suspended",
				     expand_job_ptr->job_id, job_ptr->job_id);
				error_code = ESLURM_JOB_SUSPENDED;
				goto fini;
			}
			if ((job_ptr->step_list != NULL) &&
			    (list_count(job_ptr->step_list) != 0)) {
				info("Attempt to merge job %u with active "
				     "steps into job %u",
				     job_specs->job_id,
				     job_ptr->details->expanding_jobid);
				error_code = ESLURMD_STEP_EXISTS;
				goto fini;
			}
			info("sched: killing job %u and moving all resources "
			     "to job %u", job_specs->job_id,
			     expand_job_ptr->job_id);
			job_pre_resize_acctg(job_ptr);
			job_pre_resize_acctg(expand_job_ptr);
			_send_job_kill(job_ptr);

			xassert(job_ptr->job_resrcs);
			xassert(job_ptr->job_resrcs->node_bitmap);
			orig_job_node_bitmap = bit_copy(expand_job_ptr->
							job_resrcs->
							node_bitmap);
			error_code = select_g_job_expand(job_ptr,
							 expand_job_ptr);
			if (error_code == SLURM_SUCCESS) {
				_merge_job_licenses(job_ptr, expand_job_ptr);
				rebuild_step_bitmaps(expand_job_ptr,
						     orig_job_node_bitmap);
			}
			bit_free(orig_job_node_bitmap);
			job_post_resize_acctg(job_ptr);
			job_post_resize_acctg(expand_job_ptr);
			/* Since job_post_resize_acctg will restart things,
			 * don't do it again. */
			update_accounting = false;
			if (error_code)
				goto fini;
		} else if ((job_specs->min_nodes == 0) ||
			   (job_specs->min_nodes > job_ptr->node_cnt) ||
			   job_ptr->details->expanding_jobid) {
			info("sched: Invalid node count (%u) for job %u update",
			     job_specs->min_nodes, job_specs->job_id);
			error_code = ESLURM_INVALID_NODE_COUNT;
			goto fini;
		} else if (job_specs->min_nodes == job_ptr->node_cnt) {
			debug2("No change in node count update for job %u",
			       job_specs->job_id);
		} else {
			int i, i_first, i_last, total;
			struct node_record *node_ptr;
			info("sched: update_job: set node count to %u for "
			     "job_id %u",
			     job_specs->min_nodes, job_specs->job_id);
			job_pre_resize_acctg(job_ptr);
			i_first = bit_ffs(job_ptr->node_bitmap);
			i_last  = bit_fls(job_ptr->node_bitmap);
			for (i=i_first, total=0; i<=i_last; i++) {
				if (!bit_test(job_ptr->node_bitmap, i))
					continue;
				if (++total <= job_specs->min_nodes)
					continue;
				node_ptr = node_record_table_ptr + i;
				kill_step_on_node(job_ptr, node_ptr, false);
				excise_node_from_job(job_ptr, node_ptr);
			}
			job_post_resize_acctg(job_ptr);
			info("sched: update_job: set nodes to %s for "
			     "job_id %u",
			     job_ptr->nodes, job_specs->job_id);
			/* Since job_post_resize_acctg will restart
			 * things don't do it again. */
			update_accounting = false;
		}
	}

	if (job_specs->ntasks_per_node != (uint16_t) NO_VAL) {
		if ((!IS_JOB_PENDING(job_ptr)) || (detail_ptr == NULL))
			error_code = ESLURM_JOB_NOT_PENDING;
		else if (authorized) {
			detail_ptr->ntasks_per_node =
				job_specs->ntasks_per_node;
			info("sched: update_job: setting ntasks_per_node to %u"
			     " for job_id %u", job_specs->ntasks_per_node,
			     job_specs->job_id);
		} else {
			error("sched: Not super user: ignore ntasks_oper_node "
			      "change for job %u", job_specs->job_id);
			error_code = ESLURM_ACCESS_DENIED;
		}
	}
	if (error_code != SLURM_SUCCESS)
		goto fini;

	if (job_specs->dependency) {
		if ((!IS_JOB_PENDING(job_ptr)) || (job_ptr->details == NULL))
			error_code = ESLURM_JOB_NOT_PENDING;
		else {
			int rc;
			rc = update_job_dependency(job_ptr,
						   job_specs->dependency);
			if (rc != SLURM_SUCCESS)
				error_code = rc;
			else {
				job_ptr->details->orig_dependency =
					xstrdup(job_ptr->details->dependency);
				info("sched: update_job: setting dependency to "
				     "%s for job_id %u",
				     job_ptr->details->dependency,
				     job_ptr->job_id);
			}
		}
	}
	if (error_code != SLURM_SUCCESS)
		goto fini;

	if (job_specs->begin_time) {
		if (IS_JOB_PENDING(job_ptr) && detail_ptr) {
			char time_str[32];
			/* Make sure this time is current, it does no good for
			 * accounting to say this job could have started before
			 * now */
			if (job_specs->begin_time < now)
				job_specs->begin_time = now;

			if (detail_ptr->begin_time != job_specs->begin_time) {
				detail_ptr->begin_time = job_specs->begin_time;
				update_accounting = true;
				slurm_make_time_str(&detail_ptr->begin_time,
						    time_str, sizeof(time_str));
				info("sched: update_job: setting begin "
				     "to %s for job_id %u",
				     time_str, job_ptr->job_id);
			} else
				debug("sched: update_job: new begin time "
				      "identical to old begin time %u",
				      job_ptr->job_id);
		} else {
			error_code = ESLURM_JOB_NOT_PENDING;
			goto fini;
		}
	}

	if (job_specs->licenses) {
		List license_list;
		bool valid;

		license_list = license_validate(job_specs->licenses, &valid);
		if (!valid) {
			info("sched: update_job: invalid licenses: %s",
			     job_specs->licenses);
			error_code = ESLURM_INVALID_LICENSES;
		} else if (IS_JOB_PENDING(job_ptr)) {
			FREE_NULL_LIST(job_ptr->license_list);
			job_ptr->license_list = license_list;
			info("sched: update_job: changing licenses from '%s' "
			     "to '%s' for pending job %u",
			     job_ptr->licenses, job_specs->licenses,
			     job_ptr->job_id);
			xfree(job_ptr->licenses);
			job_ptr->licenses = job_specs->licenses;
			job_specs->licenses = NULL; /* nothing to free */
		} else if (IS_JOB_RUNNING(job_ptr) &&
			   (authorized || (license_list == NULL))) {
			/* NOTE: This can result in oversubscription of
			 * licenses */
			license_job_return(job_ptr);
			FREE_NULL_LIST(job_ptr->license_list);
			job_ptr->license_list = license_list;
			info("sched: update_job: changing licenses from '%s' "
			     "to '%s' for running job %u",
			     job_ptr->licenses, job_specs->licenses,
			     job_ptr->job_id);
			xfree(job_ptr->licenses);
			job_ptr->licenses = job_specs->licenses;
			job_specs->licenses = NULL; /* nothing to free */
			license_job_get(job_ptr);
		} else {
			/* licenses are valid, but job state or user not
			 * allowed to make changes */
			info("sched: update_job: could not change licenses "
			     "for job %u", job_ptr->job_id);
			error_code = ESLURM_JOB_NOT_PENDING_NOR_RUNNING;
			FREE_NULL_LIST(license_list);
		}
	}
	if (error_code != SLURM_SUCCESS)
		goto fini;

	fail_reason = job_limits_check(&job_ptr, false);
	if (fail_reason != WAIT_NO_REASON) {
		if (fail_reason == WAIT_QOS_THRES)
			error_code = ESLURM_QOS_THRES;
		else if ((fail_reason == WAIT_PART_TIME_LIMIT) ||
			 (fail_reason == WAIT_PART_NODE_LIMIT) ||
			 (fail_reason == WAIT_PART_DOWN) ||
			 (fail_reason == WAIT_HELD))
			error_code = SLURM_SUCCESS;
		else
			error_code = ESLURM_REQUESTED_PART_CONFIG_UNAVAILABLE;
		if ((job_ptr->state_reason != WAIT_HELD) &&
		    (job_ptr->state_reason != WAIT_HELD_USER)) {
			job_ptr->state_reason = fail_reason;
			xfree(job_ptr->state_desc);
		}
		return error_code;
	} else if ((job_ptr->state_reason != WAIT_HELD) &&
		   (job_ptr->state_reason != WAIT_HELD_USER)) {
		job_ptr->state_reason = WAIT_NO_REASON;
	}

#ifdef HAVE_BG
	select_g_select_jobinfo_get(job_specs->select_jobinfo,
				    SELECT_JOBDATA_CONN_TYPE, &conn_type);
	if (conn_type[0] != (uint16_t) NO_VAL) {
		if ((!IS_JOB_PENDING(job_ptr)) || (detail_ptr == NULL))
			error_code = ESLURM_JOB_NOT_PENDING;
		else {
			char *conn_type_char = conn_type_string_full(conn_type);
			if ((conn_type[0] >= SELECT_SMALL)
			   && (detail_ptr->min_cpus >= cpus_per_mp)) {
				info("update_job: could not change "
				     "conn_type to '%s' because cpu "
				     "count is %u for job %u making "
				     "the conn_type invalid.",
				     conn_type_char,
				     detail_ptr->min_cpus,
				     job_ptr->job_id);
				error_code = ESLURM_INVALID_NODE_COUNT;
			} else if (((conn_type[0] == SELECT_TORUS)
				   || (conn_type[0] == SELECT_MESH))
				  && (detail_ptr->min_cpus < cpus_per_mp)) {
				info("update_job: could not change "
				     "conn_type to '%s' because cpu "
				     "count is %u for job %u making "
				     "the conn_type invalid.",
				     conn_type_char,
				     detail_ptr->min_cpus,
				     job_ptr->job_id);
				error_code = ESLURM_INVALID_NODE_COUNT;
			} else {
				info("update_job: setting conn_type to '%s' "
				     "for jobid %u",
				     conn_type_char,
				     job_ptr->job_id);
				select_g_select_jobinfo_set(
					job_ptr->select_jobinfo,
					SELECT_JOBDATA_CONN_TYPE, &conn_type);
			}
			xfree(conn_type_char);
		}
	}

	if (error_code != SLURM_SUCCESS)
		goto fini;

	/* check to make sure we didn't mess up with the proc count */
	select_g_select_jobinfo_get(job_ptr->select_jobinfo,
				    SELECT_JOBDATA_CONN_TYPE, &conn_type);
	if (detail_ptr &&
	   (((conn_type[0] >= SELECT_SMALL)
	     && (detail_ptr->min_cpus >= cpus_per_mp))
	    || (((conn_type[0] == SELECT_TORUS)|| (conn_type[0] == SELECT_MESH))
		&& (detail_ptr->min_cpus < cpus_per_mp)))) {
		char *conn_type_char = conn_type_string_full(conn_type);
		info("update_job: With cpu count at %u our conn_type "
		     "of '%s' is invalid for job %u.",
		     detail_ptr->min_cpus,
		     conn_type_char,
		     job_ptr->job_id);
		xfree(conn_type_char);
		error_code = ESLURM_INVALID_NODE_COUNT;
		goto fini;
	}

	select_g_select_jobinfo_get(job_specs->select_jobinfo,
				    SELECT_JOBDATA_ROTATE, &rotate);
	if (rotate != (uint16_t) NO_VAL) {
		if (!IS_JOB_PENDING(job_ptr)) {
			error_code = ESLURM_JOB_NOT_PENDING;
			goto fini;
		} else {
			info("sched: update_job: setting rotate to %u for "
			     "jobid %u", rotate, job_ptr->job_id);
			select_g_select_jobinfo_set(
				job_ptr->select_jobinfo,
				SELECT_JOBDATA_ROTATE, &rotate);
		}
	}

	select_g_select_jobinfo_get(job_specs->select_jobinfo,
				    SELECT_JOBDATA_REBOOT, &reboot);
	if (reboot != (uint16_t) NO_VAL) {
		if (!IS_JOB_PENDING(job_ptr)) {
			error_code = ESLURM_JOB_NOT_PENDING;
			goto fini;
		} else {
			info("sched: update_job: setting reboot to %u for "
			     "jobid %u", reboot, job_ptr->job_id);
			select_g_select_jobinfo_set(
				job_ptr->select_jobinfo,
				SELECT_JOBDATA_REBOOT, &reboot);
		}
	}

	select_g_select_jobinfo_get(job_specs->select_jobinfo,
				    SELECT_JOBDATA_GEOMETRY, geometry);
	if (geometry[0] != (uint16_t) NO_VAL) {
		if (!IS_JOB_PENDING(job_ptr))
			error_code = ESLURM_JOB_NOT_PENDING;
		else if (authorized) {
			uint32_t i, tot = 1;
			for (i=0; i<SYSTEM_DIMENSIONS; i++)
				tot *= geometry[i];
			info("sched: update_job: setting geometry to %ux%ux%u"
			     " min_nodes=%u for jobid %u",
			     geometry[0], geometry[1],
			     geometry[2], tot, job_ptr->job_id);
			select_g_select_jobinfo_set(job_ptr->select_jobinfo,
						    SELECT_JOBDATA_GEOMETRY,
						    geometry);
			detail_ptr->min_nodes = tot;
		} else {
			error("sched: Attempt to change geometry for job %u",
			      job_specs->job_id);
			error_code = ESLURM_ACCESS_DENIED;
		}
	}
	if (error_code != SLURM_SUCCESS)
		goto fini;

	select_g_select_jobinfo_get(job_specs->select_jobinfo,
				    SELECT_JOBDATA_BLRTS_IMAGE, &image);
	if (image) {
		if (!IS_JOB_PENDING(job_ptr)) {
			xfree(image);
			error_code = ESLURM_JOB_NOT_PENDING;
			goto fini;
		} else {
			info("sched: update_job: setting BlrtsImage to %s "
			     "for jobid %u", image, job_ptr->job_id);
			select_g_select_jobinfo_set(
				job_ptr->select_jobinfo,
				SELECT_JOBDATA_BLRTS_IMAGE,
				image);
		}
		xfree(image);
	}
	select_g_select_jobinfo_get(job_specs->select_jobinfo,
				    SELECT_JOBDATA_LINUX_IMAGE, &image);
	if (image) {
		if (!IS_JOB_PENDING(job_ptr)) {
			error_code = ESLURM_JOB_NOT_PENDING;
			xfree(image);
			goto fini;
		} else {
			info("sched: update_job: setting LinuxImage to %s "
			     "for jobid %u", image, job_ptr->job_id);
			select_g_select_jobinfo_set(
				job_ptr->select_jobinfo,
				SELECT_JOBDATA_LINUX_IMAGE, image);
		}
		xfree(image);
	}
	select_g_select_jobinfo_get(job_specs->select_jobinfo,
				    SELECT_JOBDATA_MLOADER_IMAGE, &image);
	if (image) {
		if (!IS_JOB_PENDING(job_ptr)) {
			error_code = ESLURM_JOB_NOT_PENDING;
			xfree(image);
			goto fini;
		} else {
			info("sched: update_job: setting MloaderImage to %s "
			     "for jobid %u", image, job_ptr->job_id);
			select_g_select_jobinfo_set(
				job_ptr->select_jobinfo,
				SELECT_JOBDATA_MLOADER_IMAGE,
				image);
		}
		xfree(image);
	}
	select_g_select_jobinfo_get(job_specs->select_jobinfo,
				    SELECT_JOBDATA_RAMDISK_IMAGE, &image);
	if (image) {
		if (!IS_JOB_PENDING(job_ptr)) {
			error_code = ESLURM_JOB_NOT_PENDING;
			xfree(image);
			goto fini;
		} else {
			info("sched: update_job: setting RamdiskImage to %s "
			     "for jobid %u", image, job_ptr->job_id);
			select_g_select_jobinfo_set(
				job_ptr->select_jobinfo,
				SELECT_JOBDATA_RAMDISK_IMAGE,
				image);
		}
		xfree(image);
	}
#else
	if (job_specs->reboot != (uint16_t) NO_VAL) {
		if (!IS_JOB_PENDING(job_ptr)) {
			error_code = ESLURM_JOB_NOT_PENDING;
			goto fini;
		} else {
			info("sched: update_job: setting reboot to %u for "
			     "jobid %u", job_specs->reboot, job_ptr->job_id);
			if (job_specs->reboot == 0)
				job_ptr->reboot = 0;
			else
				job_ptr->reboot = MAX(1, job_specs->reboot);
		}
	}
#endif

	if (job_specs->network) {
		xfree(job_ptr->network);
		if (!strlen(job_specs->network)
		    || !strcmp(job_specs->network, "none")) {
			info("sched: update_job: clearing Network option "
			     "for jobid %u", job_ptr->job_id);

		} else {
			job_ptr->network = xstrdup(job_specs->network);
			info("sched: update_job: setting Network to %s "
			     "for jobid %u", job_ptr->network, job_ptr->job_id);
			select_g_select_jobinfo_set(
				job_ptr->select_jobinfo,
				SELECT_JOBDATA_NETWORK,
				job_ptr->network);
		}
	}

fini:
	if (update_accounting) {
		info("updating accounting");
		if (job_ptr->details && job_ptr->details->begin_time) {
			/* Update job record in accounting to reflect
			 * changes */
			jobacct_storage_g_job_start(acct_db_conn,
						    job_ptr);
		}
	}

	/* If job update is successful and priority is calculated (not only
	 * based upon job submit order), recalculate the job priority, since
	 * many factors of an update may affect priority considerations.
	 * If job has a hold then do nothing */
	if ((error_code == SLURM_SUCCESS) && (job_ptr->priority != 0) &&
	    strcmp(slurmctld_conf.priority_type, "priority/basic"))
		set_job_prio(job_ptr);

	return error_code;
}

static void _send_job_kill(struct job_record *job_ptr)
{
	kill_job_msg_t *kill_job = NULL;
	agent_arg_t *agent_args = NULL;
#ifdef HAVE_FRONT_END
	front_end_record_t *front_end_ptr;
#else
	int i;
	struct node_record *node_ptr;
#endif

	if (select_serial == -1) {
		if (strcmp(slurmctld_conf.select_type, "select/serial"))
			select_serial = 0;
		else
			select_serial = 1;
	}

	xassert(job_ptr);
	xassert(job_ptr->details);

	agent_args = xmalloc(sizeof(agent_arg_t));
	agent_args->msg_type = REQUEST_TERMINATE_JOB;
	agent_args->retry = 0;	/* re_kill_job() resends as needed */
	agent_args->hostlist = hostlist_create(NULL);
	kill_job = xmalloc(sizeof(kill_job_msg_t));
	last_node_update    = time(NULL);
	kill_job->job_id    = job_ptr->job_id;
	kill_job->step_id   = NO_VAL;
	kill_job->job_state = job_ptr->job_state;
	kill_job->job_uid   = job_ptr->user_id;
	kill_job->nodes     = xstrdup(job_ptr->nodes);
	kill_job->time      = time(NULL);
	kill_job->start_time = job_ptr->start_time;
	kill_job->select_jobinfo = select_g_select_jobinfo_copy(
			job_ptr->select_jobinfo);
	kill_job->spank_job_env = xduparray(job_ptr->spank_job_env_size,
					    job_ptr->spank_job_env);
	kill_job->spank_job_env_size = job_ptr->spank_job_env_size;

#ifdef HAVE_FRONT_END
	if (job_ptr->batch_host &&
	    (front_end_ptr = job_ptr->front_end_ptr)) {
		agent_args->protocol_version = front_end_ptr->protocol_version;
		hostlist_push_host(agent_args->hostlist, job_ptr->batch_host);
		agent_args->node_count++;
	}
#else
	if (!job_ptr->node_bitmap_cg)
		build_cg_bitmap(job_ptr);
	agent_args->protocol_version = SLURM_PROTOCOL_VERSION;
	for (i = 0, node_ptr = node_record_table_ptr;
	     i < node_record_count; i++, node_ptr++) {
		if (!bit_test(job_ptr->node_bitmap_cg, i))
			continue;
		if (agent_args->protocol_version > node_ptr->protocol_version)
			agent_args->protocol_version =
				node_ptr->protocol_version;
		hostlist_push_host(agent_args->hostlist, node_ptr->name);
		agent_args->node_count++;
	}
#endif
	if (agent_args->node_count == 0) {
		if ((job_ptr->details->expanding_jobid == 0) &&
		    (select_serial == 0)) {
			error("%s: job %u allocated no nodes to be killed on",
			      __func__, job_ptr->job_id);
		}
		xfree(kill_job->nodes);
		xfree(kill_job);
		hostlist_destroy(agent_args->hostlist);
		xfree(agent_args);
		return;
	}

	agent_args->msg_args = kill_job;
	agent_queue_request(agent_args);
	return;
}

/* Record accounting information for a job immediately before changing size */
extern void job_pre_resize_acctg(struct job_record *job_ptr)
{
	/* if we don't have a db_index go a start this one up since if
	   running with the slurmDBD the job may not have started yet.
	*/

	if ((!job_ptr->db_index || job_ptr->db_index == NO_VAL)
	    && !job_ptr->resize_time)
		jobacct_storage_g_job_start(acct_db_conn, job_ptr);

	job_ptr->job_state |= JOB_RESIZING;
	/* NOTE: job_completion_logger() calls
	 *	 acct_policy_remove_job_submit() */
	job_completion_logger(job_ptr, false);

	/* This doesn't happen in job_completion_logger, but gets
	 * added back in with job_post_resize_acctg so remove it here. */
	acct_policy_job_fini(job_ptr);

	/* NOTE: The RESIZING FLAG needed to be cleared with
	   job_post_resize_acctg */
}

/* Record accounting information for a job immediately after changing size */
extern void job_post_resize_acctg(struct job_record *job_ptr)
{
	time_t org_submit = job_ptr->details->submit_time;

	/* NOTE: The RESIZING FLAG needed to be set with
	   job_pre_resize_acctg the assert is here to make sure we
	   code it that way. */
	xassert(IS_JOB_RESIZING(job_ptr));
	acct_policy_add_job_submit(job_ptr);
	acct_policy_job_begin(job_ptr);

	if (job_ptr->resize_time)
		job_ptr->details->submit_time = job_ptr->resize_time;

	job_ptr->resize_time = time(NULL);

	jobacct_storage_g_job_start(acct_db_conn, job_ptr);

	job_ptr->details->submit_time = org_submit;
	job_ptr->job_state &= (~JOB_RESIZING);
}

/*
 * validate_jobs_on_node - validate that any jobs that should be on the node
 *	are actually running, if not clean up the job records and/or node
 *	records, call this function after validate_node_specs() sets the node
 *	state properly
 * IN reg_msg - node registration message
 */
extern void
validate_jobs_on_node(slurm_node_registration_status_msg_t *reg_msg)
{
	int i, node_inx, jobs_on_node;
	struct node_record *node_ptr;
	struct job_record *job_ptr;
	struct step_record *step_ptr;
	time_t now = time(NULL);

	node_ptr = find_node_record(reg_msg->node_name);
	if (node_ptr == NULL) {
		error("slurmd registered on unknown node %s",
			reg_msg->node_name);
		return;
	}

	if (reg_msg->energy)
		memcpy(node_ptr->energy, reg_msg->energy,
		       sizeof(acct_gather_energy_t));

	if (node_ptr->up_time > reg_msg->up_time) {
		verbose("Node %s rebooted %u secs ago",
			reg_msg->node_name, reg_msg->up_time);
	}

	if (reg_msg->up_time <= now) {
		node_ptr->up_time = reg_msg->up_time;
		node_ptr->boot_time = now - reg_msg->up_time;
		node_ptr->slurmd_start_time = reg_msg->slurmd_start_time;
	} else {
		error("Node up_time is invalid: %u>%u", reg_msg->up_time,
		      (uint32_t) now);
	}

	node_inx = node_ptr - node_record_table_ptr;

	/* Check that jobs running are really supposed to be there */
	for (i = 0; i < reg_msg->job_count; i++) {
		if ( (reg_msg->job_id[i] >= MIN_NOALLOC_JOBID) &&
		     (reg_msg->job_id[i] <= MAX_NOALLOC_JOBID) ) {
			info("NoAllocate job %u.%u reported on node %s",
			     reg_msg->job_id[i], reg_msg->step_id[i],
			     reg_msg->node_name);
			continue;
		}

		job_ptr = find_job_record(reg_msg->job_id[i]);
		if (job_ptr == NULL) {
			error("Orphan job %u.%u reported on node %s",
			      reg_msg->job_id[i], reg_msg->step_id[i],
			      reg_msg->node_name);
			abort_job_on_node(reg_msg->job_id[i],
					  job_ptr, node_ptr->name);
		}

		else if (IS_JOB_RUNNING(job_ptr) ||
			 IS_JOB_SUSPENDED(job_ptr)) {
			if (bit_test(job_ptr->node_bitmap, node_inx)) {
				debug3("Registered job %u.%u on node %s ",
				       reg_msg->job_id[i],
				       reg_msg->step_id[i],
				       reg_msg->node_name);
				if ((job_ptr->batch_flag) &&
				    (node_inx == bit_ffs(
						job_ptr->node_bitmap))) {
					/* NOTE: Used for purging defunct
					 * batch jobs */
					job_ptr->time_last_active = now;
				}
				step_ptr = find_step_record(job_ptr,
							    reg_msg->
							    step_id[i]);
				if (step_ptr)
					step_ptr->time_last_active = now;
			} else {
				/* Typically indicates a job requeue and
				 * restart on another nodes. A node from the
				 * original allocation just responded here. */
				error("Registered job %u.%u on wrong node %s ",
				      reg_msg->job_id[i],
				      reg_msg->step_id[i],
				      reg_msg->node_name);
				abort_job_on_node(reg_msg->job_id[i], job_ptr,
						node_ptr->name);
			}
		}

		else if (IS_JOB_COMPLETING(job_ptr)) {
			/* Re-send kill request as needed,
			 * not necessarily an error */
			kill_job_on_node(reg_msg->job_id[i], job_ptr,
					 node_ptr);
		}


		else if (IS_JOB_PENDING(job_ptr)) {
			/* Typically indicates a job requeue and the hung
			 * slurmd that went DOWN is now responding */
			error("Registered PENDING job %u.%u on node %s ",
			      reg_msg->job_id[i], reg_msg->step_id[i],
			      reg_msg->node_name);
			abort_job_on_node(reg_msg->job_id[i],
					  job_ptr, node_ptr->name);
		}

		else {		/* else job is supposed to be done */
			error("Registered job %u.%u in state %s on node %s ",
			      reg_msg->job_id[i], reg_msg->step_id[i],
			      job_state_string(job_ptr->job_state),
			      reg_msg->node_name);
			kill_job_on_node(reg_msg->job_id[i], job_ptr,
					 node_ptr);
		}
	}

	jobs_on_node = node_ptr->run_job_cnt + node_ptr->comp_job_cnt;
	if (jobs_on_node)
		_purge_missing_jobs(node_inx, now);

	if (jobs_on_node != reg_msg->job_count) {
		/* slurmd will not know of a job unless the job has
		 * steps active at registration time, so this is not
		 * an error condition, slurmd is also reporting steps
		 * rather than jobs */
		debug3("resetting job_count on node %s from %u to %d",
			reg_msg->node_name, reg_msg->job_count, jobs_on_node);
		reg_msg->job_count = jobs_on_node;
	}

	return;
}

/* Purge any batch job that should have its script running on node
 * node_inx, but is not. Allow BatchStartTimeout + ResumeTimeout seconds
 * for startup.
 *
 * Purge all job steps that were started before the node was last booted.
 *
 * Also notify srun if any job steps should be active on this node
 * but are not found. */
static void _purge_missing_jobs(int node_inx, time_t now)
{
	ListIterator job_iterator;
	struct job_record *job_ptr;
	struct node_record *node_ptr = node_record_table_ptr + node_inx;
	uint16_t batch_start_timeout	= slurm_get_batch_start_timeout();
	uint16_t msg_timeout		= slurm_get_msg_timeout();
	uint16_t resume_timeout		= slurm_get_resume_timeout();
	uint32_t suspend_time		= slurm_get_suspend_time();
	time_t batch_startup_time, node_boot_time = (time_t) 0, startup_time;

	if (node_ptr->boot_time > (msg_timeout + 5)) {
		/* allow for message timeout and other delays */
		node_boot_time = node_ptr->boot_time - (msg_timeout + 5);
	}
	batch_startup_time  = now - batch_start_timeout;
	batch_startup_time -= msg_timeout;

	job_iterator = list_iterator_create(job_list);
	while ((job_ptr = (struct job_record *) list_next(job_iterator))) {
		bool job_active = IS_JOB_RUNNING(job_ptr) ||
				  IS_JOB_SUSPENDED(job_ptr);

		if ((!job_active) ||
		    (!bit_test(job_ptr->node_bitmap, node_inx)))
			continue;
		if ((job_ptr->batch_flag != 0)			&&
		    (suspend_time != 0) /* power mgmt on */	&&
		    (job_ptr->start_time < node_boot_time)) {
			startup_time = batch_startup_time - resume_timeout;
		} else
			startup_time = batch_startup_time;

		if ((job_ptr->batch_flag != 0)			&&
		    (job_ptr->time_last_active < startup_time)	&&
		    (job_ptr->start_time       < startup_time)	&&
		    (node_inx == bit_ffs(job_ptr->node_bitmap))) {
			bool requeue = false;
			if ((job_ptr->start_time < node_ptr->boot_time) &&
			    (job_ptr->details && job_ptr->details->requeue))
				requeue = true;
			info("Batch JobId=%u missing from node 0",
			     job_ptr->job_id);
			job_ptr->exit_code = 1;
			job_complete(job_ptr->job_id, 0, requeue, true, NO_VAL);
		} else {
			_notify_srun_missing_step(job_ptr, node_inx,
						  now, node_boot_time);
		}
	}
	list_iterator_destroy(job_iterator);
}

static void _notify_srun_missing_step(struct job_record *job_ptr, int node_inx,
				      time_t now, time_t node_boot_time)
{
	ListIterator step_iterator;
	struct step_record *step_ptr;
	char *node_name = node_record_table_ptr[node_inx].name;

	xassert(job_ptr);
	step_iterator = list_iterator_create (job_ptr->step_list);
	while ((step_ptr = (struct step_record *) list_next (step_iterator))) {
		if (step_ptr->state != JOB_RUNNING)
			continue;
		if (!bit_test(step_ptr->step_node_bitmap, node_inx))
			continue;
		if (step_ptr->time_last_active >= now) {
			/* Back up timer in case more than one node
			 * registration happens at this same time.
			 * We don't want this node's registration
			 * to count toward a different node's
			 * registration message. */
			step_ptr->time_last_active = now - 1;
		} else if (step_ptr->host && step_ptr->port) {
			/* srun may be able to verify step exists on
			 * this node using I/O sockets and kill the
			 * job as needed */
			srun_step_missing(step_ptr, node_name);
		} else if ((step_ptr->start_time < node_boot_time) &&
			   (step_ptr->no_kill == 0)) {
			/* There is a risk that the job step's tasks completed
			 * on this node before its reboot, but that should be
			 * very rare and there is no srun to work with (POE) */
			info("Node %s rebooted, killing missing step %u.%u",
			     node_name, job_ptr->job_id, step_ptr->step_id);
			signal_step_tasks_on_node(node_name, step_ptr, SIGKILL,
						  REQUEST_TERMINATE_TASKS);
		}
	}
	list_iterator_destroy (step_iterator);
}

/*
 * abort_job_on_node - Kill the specific job_id on a specific node,
 *	the request is not processed immediately, but queued.
 *	This is to prevent a flood of pthreads if slurmctld restarts
 *	without saved state and slurmd daemons register with a
 *	multitude of running jobs. Slurmctld will not recognize
 *	these jobs and use this function to kill them - one
 *	agent request per node as they register.
 * IN job_id - id of the job to be killed
 * IN job_ptr - pointer to terminating job (NULL if unknown, e.g. orphaned)
 * IN node_name - name of the node on which the job resides
 */
extern void
abort_job_on_node(uint32_t job_id, struct job_record *job_ptr, char *node_name)
{
	agent_arg_t *agent_info;
	kill_job_msg_t *kill_req;

	kill_req = xmalloc(sizeof(kill_job_msg_t));
	kill_req->job_id	= job_id;
	kill_req->step_id	= NO_VAL;
	kill_req->time          = time(NULL);
	kill_req->nodes		= xstrdup(node_name);
	if (job_ptr) {  /* NULL if unknown */
		kill_req->start_time = job_ptr->start_time;
		kill_req->select_jobinfo =
			select_g_select_jobinfo_copy(job_ptr->select_jobinfo);
		kill_req->spank_job_env = xduparray(job_ptr->spank_job_env_size,
						    job_ptr->spank_job_env);
		kill_req->spank_job_env_size = job_ptr->spank_job_env_size;
	} else {
		/* kill_req->start_time = 0;  Default value */
	}

	agent_info = xmalloc(sizeof(agent_arg_t));
	agent_info->node_count	= 1;
	agent_info->retry	= 0;
	agent_info->hostlist	= hostlist_create(node_name);
#ifdef HAVE_FRONT_END
	if (job_ptr && job_ptr->front_end_ptr)
		agent_info->protocol_version =
			job_ptr->front_end_ptr->protocol_version;
	debug("Aborting job %u on front end node %s", job_id, node_name);
#else
	struct node_record *node_ptr;
	if ((node_ptr = find_node_record(node_name)))
		agent_info->protocol_version = node_ptr->protocol_version;

	debug("Aborting job %u on node %s", job_id, node_name);
#endif
	agent_info->msg_type	= REQUEST_ABORT_JOB;
	agent_info->msg_args	= kill_req;

	agent_queue_request(agent_info);
}

/*
 * kill_job_on_node - Kill the specific job_id on a specific node.
 * IN job_id - id of the job to be killed
 * IN job_ptr - pointer to terminating job (NULL if unknown, e.g. orphaned)
 * IN node_ptr - pointer to the node on which the job resides
 */
extern void
kill_job_on_node(uint32_t job_id, struct job_record *job_ptr,
		struct node_record *node_ptr)
{
	agent_arg_t *agent_info;
	kill_job_msg_t *kill_req;

	kill_req = xmalloc(sizeof(kill_job_msg_t));
	kill_req->job_id	= job_id;
	kill_req->step_id	= NO_VAL;
	kill_req->time          = time(NULL);
	kill_req->start_time	= job_ptr->start_time;
	kill_req->nodes		= xstrdup(node_ptr->name);
	if (job_ptr) {  /* NULL if unknown */
		kill_req->select_jobinfo =
			select_g_select_jobinfo_copy(job_ptr->select_jobinfo);
		kill_req->job_state = job_ptr->job_state;
	}
	kill_req->spank_job_env = xduparray(job_ptr->spank_job_env_size,
					    job_ptr->spank_job_env);
	kill_req->spank_job_env_size = job_ptr->spank_job_env_size;

	agent_info = xmalloc(sizeof(agent_arg_t));
	agent_info->node_count	= 1;
	agent_info->retry	= 0;
#ifdef HAVE_FRONT_END
	xassert(job_ptr->batch_host);
	if (job_ptr->front_end_ptr)
		agent_info->protocol_version =
			job_ptr->front_end_ptr->protocol_version;
	agent_info->hostlist	= hostlist_create(job_ptr->batch_host);
	debug("Killing job %u on front end node %s", job_id,
	      job_ptr->batch_host);
#else
	agent_info->protocol_version = node_ptr->protocol_version;
	agent_info->hostlist	= hostlist_create(node_ptr->name);
	debug("Killing job %u on node %s", job_id, node_ptr->name);
#endif
	agent_info->msg_type	= REQUEST_TERMINATE_JOB;
	agent_info->msg_args	= kill_req;

	agent_queue_request(agent_info);
}


/*
 * job_alloc_info - get details about an existing job allocation
 * IN uid - job issuing the code
 * IN job_id - ID of job for which info is requested
 * OUT job_pptr - set to pointer to job record
 */
extern int
job_alloc_info(uint32_t uid, uint32_t job_id, struct job_record **job_pptr)
{
	struct job_record *job_ptr;

	job_ptr = find_job_record(job_id);
	if (job_ptr == NULL)
		return ESLURM_INVALID_JOB_ID;
	if ((slurmctld_conf.private_data & PRIVATE_DATA_JOBS) &&
	    (job_ptr->user_id != uid) && !validate_operator(uid) &&
	    !assoc_mgr_is_user_acct_coord(acct_db_conn, uid, job_ptr->account))
		return ESLURM_ACCESS_DENIED;
	if (IS_JOB_PENDING(job_ptr))
		return ESLURM_JOB_PENDING;
	if (IS_JOB_FINISHED(job_ptr))
		return ESLURM_ALREADY_DONE;

	if (job_ptr->alias_list && !strcmp(job_ptr->alias_list, "TBD") &&
	    job_ptr->node_bitmap &&
	    (bit_overlap(power_node_bitmap, job_ptr->node_bitmap) == 0)) {
		set_job_alias_list(job_ptr);
	}

	*job_pptr = job_ptr;
	return SLURM_SUCCESS;
}

/*
 * Synchronize the batch job in the system with their files.
 * All pending batch jobs must have script and environment files
 * No other jobs should have such files
 * NOTE: READ lock_slurmctld config before entry
 */
int sync_job_files(void)
{
	List batch_dirs;

	if (!slurmctld_primary)	/* Don't purge files from backup slurmctld */
		return SLURM_SUCCESS;

	batch_dirs = list_create(_del_batch_list_rec);
	_get_batch_job_dir_ids(batch_dirs);
	_validate_job_files(batch_dirs);
	_remove_defunct_batch_dirs(batch_dirs);
	list_destroy(batch_dirs);
	return SLURM_SUCCESS;
}

/* Append to the batch_dirs list the job_id's associated with
 *	every batch job directory in existence
 * NOTE: READ lock_slurmctld config before entry
 */
static void _get_batch_job_dir_ids(List batch_dirs)
{
	DIR *f_dir, *h_dir;
	struct dirent *dir_ent, *hash_ent;
	long long_job_id;
	uint32_t *job_id_ptr;
	char *endptr;

	xassert(slurmctld_conf.state_save_location);
	f_dir = opendir(slurmctld_conf.state_save_location);
	if (!f_dir) {
		error("opendir(%s): %m",
		      slurmctld_conf.state_save_location);
		return;
	}

	while ((dir_ent = readdir(f_dir))) {
		if (!strncmp("job.#", dir_ent->d_name, 4)) {
			/* Read version 14.03 or earlier format state */
			long_job_id = strtol(&dir_ent->d_name[4], &endptr, 10);
			if ((long_job_id == 0) || (endptr[0] != '\0'))
				continue;
			debug3("found batch directory for job_id %ld",
			      long_job_id);
			job_id_ptr = xmalloc(sizeof(uint32_t));
			*job_id_ptr = long_job_id;
			list_append(batch_dirs, job_id_ptr);
		} else if (!strncmp("hash.#", dir_ent->d_name, 5)) {
			char *h_path = NULL;
			xstrfmtcat(h_path, "%s/%s",
				   slurmctld_conf.state_save_location,
				   dir_ent->d_name);
			h_dir = opendir(h_path);
			xfree(h_path);
			if (!h_dir)
				continue;
			while ((hash_ent = readdir(h_dir))) {
				if (strncmp("job.#", hash_ent->d_name, 4))
					continue;
				long_job_id = strtol(&hash_ent->d_name[4],
						     &endptr, 10);
				if ((long_job_id == 0) || (endptr[0] != '\0'))
					continue;
				debug3("Found batch directory for job_id %ld",
				      long_job_id);
				job_id_ptr = xmalloc(sizeof(uint32_t));
				*job_id_ptr = long_job_id;
				list_append(batch_dirs, job_id_ptr);
			}
			closedir(h_dir);
		}
	}

	closedir(f_dir);
}

/* All pending batch jobs must have a batch_dir entry,
 *	otherwise we flag it as FAILED and don't schedule
 * If the batch_dir entry exists for a PENDING or RUNNING batch job,
 *	remove it the list (of directories to be deleted) */
static void _validate_job_files(List batch_dirs)
{
	ListIterator job_iterator;
	struct job_record *job_ptr;
	int del_cnt;

	job_iterator = list_iterator_create(job_list);
	while ((job_ptr = (struct job_record *) list_next(job_iterator))) {
		if (!job_ptr->batch_flag)
			continue;
		/* Want to keep this job's files */
		del_cnt = list_delete_all(batch_dirs, _find_batch_dir,
					  &(job_ptr->job_id));
		if ((del_cnt == 0) && IS_JOB_PENDING(job_ptr)) {
			error("Script for job %u lost, state set to FAILED",
			      job_ptr->job_id);
			job_ptr->job_state = JOB_FAILED;
			job_ptr->exit_code = 1;
			job_ptr->state_reason = FAIL_SYSTEM;
			xfree(job_ptr->state_desc);
			job_ptr->start_time = job_ptr->end_time = time(NULL);
			job_completion_logger(job_ptr, false);
		}
	}
	list_iterator_destroy(job_iterator);
}

/* List matching function, see common/list.h */
static int _find_batch_dir(void *x, void *key)
{
	uint32_t *key1 = x;
	uint32_t *key2 = key;
	return (int)(*key1 == *key2);
}
/* List entry deletion function, see common/list.h */
static void _del_batch_list_rec(void *x)
{
	xfree(x);
}

/* Remove all batch_dir entries in the list
 * NOTE: READ lock_slurmctld config before entry */
static void _remove_defunct_batch_dirs(List batch_dirs)
{
	ListIterator batch_dir_inx;
	uint32_t *job_id_ptr;

	batch_dir_inx = list_iterator_create(batch_dirs);
	while ((job_id_ptr = list_next(batch_dir_inx))) {
		info("Purging files for defunct batch job %u",
		     *job_id_ptr);
		_delete_job_desc_files(*job_id_ptr);
	}
	list_iterator_destroy(batch_dir_inx);
}

/*
 *  _xmit_new_end_time
 *	Tell all slurmd's associated with a job of its new end time
 * IN job_ptr - pointer to terminating job
 * globals: node_record_count - number of nodes in the system
 *	node_record_table_ptr - pointer to global node table
 */
static void
_xmit_new_end_time(struct job_record *job_ptr)
{
#ifndef HAVE_FRONT_END
	int i;
#endif
	job_time_msg_t *job_time_msg_ptr;
	agent_arg_t *agent_args;

	agent_args = xmalloc(sizeof(agent_arg_t));
	agent_args->msg_type = REQUEST_UPDATE_JOB_TIME;
	agent_args->retry = 1;
	agent_args->hostlist = hostlist_create(NULL);
	job_time_msg_ptr = xmalloc(sizeof(job_time_msg_t));
	job_time_msg_ptr->job_id          = job_ptr->job_id;
	job_time_msg_ptr->expiration_time = job_ptr->end_time;

#ifdef HAVE_FRONT_END
	xassert(job_ptr->batch_host);
	if (job_ptr->front_end_ptr)
		agent_args->protocol_version =
			job_ptr->front_end_ptr->protocol_version;
	hostlist_push_host(agent_args->hostlist, job_ptr->batch_host);
	agent_args->node_count  = 1;
#else
	agent_args->protocol_version = SLURM_PROTOCOL_VERSION;
	for (i = 0; i < node_record_count; i++) {
		if (bit_test(job_ptr->node_bitmap, i) == 0)
			continue;
		if (agent_args->protocol_version >
		    node_record_table_ptr[i].protocol_version)
			agent_args->protocol_version =
				node_record_table_ptr[i].protocol_version;
		hostlist_push_host(agent_args->hostlist,
			      node_record_table_ptr[i].name);
		agent_args->node_count++;
	}
#endif

	agent_args->msg_args = job_time_msg_ptr;
	agent_queue_request(agent_args);
	return;
}


/*
 * job_epilog_complete - Note the completion of the epilog script for a
 *	given job
 * IN job_id      - id of the job for which the epilog was executed
 * IN node_name   - name of the node on which the epilog was executed
 * IN return_code - return code from epilog script
 * RET true if job is COMPLETED, otherwise false
 */
extern bool job_epilog_complete(uint32_t job_id, char *node_name,
				uint32_t return_code)
{
#ifdef HAVE_FRONT_END
	int i;
#endif
	struct job_record  *job_ptr = find_job_record(job_id);
	struct node_record *node_ptr;
	char jbuf[JBUFSIZ];

	if (job_ptr == NULL)
		return true;

	trace_job(job_ptr, __func__, "enter");

	/* There is a potential race condition this handles.
	 * If slurmctld cold-starts while slurmd keeps running,
	 * slurmd could notify slurmctld of a job epilog completion
	 * before getting synced up with slurmctld state. If
	 * a new job arrives and the job_id is reused, we
	 * could try to note the termination of a job that
	 * hasn't really started. Very rare obviously. */
	if ((IS_JOB_PENDING(job_ptr) && (!IS_JOB_COMPLETING(job_ptr))) ||
	    (job_ptr->node_bitmap == NULL)) {
#ifndef HAVE_FRONT_END
		uint16_t base_state = NODE_STATE_UNKNOWN;
		node_ptr = find_node_record(node_name);
		if (node_ptr)
			base_state = node_ptr->node_state & NODE_STATE_BASE;
		if (base_state == NODE_STATE_DOWN) {
			debug("%s: %s complete response from DOWN "
			      "node %s", __func__,
			      jobid2str(job_ptr, jbuf), node_name);
		} else if (job_ptr->restart_cnt) {
			/* Duplicate epilog complete can be due to race
			 * condition, especially with select/serial */
			debug("%s: %s duplicate epilog complete response",
			      __func__, jobid2str(job_ptr, jbuf));
		} else {

			error("%s: %s is non-running slurmctld"
			      "and slurmd out of sync",
			      __func__, jobid2str(job_ptr, jbuf));
		}
#endif
		return false;
	}

#ifdef HAVE_FRONT_END
	xassert(job_ptr->batch_host);
	/* If there is a bad epilog error don't down the frontend
	   node.  If needed (not on a bluegene) the nodes in use by
	   the job will be downed below.
	*/
	if (return_code)
		error("%s: %s epilog error on %s",
		      __func__, jobid2str(job_ptr, jbuf),
		      job_ptr->batch_host);

	if (job_ptr->front_end_ptr && IS_JOB_COMPLETING(job_ptr)) {
		front_end_record_t *front_end_ptr = job_ptr->front_end_ptr;
		if (front_end_ptr->job_cnt_comp)
			front_end_ptr->job_cnt_comp--;
		else {
			error("%s: %s job_cnt_comp underflow on "
			      "front end %s", __func__,
			      jobid2str(job_ptr, jbuf),
			      front_end_ptr->name);
		}
		if (front_end_ptr->job_cnt_comp == 0)
			front_end_ptr->node_state &= (~NODE_STATE_COMPLETING);
	}

	if ((job_ptr->total_nodes == 0) && IS_JOB_COMPLETING(job_ptr)) {
		/* Job resources moved into another job and
		 *  tasks already killed */
		front_end_record_t *front_end_ptr = job_ptr->front_end_ptr;
		if (front_end_ptr)
			front_end_ptr->node_state &= (~NODE_STATE_COMPLETING);
	} else {
		for (i = 0; i < node_record_count; i++) {
			if (!bit_test(job_ptr->node_bitmap, i))
				continue;
			node_ptr = &node_record_table_ptr[i];
#ifndef HAVE_BG
			/* If this is a bluegene system we do not want to mark
			 * the entire midplane down if we have an epilog error.
			 * This would most likely kill other jobs sharing that
			 * midplane and that is not what we want. */
			if (return_code) {
				static uint32_t slurm_user_id = NO_VAL;
				if (slurm_user_id == NO_VAL)
					slurm_user_id=slurm_get_slurm_user_id();
				drain_nodes(node_ptr->name, "Epilog error",
					    slurm_user_id);
			}
#endif
			/* Change job from completing to completed */
			make_node_idle(node_ptr, job_ptr);
		}
	}
#else
	if (return_code) {
		error("%s: %s epilog error on %s, draining the node",
		      __func__, jobid2str(job_ptr, jbuf), node_name);
		drain_nodes(node_name, "Epilog error",
			    slurm_get_slurm_user_id());
	}
	/* Change job from completing to completed */
	node_ptr = find_node_record(node_name);
	if (node_ptr)
		make_node_idle(node_ptr, job_ptr);
#endif

	step_epilog_complete(job_ptr, node_name);
	/* nodes_completing is out of date, rebuild when next saved */
	xfree(job_ptr->nodes_completing);
	if (!IS_JOB_COMPLETING(job_ptr)) {	/* COMPLETED */
		batch_requeue_fini(job_ptr);
		return true;
	} else
		return false;
}

/* Complete a batch job requeue logic after all steps complete so that
 * subsequent jobs appear in a separate accounting record. */
void batch_requeue_fini(struct job_record  *job_ptr)
{
	if (IS_JOB_COMPLETING(job_ptr) ||
	    !IS_JOB_PENDING(job_ptr) || !job_ptr->batch_flag)
		return;

	info("requeue batch job %u", job_ptr->job_id);

	/* Clear everything so this appears to be a new job and then restart
	 * it in accounting. */
	job_ptr->start_time = 0;
	job_ptr->end_time = 0;
	job_ptr->total_cpus = 0;
	job_ptr->pre_sus_time = 0;
	job_ptr->suspend_time = 0;
	job_ptr->tot_sus_time = 0;
	/* Current code (<= 2.1) has it so we start the new job with the next
	 * step id.  This could be used when restarting to figure out which
	 * step the previous run of this job stopped on. */
	//job_ptr->next_step_id = 0;

	job_ptr->node_cnt = 0;
#ifdef HAVE_BG
	select_g_select_jobinfo_set(job_ptr->select_jobinfo,
				    SELECT_JOBDATA_BLOCK_ID, "unassigned");
#endif
	xfree(job_ptr->nodes);
	xfree(job_ptr->nodes_completing);
	FREE_NULL_BITMAP(job_ptr->node_bitmap);
	FREE_NULL_BITMAP(job_ptr->node_bitmap_cg);
	if (job_ptr->details) {
		time_t now = time(NULL);
		/* the time stamp on the new batch launch credential must be
		 * larger than the time stamp on the revoke request. Also the
		 * I/O must be all cleared out and the named socket purged,
		 * so delay for at least ten seconds. */
		if (job_ptr->details->begin_time <= now)
			job_ptr->details->begin_time = now + 10;

		/* Since this could happen on a launch we need to make sure the
		 * submit isn't the same as the last submit so put now + 1 so
		 * we get different records in the database */
		if (now == job_ptr->details->submit_time)
			now++;
		job_ptr->details->submit_time = now;
	}

	/* Reset this after the batch step has finished or the batch step
	 * information will be attributed to the next run of the job. */
	job_ptr->db_index = 0;
	if (!with_slurmdbd)
		jobacct_storage_g_job_start(acct_db_conn, job_ptr);
}


/* job_fini - free all memory associated with job records */
void job_fini (void)
{
	if (job_list) {
		list_destroy(job_list);
		job_list = NULL;
	}
	xfree(job_hash);
	xfree(job_array_hash_j);
	xfree(job_array_hash_t);
}

/* log the completion of the specified job */
extern void job_completion_logger(struct job_record  *job_ptr, bool requeue)
{
	int base_state;

	xassert(job_ptr);

#ifdef HAVE_BG
	/* If on a bluegene system we want to remove the job_resrcs so
	 * we don't get an error message about them already existing
	 * when the job goes to run again. */
	if (requeue)
		free_job_resources(&job_ptr->job_resrcs);
#endif
	acct_policy_remove_job_submit(job_ptr);

	if (!IS_JOB_RESIZING(job_ptr)) {
		/* Remove configuring state just to make sure it isn't there
		 * since it will throw off displays of the job. */
		job_ptr->job_state &= (~JOB_CONFIGURING);

		/* make sure all parts of the job are notified */
		srun_job_complete(job_ptr);

		/* mail out notifications of completion */
		base_state = job_ptr->job_state & JOB_STATE_BASE;
		if ((base_state == JOB_COMPLETE) ||
		    (base_state == JOB_CANCELLED)) {
			if (requeue && (job_ptr->mail_type & MAIL_JOB_REQUEUE))
				mail_job_info(job_ptr, MAIL_JOB_REQUEUE);
			if (!requeue && (job_ptr->mail_type & MAIL_JOB_END))
				mail_job_info(job_ptr, MAIL_JOB_END);
		} else {	/* JOB_FAILED, JOB_TIMEOUT, etc. */
			if (job_ptr->mail_type & MAIL_JOB_FAIL)
				mail_job_info(job_ptr, MAIL_JOB_FAIL);
			else if (job_ptr->mail_type & MAIL_JOB_END)
				mail_job_info(job_ptr, MAIL_JOB_END);
		}
	}

	g_slurm_jobcomp_write(job_ptr);

	/* When starting the resized job everything is taken care of
	 * elsewhere, so don't call it here. */
	if (IS_JOB_RESIZING(job_ptr))
		return;

	if (!job_ptr->assoc_id) {
		slurmdb_association_rec_t assoc_rec;
		/* In case accounting enabled after starting the job */
		memset(&assoc_rec, 0, sizeof(slurmdb_association_rec_t));
		assoc_rec.acct      = job_ptr->account;
		if (job_ptr->part_ptr)
			assoc_rec.partition = job_ptr->part_ptr->name;
		assoc_rec.uid       = job_ptr->user_id;

		if (!(assoc_mgr_fill_in_assoc(acct_db_conn, &assoc_rec,
					      accounting_enforce,
					      (slurmdb_association_rec_t **)
					      &job_ptr->assoc_ptr))) {
			job_ptr->assoc_id = assoc_rec.id;
			/* we have to call job start again because the
			 * associd does not get updated in job complete */
			jobacct_storage_g_job_start(acct_db_conn, job_ptr);
		}
	}

	if (!with_slurmdbd && !job_ptr->db_index)
		jobacct_storage_g_job_start(acct_db_conn, job_ptr);

	jobacct_storage_g_job_complete(acct_db_conn, job_ptr);
}

/*
 * job_independent - determine if this job has a dependent job pending
 *	or if the job's scheduled begin time is in the future
 * IN job_ptr - pointer to job being tested
 * RET - true if job no longer must be deferred for another job
 */
extern bool job_independent(struct job_record *job_ptr, int will_run)
{
	struct job_details *detail_ptr = job_ptr->details;
	time_t now = time(NULL);
	int depend_rc;

	if ((job_ptr->state_reason == WAIT_HELD) ||
	    (job_ptr->state_reason == WAIT_HELD_USER))
		return false;

	/* Test dependencies first so we can cancel jobs before dependent
	 * job records get purged (e.g. afterok, afternotok) */
	depend_rc = test_job_dependency(job_ptr);
	if (depend_rc == 1) {
		job_ptr->state_reason = WAIT_DEPENDENCY;
		xfree(job_ptr->state_desc);
		return false;
	} else if (depend_rc == 2) {
		char jbuf[JBUFSIZ];

		debug("%s: %s dependency condition never satisfied",
		      __func__, jobid2str(job_ptr, jbuf));
		job_ptr->state_reason = WAIT_DEP_INVALID;
		xfree(job_ptr->state_desc);
		return false;
	}

	if (detail_ptr && (detail_ptr->begin_time > now)) {
		job_ptr->state_reason = WAIT_TIME;
		xfree(job_ptr->state_desc);
		return false;	/* not yet time */
	}

	if (job_test_resv_now(job_ptr) != SLURM_SUCCESS) {
		job_ptr->state_reason = WAIT_RESERVATION;
		xfree(job_ptr->state_desc);
		return false;	/* not yet time */
	}

	/* Job is eligible to start now */
	if (job_ptr->state_reason == WAIT_DEPENDENCY) {
		job_ptr->state_reason = WAIT_NO_REASON;
		xfree(job_ptr->state_desc);
	}
	if ((detail_ptr && (detail_ptr->begin_time == 0) &&
	    (job_ptr->priority != 0))) {
		detail_ptr->begin_time = now;
	} else if (job_ptr->state_reason == WAIT_TIME) {
		job_ptr->state_reason = WAIT_NO_REASON;
		xfree(job_ptr->state_desc);
	}
	return true;
}

/*
 * determine if job is ready to execute per the node select plugin
 * IN job_id - job to test
 * OUT ready - 1 if job is ready to execute 0 otherwise
 * RET SLURM error code
 */
extern int job_node_ready(uint32_t job_id, int *ready)
{
	int rc;
	struct job_record *job_ptr;
	xassert(ready);

	*ready = 0;
	job_ptr = find_job_record(job_id);
	if (job_ptr == NULL)
		return ESLURM_INVALID_JOB_ID;

	/* Always call select_g_job_ready() so that select/bluegene can
	 * test and update block state information. */
	rc = select_g_job_ready(job_ptr);
	if (rc == READY_JOB_FATAL)
		return ESLURM_INVALID_PARTITION_NAME;
	if (rc == READY_JOB_ERROR)
		return EAGAIN;
	if (rc)
		rc = READY_NODE_STATE;

	if (job_ptr->details && job_ptr->details->prolog_running)
		rc &= (~READY_NODE_STATE);

	if (IS_JOB_RUNNING(job_ptr) || IS_JOB_SUSPENDED(job_ptr))
		rc |= READY_JOB_STATE;
	if ((rc == (READY_NODE_STATE | READY_JOB_STATE)) &&
	    job_ptr->alias_list && !strcmp(job_ptr->alias_list, "TBD") &&
	    job_ptr->node_bitmap &&
	    (bit_overlap(power_node_bitmap, job_ptr->node_bitmap) == 0)) {
		set_job_alias_list(job_ptr);
	}

	*ready = rc;
	return SLURM_SUCCESS;
}

/* Send specified signal to all steps associated with a job */
static void _signal_job(struct job_record *job_ptr, int signal)
{
#ifndef HAVE_FRONT_END
	int i;
#endif
	agent_arg_t *agent_args = NULL;
	signal_job_msg_t *signal_job_msg = NULL;
	static int notify_srun_static = -1;
	int notify_srun = 0;

	if (notify_srun_static == -1) {
		char *launch_type = slurm_get_launch_type();
		/* do this for all but slurm (poe, aprun, etc...) */
		if (strcmp(launch_type, "launch/slurm"))
			notify_srun_static = 1;
		else
			notify_srun_static = 0;
		xfree(launch_type);
	}

#ifdef HAVE_FRONT_END
	/* On a front end system always notify_srun instead of slurmd */
	if (notify_srun_static)
		notify_srun = 1;
#else
	/* For launch/poe all signals are forwarded by srun to poe to tasks
	 * except SIGSTOP/SIGCONT, which are used for job preemption. In that
	 * case the slurmd must directly suspend tasks and switch resources. */
	if (notify_srun_static && (signal != SIGSTOP) && (signal != SIGCONT))
		notify_srun = 1;
#endif

	if (notify_srun) {
		ListIterator step_iterator;
		struct step_record *step_ptr;
		step_iterator = list_iterator_create(job_ptr->step_list);
		while ((step_ptr = list_next(step_iterator))) {
			/* Since we have already checked the uid,
			 * we can send this signal as uid 0. */
			job_step_signal(job_ptr->job_id, step_ptr->step_id,
					signal, 0);
		}
		list_iterator_destroy (step_iterator);

		return;
	}

	agent_args = xmalloc(sizeof(agent_arg_t));
	agent_args->msg_type = REQUEST_SIGNAL_JOB;
	agent_args->retry = 1;
	agent_args->hostlist = hostlist_create(NULL);
	signal_job_msg = xmalloc(sizeof(kill_tasks_msg_t));
	signal_job_msg->job_id = job_ptr->job_id;
	signal_job_msg->signal = signal;

#ifdef HAVE_FRONT_END
	xassert(job_ptr->batch_host);
	if (job_ptr->front_end_ptr)
		agent_args->protocol_version =
			job_ptr->front_end_ptr->protocol_version;
	hostlist_push_host(agent_args->hostlist, job_ptr->batch_host);
	agent_args->node_count = 1;
#else
	agent_args->protocol_version = SLURM_PROTOCOL_VERSION;
	for (i = 0; i < node_record_count; i++) {
		if (bit_test(job_ptr->node_bitmap, i) == 0)
			continue;
		if (agent_args->protocol_version >
		    node_record_table_ptr[i].protocol_version)
			agent_args->protocol_version =
				node_record_table_ptr[i].protocol_version;
		hostlist_push_host(agent_args->hostlist,
			      node_record_table_ptr[i].name);
		agent_args->node_count++;
	}
#endif

	if (agent_args->node_count == 0) {
		xfree(signal_job_msg);
		xfree(agent_args);
		return;
	}

	agent_args->msg_args = signal_job_msg;
	agent_queue_request(agent_args);
	return;
}

static void *_switch_suspend_info(struct job_record *job_ptr)
{
	ListIterator step_iterator;
	struct step_record *step_ptr;
	void *switch_suspend_info = NULL;

	step_iterator = list_iterator_create (job_ptr->step_list);
	while ((step_ptr = (struct step_record *) list_next (step_iterator))) {
		if (step_ptr->state != JOB_RUNNING)
			continue;
		switch_g_job_suspend_info_get(step_ptr->switch_job,
					      &switch_suspend_info);
	}
	list_iterator_destroy (step_iterator);

	return switch_suspend_info;
}

/* Send suspend request to slumrd of all nodes associated with a job
 * job_ptr IN - job to be suspended or resumed
 * op IN - SUSPEND_JOB or RESUME_JOB
 * indf_susp IN - set if job is being suspended indefinitely by user
 *                or admin, otherwise suspended for gang scheduling
 */
static void _suspend_job(struct job_record *job_ptr, uint16_t op,
			 bool indf_susp)
{
#ifndef HAVE_FRONT_END
	int i;
#endif
	agent_arg_t *agent_args;
	suspend_int_msg_t *sus_ptr;

	agent_args = xmalloc(sizeof(agent_arg_t));
	agent_args->msg_type = REQUEST_SUSPEND_INT;
	agent_args->retry = 0;	/* don't resend, gang scheduler
				 * sched/wiki or sched/wiki2 can
				 * quickly induce huge backlog
				 * of agent.c RPCs */
	agent_args->hostlist = hostlist_create(NULL);
	sus_ptr = xmalloc(sizeof(suspend_int_msg_t));
	sus_ptr->job_core_spec = job_ptr->details->core_spec;
	sus_ptr->job_id = job_ptr->job_id;
	sus_ptr->op = op;
	sus_ptr->indf_susp = indf_susp;
	sus_ptr->switch_info = _switch_suspend_info(job_ptr);

#ifdef HAVE_FRONT_END
	xassert(job_ptr->batch_host);
	if (job_ptr->front_end_ptr)
		agent_args->protocol_version =
			job_ptr->front_end_ptr->protocol_version;
	hostlist_push_host(agent_args->hostlist, job_ptr->batch_host);
	agent_args->node_count = 1;
#else
	agent_args->protocol_version = SLURM_PROTOCOL_VERSION;
	for (i = 0; i < node_record_count; i++) {
		if (bit_test(job_ptr->node_bitmap, i) == 0)
			continue;
		if (agent_args->protocol_version >
		    node_record_table_ptr[i].protocol_version)
			agent_args->protocol_version =
				node_record_table_ptr[i].protocol_version;
		hostlist_push_host(agent_args->hostlist,
				   node_record_table_ptr[i].name);
		agent_args->node_count++;
	}
#endif

	if (agent_args->node_count == 0) {
		slurm_free_suspend_int_msg(sus_ptr);
		xfree(agent_args);
		return;
	}

	agent_args->msg_args = sus_ptr;
	agent_queue_request(agent_args);
	return;
}

/*
 * Specified job is being suspended, release allocated nodes
 * job_ptr IN - job to be suspended
 * indf_susp IN - set if job is being suspended indefinitely by user
 *                or admin, otherwise suspended for gang scheduling
 */
static int _suspend_job_nodes(struct job_record *job_ptr, bool indf_susp)
{
	int i, rc = SLURM_SUCCESS;
	struct node_record *node_ptr = node_record_table_ptr;
	uint16_t node_flags;
	time_t now = time(NULL);

	if ((rc = select_g_job_suspend(job_ptr, indf_susp)) != SLURM_SUCCESS)
		return rc;

	for (i=0; i<node_record_count; i++, node_ptr++) {
		if (bit_test(job_ptr->node_bitmap, i) == 0)
			continue;

		node_ptr->sus_job_cnt++;
		if (node_ptr->run_job_cnt)
			(node_ptr->run_job_cnt)--;
		else {
			error("Node %s run_job_cnt underflow",
				node_ptr->name);
		}
		if (job_ptr->details && (job_ptr->details->share_res == 0)) {
			if (node_ptr->no_share_job_cnt)
				(node_ptr->no_share_job_cnt)--;
			else {
				error("Node %s no_share_job_cnt "
					"underflow", node_ptr->name);
			}
			if (node_ptr->no_share_job_cnt == 0)
				bit_set(share_node_bitmap, i);
		}
		node_flags = node_ptr->node_state & NODE_STATE_FLAGS;
		if ((node_ptr->run_job_cnt  == 0) &&
		    (node_ptr->comp_job_cnt == 0)) {
			bit_set(idle_node_bitmap, i);
		}
		if (IS_NODE_DOWN(node_ptr)) {
			debug3("_suspend_job_nodes: Node %s left DOWN",
				node_ptr->name);
		} else if (node_ptr->run_job_cnt) {
			node_ptr->node_state = NODE_STATE_ALLOCATED |
					       node_flags;
		} else {
			node_ptr->node_state = NODE_STATE_IDLE | node_flags;
			node_ptr->last_idle  = now;
		}
	}
	last_job_update = last_node_update = now;
	return rc;
}

/*
 * Specified job is being resumed, re-allocate the nodes
 * job_ptr IN - job to be resumed
 * indf_susp IN - set i f job is being resumed from indefinite suspend by user
 *                or admin, otherwise resume from gang scheduling
 */
static int _resume_job_nodes(struct job_record *job_ptr, bool indf_susp)
{
	int i, rc = SLURM_SUCCESS;
	struct node_record *node_ptr = node_record_table_ptr;
	uint16_t node_flags;

	if ((rc = select_g_job_resume(job_ptr, indf_susp)) != SLURM_SUCCESS)
		return rc;

	for (i=0; i<node_record_count; i++, node_ptr++) {
		if (bit_test(job_ptr->node_bitmap, i) == 0)
			continue;
		if (IS_NODE_DOWN(node_ptr))
			return SLURM_ERROR;
	}

	node_ptr = node_record_table_ptr;
	for (i=0; i<node_record_count; i++, node_ptr++) {
		if (bit_test(job_ptr->node_bitmap, i) == 0)
			continue;

		if (node_ptr->sus_job_cnt)
			(node_ptr->sus_job_cnt)--;
		else {
			error("Node %s sus_job_cnt underflow",
			      node_ptr->name);
		}
		node_ptr->run_job_cnt++;
		if (job_ptr->details &&
		    (job_ptr->details->share_res == 0)) {
			node_ptr->no_share_job_cnt++;
			if (node_ptr->no_share_job_cnt)
				bit_clear(share_node_bitmap, i);
		}
		bit_clear(idle_node_bitmap, i);
		node_flags = node_ptr->node_state & NODE_STATE_FLAGS;
		node_ptr->node_state = NODE_STATE_ALLOCATED | node_flags;
	}
	last_job_update = last_node_update = time(NULL);
	return rc;
}

static int _job_suspend_switch_test(struct job_record *job_ptr)
{
	int rc = SLURM_SUCCESS;
	ListIterator step_iterator;
	struct step_record *step_ptr;

	step_iterator = list_iterator_create(job_ptr->step_list);
	while ((step_ptr = (struct step_record *) list_next (step_iterator))) {
		if (step_ptr->state != JOB_RUNNING)
			continue;
		rc = switch_g_job_suspend_test(step_ptr->switch_job);
		if (rc != SLURM_SUCCESS)
			break;
	}
	list_iterator_destroy (step_iterator);

	return rc;
}

/*
 * Determine if a job can be resumed.
 * Check for multiple jobs on the same nodes with core specialization.
 * RET 0 on success, otherwise ESLURM error code
 */
static int _job_resume_test(struct job_record *job_ptr)
{
	int rc = SLURM_SUCCESS;
	ListIterator job_iterator;
	struct job_record *test_job_ptr;

	if ((job_ptr->details == NULL) ||
	    (job_ptr->details->core_spec == (uint16_t) NO_VAL) ||
	    (job_ptr->node_bitmap == NULL))
		return rc;

	job_iterator = list_iterator_create(job_list);
	while ((test_job_ptr = (struct job_record *) list_next(job_iterator))) {
		if (test_job_ptr->details &&
		    (test_job_ptr->details->core_spec != (uint16_t) NO_VAL) &&
		    IS_JOB_RUNNING(test_job_ptr) &&
		    test_job_ptr->node_bitmap &&
		    bit_overlap(test_job_ptr->node_bitmap,
				job_ptr->node_bitmap)) {
			rc = ESLURM_NODES_BUSY;
			break;
		}
/* FIXME: Also test for ESLURM_INTERCONNECT_BUSY */
	}
	list_iterator_destroy(job_iterator);

	return rc;
}

/*
 * job_suspend - perform some suspend/resume operation
 * IN sus_ptr - suspend/resume request message
 * IN uid - user id of the user issuing the RPC
 * IN conn_fd - file descriptor on which to send reply,
 *              -1 if none
 * indf_susp IN - set if job is being suspended indefinitely by user or admin
 *                and we should clear it's priority, otherwise suspended
 *		  temporarily for gang scheduling
 * IN protocol_version - slurm protocol version of client
 * RET 0 on success, otherwise ESLURM error code
 */
extern int job_suspend(suspend_msg_t *sus_ptr, uid_t uid,
		       slurm_fd_t conn_fd, bool indf_susp,
		       uint16_t protocol_version)
{
	int rc = SLURM_SUCCESS;
	time_t now = time(NULL);
	struct job_record *job_ptr = NULL;
	slurm_msg_t resp_msg;
	return_code_msg_t rc_msg;

#ifdef HAVE_BG
	rc = ESLURM_NOT_SUPPORTED;
	goto reply;
#endif

	/* find the job */
	job_ptr = find_job_record (sus_ptr->job_id);
	if (job_ptr == NULL) {
		rc = ESLURM_INVALID_JOB_ID;
		goto reply;
	}

	/* validate the request */
	if ((uid != 0) && (uid != getuid())) {
		rc = ESLURM_ACCESS_DENIED;
		goto reply;
	}
	if (IS_JOB_PENDING(job_ptr)) {
		rc = ESLURM_JOB_PENDING;
		goto reply;
	}
	if (IS_JOB_FINISHED(job_ptr)) {
		rc = ESLURM_ALREADY_DONE;
		goto reply;
	}
	if ((sus_ptr->op == SUSPEND_JOB) &&
	    (_job_suspend_switch_test(job_ptr) != SLURM_SUCCESS)) {
		rc = ESLURM_NOT_SUPPORTED;
		goto reply;
	}
	if ((sus_ptr->op == RESUME_JOB) && (rc = _job_resume_test(job_ptr)))
		goto reply;

	/* Notify salloc/srun of suspend/resume */
	srun_job_suspend(job_ptr, sus_ptr->op);

	/* perform the operation */
	if (sus_ptr->op == SUSPEND_JOB) {
		if (!IS_JOB_RUNNING(job_ptr)) {
			rc = ESLURM_JOB_NOT_RUNNING;
			goto reply;
		}
		rc = _suspend_job_nodes(job_ptr, indf_susp);
		if (rc != SLURM_SUCCESS)
			goto reply;
		_suspend_job(job_ptr, sus_ptr->op, indf_susp);
		job_ptr->job_state = JOB_SUSPENDED;
		if (indf_susp)
			job_ptr->priority = 0;
		if (job_ptr->suspend_time) {
			job_ptr->pre_sus_time +=
				difftime(now,
				job_ptr->suspend_time);
		} else {
			job_ptr->pre_sus_time +=
				difftime(now,
				job_ptr->start_time);
		}
		suspend_job_step(job_ptr);
	} else if (sus_ptr->op == RESUME_JOB) {
		if (!IS_JOB_SUSPENDED(job_ptr)) {
			rc = ESLURM_JOB_NOT_SUSPENDED;
			goto reply;
		}
		rc = _resume_job_nodes(job_ptr, indf_susp);
		if (rc != SLURM_SUCCESS)
			goto reply;
		_suspend_job(job_ptr, sus_ptr->op, indf_susp);
		if (job_ptr->priority == 0)
			set_job_prio(job_ptr);
		job_ptr->job_state = JOB_RUNNING;
		job_ptr->tot_sus_time +=
			difftime(now, job_ptr->suspend_time);
		if (!wiki_sched_test) {
			char *sched_type = slurm_get_sched_type();
			if (strcmp(sched_type, "sched/wiki") == 0)
				wiki_sched  = true;
			if (strcmp(sched_type, "sched/wiki2") == 0) {
				wiki_sched  = true;
				wiki2_sched = true;
			}
			xfree(sched_type);
			wiki_sched_test = true;
		}
		if ((job_ptr->time_limit != INFINITE) && (!wiki2_sched) &&
		    (!job_ptr->preempt_time)) {
 			debug3("Job %u resumed, updating end_time",
 			       job_ptr->job_id);
			job_ptr->end_time = now +
				(job_ptr->time_limit * 60)
				- job_ptr->pre_sus_time;
		}
		resume_job_step(job_ptr);
	}

	job_ptr->time_last_active = now;
	job_ptr->suspend_time = now;
	jobacct_storage_g_job_suspend(acct_db_conn, job_ptr);

    reply:
	if (conn_fd >= 0) {
		slurm_msg_t_init(&resp_msg);
		resp_msg.protocol_version = protocol_version;
		resp_msg.msg_type  = RESPONSE_SLURM_RC;
		rc_msg.return_code = rc;
		resp_msg.data      = &rc_msg;
		slurm_send_node_msg(conn_fd, &resp_msg);
	}
	return rc;
}

/*
 * job_requeue - Requeue a running or pending batch job
 * IN uid - user id of user issuing the RPC
 * IN job_id - id of the job to be requeued
 * IN conn_fd - file descriptor on which to send reply
 * IN protocol_version - slurm protocol version of client
 * IN preempt - true if job being preempted
 * RET 0 on success, otherwise ESLURM error code
 */
extern int job_requeue(uid_t uid,
                       uint32_t job_id,
                       slurm_fd_t conn_fd,
                       uint16_t protocol_version,
                       bool preempt)
{
	int rc = SLURM_SUCCESS;
	struct job_record *job_ptr = NULL;
	bool suspended = false;
	slurm_msg_t resp_msg;
	return_code_msg_t rc_msg;
	time_t now = time(NULL);
	bool is_running;

	/* find the job */
	job_ptr = find_job_record(job_id);
	if (job_ptr == NULL) {
		rc = ESLURM_INVALID_JOB_ID;
		goto reply;
	}

	/* validate the request */
	if ((uid != job_ptr->user_id) && !validate_operator(uid) &&
	    !assoc_mgr_is_user_acct_coord(acct_db_conn, uid,
					  job_ptr->account)) {
		rc = ESLURM_ACCESS_DENIED;
		goto reply;
	}

	/* If the partition was removed don't allow the job to be
	 * requeued.  If it doesn't have details then something is very
	 * wrong and if the job doesn't want to be requeued don't.
	 */
	if (!job_ptr->part_ptr || !job_ptr->details
	    || !job_ptr->details->requeue) {
		rc = ESLURM_DISABLED;
		goto reply;
	}

	/* In the job is in the process of completing
	 * return SLURM_SUCCESS and set the status
	 * to JOB_PENDING since we support requeue
	 * of done/exit/exiting jobs.
	 */
	if (IS_JOB_COMPLETING(job_ptr)) {
		uint32_t flags;
		flags = job_ptr->job_state & JOB_STATE_FLAGS;
		job_ptr->job_state = JOB_PENDING | flags;
		goto reply;
	}

	/* If the job is already pending do nothing
	 * and return  is well to the library.
	 */
	if (IS_JOB_PENDING(job_ptr)) {
		rc = ESLURM_JOB_PENDING;
		goto reply;
	}

	if (job_ptr->batch_flag == 0) {
		debug("Job-requeue can only be done for batch jobs");
		rc = ESLURM_BATCH_ONLY;
		goto reply;
	}

	slurm_sched_g_requeue(job_ptr, "Job requeued by user/admin");
	last_job_update = now;

	if (IS_JOB_SUSPENDED(job_ptr)) {
		enum job_states suspend_job_state = job_ptr->job_state;
		/* we can't have it as suspended when we call the
		 * accounting stuff.
		 */
		job_ptr->job_state = JOB_REQUEUE;
		jobacct_storage_g_job_suspend(acct_db_conn, job_ptr);
		job_ptr->job_state = suspend_job_state;
		suspended = true;
	}

	job_ptr->time_last_active  = now;
	if (suspended)
		job_ptr->end_time = job_ptr->suspend_time;
	else
		job_ptr->end_time = now;

	/* Save the state of the job so that
	 * we deallocate the nodes if is in
	 * running state.
	 */
	is_running = false;
	if (IS_JOB_SUSPENDED(job_ptr)
	    || IS_JOB_RUNNING(job_ptr))
		is_running = true;

	/* We want this job to have the requeued state in the
	 * accounting logs. Set a new submit time so the restarted
	 * job looks like a new job. */
	job_ptr->job_state  = JOB_REQUEUE;
	build_cg_bitmap(job_ptr);
	job_completion_logger(job_ptr, true);

	/* Deallocate resources only if the job
	 * has some.
	 */
	if (is_running)
		deallocate_nodes(job_ptr, false, suspended, preempt);

	xfree(job_ptr->details->req_node_layout);

	/* do this after the epilog complete, setting it here is too early */
	//job_ptr->db_index = 0;
	//job_ptr->details->submit_time = now;

	job_ptr->job_state = JOB_PENDING;
	if (job_ptr->node_cnt)
		job_ptr->job_state |= JOB_COMPLETING;

	job_ptr->pre_sus_time = (time_t) 0;
	job_ptr->suspend_time = (time_t) 0;
	job_ptr->tot_sus_time = (time_t) 0;

	job_ptr->restart_cnt++;
	/* Since the job completion logger removes the submit we need
	 * to add it again. */
	acct_policy_add_job_submit(job_ptr);

reply:
	if (conn_fd >= 0) {
		slurm_msg_t_init(&resp_msg);
		resp_msg.protocol_version = protocol_version;
		resp_msg.msg_type  = RESPONSE_SLURM_RC;
		rc_msg.return_code = rc;
		resp_msg.data      = &rc_msg;
		slurm_send_node_msg(conn_fd, &resp_msg);
	}
	return rc;
}

/*
 * job_end_time - Process JOB_END_TIME
 * IN time_req_msg - job end time request
 * OUT timeout_msg - job timeout response to be sent
 * RET SLURM_SUCESS or an error code
 */
extern int job_end_time(job_alloc_info_msg_t *time_req_msg,
			srun_timeout_msg_t *timeout_msg)
{
	struct job_record *job_ptr;
	xassert(timeout_msg);

	job_ptr = find_job_record(time_req_msg->job_id);
	if (!job_ptr)
		return ESLURM_INVALID_JOB_ID;

	timeout_msg->job_id  = time_req_msg->job_id;
	timeout_msg->step_id = NO_VAL;
	timeout_msg->timeout = job_ptr->end_time;
	return SLURM_SUCCESS;
}

/* Reset nodes_completing field for all jobs.
 * Job write lock must be set before calling. */
extern void update_job_nodes_completing(void)
{
	ListIterator job_iterator;
	struct job_record *job_ptr;

	if (!job_list)
		return;

	job_iterator = list_iterator_create(job_list);
	while ((job_ptr = (struct job_record *) list_next(job_iterator))) {
		if ((!IS_JOB_COMPLETING(job_ptr)) ||
		    (job_ptr->node_bitmap == NULL))
			continue;
		xfree(job_ptr->nodes_completing);
		if (job_ptr->node_bitmap_cg) {
			job_ptr->nodes_completing =
				bitmap2node_name(job_ptr->node_bitmap_cg);
		} else {
			job_ptr->nodes_completing =
				bitmap2node_name(job_ptr->node_bitmap);
		}
	}
	list_iterator_destroy(job_iterator);
}

/*
 * job_hold_by_assoc_id - Hold all pending jobs with a given
 *	association ID. This happens when an association is deleted (e.g. when
 *	a user is removed from the association database).
 * RET count of held jobs
 */
extern int job_hold_by_assoc_id(uint32_t assoc_id)
{
	int cnt = 0;
	ListIterator job_iterator;
	struct job_record *job_ptr;
	/* Write lock on jobs */
	slurmctld_lock_t job_write_lock =
		{ NO_LOCK, WRITE_LOCK, NO_LOCK, NO_LOCK };

	if (!job_list)
		return cnt;

	lock_slurmctld(job_write_lock);
	job_iterator = list_iterator_create(job_list);
	while ((job_ptr = (struct job_record *) list_next(job_iterator))) {
		if (job_ptr->assoc_id != assoc_id)
			continue;

		/* move up to the parent that should still exist */
		if (job_ptr->assoc_ptr) {
			/* Force a start so the association doesn't
			   get lost.  Since there could be some delay
			   in the start of the job when running with
			   the slurmdbd.
			*/
			if (!job_ptr->db_index) {
				jobacct_storage_g_job_start(acct_db_conn,
							    job_ptr);
			}

			job_ptr->assoc_ptr =
				((slurmdb_association_rec_t *)
				 job_ptr->assoc_ptr)->usage->parent_assoc_ptr;
			if (job_ptr->assoc_ptr)
				job_ptr->assoc_id =
					((slurmdb_association_rec_t *)
					 job_ptr->assoc_ptr)->id;
		}

		if (IS_JOB_FINISHED(job_ptr))
			continue;

		info("Association deleted, holding job %u",
		     job_ptr->job_id);
		xfree(job_ptr->state_desc);
		job_ptr->state_reason = FAIL_ACCOUNT;
		cnt++;
	}
	list_iterator_destroy(job_iterator);
	unlock_slurmctld(job_write_lock);
	return cnt;
}

/*
 * job_hold_by_qos_id - Hold all pending jobs with a given
 *	QOS ID. This happens when a QOS is deleted (e.g. when
 *	a QOS is removed from the association database).
 * RET count of held jobs
 */
extern int job_hold_by_qos_id(uint32_t qos_id)
{
	int cnt = 0;
	ListIterator job_iterator;
	struct job_record *job_ptr;
	/* Write lock on jobs */
	slurmctld_lock_t job_write_lock =
		{ NO_LOCK, WRITE_LOCK, NO_LOCK, NO_LOCK };

	if (!job_list)
		return cnt;

	lock_slurmctld(job_write_lock);
	job_iterator = list_iterator_create(job_list);
	while ((job_ptr = (struct job_record *) list_next(job_iterator))) {
		if (job_ptr->qos_id != qos_id)
			continue;

		/* move up to the parent that should still exist */
		if (job_ptr->qos_ptr) {
			/* Force a start so the association doesn't
			   get lost.  Since there could be some delay
			   in the start of the job when running with
			   the slurmdbd.
			*/
			if (!job_ptr->db_index) {
				jobacct_storage_g_job_start(acct_db_conn,
							    job_ptr);
			}
			job_ptr->qos_ptr = NULL;
		}

		if (IS_JOB_FINISHED(job_ptr))
			continue;

		info("QOS deleted, holding job %u", job_ptr->job_id);
		xfree(job_ptr->state_desc);
		job_ptr->state_reason = FAIL_QOS;
		cnt++;
	}
	list_iterator_destroy(job_iterator);
	unlock_slurmctld(job_write_lock);
	return cnt;
}

/*
 * Modify the account associated with a pending job
 * IN module - where this is called from
 * IN job_ptr - pointer to job which should be modified
 * IN new_account - desired account name
 * RET SLURM_SUCCESS or error code
 */
extern int update_job_account(char *module, struct job_record *job_ptr,
			      char *new_account)
{
	slurmdb_association_rec_t assoc_rec;

	if ((!IS_JOB_PENDING(job_ptr)) || (job_ptr->details == NULL)) {
		info("%s: attempt to modify account for non-pending "
		     "job_id %u", module, job_ptr->job_id);
		return ESLURM_JOB_NOT_PENDING;
	}


	memset(&assoc_rec, 0, sizeof(slurmdb_association_rec_t));
	assoc_rec.acct      = new_account;
	if (job_ptr->part_ptr)
		assoc_rec.partition = job_ptr->part_ptr->name;
	assoc_rec.uid       = job_ptr->user_id;
	if (assoc_mgr_fill_in_assoc(acct_db_conn, &assoc_rec,
				    accounting_enforce,
				    (slurmdb_association_rec_t **)
				    &job_ptr->assoc_ptr)) {
		info("%s: invalid account %s for job_id %u",
		     module, new_account, job_ptr->job_id);
		return ESLURM_INVALID_ACCOUNT;
	} else if (association_based_accounting &&
		   !job_ptr->assoc_ptr          &&
		   !(accounting_enforce & ACCOUNTING_ENFORCE_ASSOCS)) {
		/* if not enforcing associations we want to look for
		 * the default account and use it to avoid getting
		 * trash in the accounting records.
		 */
		assoc_rec.acct = NULL;
		assoc_mgr_fill_in_assoc(acct_db_conn, &assoc_rec,
					accounting_enforce,
					(slurmdb_association_rec_t **)
					&job_ptr->assoc_ptr);
		if (!job_ptr->assoc_ptr) {
			debug("%s: we didn't have an association for account "
			      "'%s' and user '%u', and we can't seem to find "
			      "a default one either.  Keeping new account "
			      "'%s'.  This will produce trash in accounting.  "
			      "If this is not what you desire please put "
			      "AccountStorageEnforce=associations "
			      "in your slurm.conf "
			      "file.", module, new_account,
			      job_ptr->user_id, new_account);
			assoc_rec.acct = new_account;
		}
	}

	xfree(job_ptr->account);
	if (assoc_rec.acct && assoc_rec.acct[0] != '\0') {
		job_ptr->account = xstrdup(assoc_rec.acct);
		info("%s: setting account to %s for job_id %u",
		     module, assoc_rec.acct, job_ptr->job_id);
	} else {
		info("%s: cleared account for job_id %u",
		     module, job_ptr->job_id);
	}
	job_ptr->assoc_id = assoc_rec.id;

	last_job_update = time(NULL);

	return SLURM_SUCCESS;
}

/*
 * Modify the account associated with a pending job
 * IN module - where this is called from
 * IN job_ptr - pointer to job which should be modified
 * IN new_wckey - desired wckey name
 * RET SLURM_SUCCESS or error code
 */
extern int update_job_wckey(char *module, struct job_record *job_ptr,
			    char *new_wckey)
{
	slurmdb_wckey_rec_t wckey_rec, *wckey_ptr;

	if ((!IS_JOB_PENDING(job_ptr)) || (job_ptr->details == NULL)) {
		info("%s: attempt to modify account for non-pending "
		     "job_id %u", module, job_ptr->job_id);
		return ESLURM_JOB_NOT_PENDING;
	}

	memset(&wckey_rec, 0, sizeof(slurmdb_wckey_rec_t));
	wckey_rec.uid       = job_ptr->user_id;
	wckey_rec.name      = new_wckey;
	if (assoc_mgr_fill_in_wckey(acct_db_conn, &wckey_rec,
				    accounting_enforce, &wckey_ptr)) {
		info("%s: invalid wckey %s for job_id %u",
		     module, new_wckey, job_ptr->job_id);
		return ESLURM_INVALID_WCKEY;
	} else if (association_based_accounting
		  && !wckey_ptr
		  && !(accounting_enforce & ACCOUNTING_ENFORCE_WCKEYS)) {
		/* if not enforcing associations we want to look for
		   the default account and use it to avoid getting
		   trash in the accounting records.
		*/
		wckey_rec.name = NULL;
		assoc_mgr_fill_in_wckey(acct_db_conn, &wckey_rec,
					accounting_enforce, &wckey_ptr);
		if (!wckey_ptr) {
			debug("%s: we didn't have a wckey record for wckey "
			      "'%s' and user '%u', and we can't seem to find "
			      "a default one either.  Setting it anyway. "
			      "This will produce trash in accounting.  "
			      "If this is not what you desire please put "
			      "AccountStorageEnforce=wckeys in your slurm.conf "
			      "file.", module, new_wckey,
			      job_ptr->user_id);
			wckey_rec.name = new_wckey;
		}
	}

	xfree(job_ptr->wckey);
	if (wckey_rec.name && wckey_rec.name[0] != '\0') {
		job_ptr->wckey = xstrdup(wckey_rec.name);
		info("%s: setting wckey to %s for job_id %u",
		     module, wckey_rec.name, job_ptr->job_id);
	} else {
		info("%s: cleared wckey for job_id %u",
		     module, job_ptr->job_id);
	}

	last_job_update = time(NULL);

	return SLURM_SUCCESS;
}

extern int send_jobs_to_accounting(void)
{
	ListIterator itr = NULL;
	struct job_record *job_ptr;
	slurmctld_lock_t job_write_lock = {
		NO_LOCK, WRITE_LOCK, READ_LOCK, READ_LOCK };

	/* send jobs in pending or running state */
	lock_slurmctld(job_write_lock);
	itr = list_iterator_create(job_list);
	while ((job_ptr = list_next(itr))) {
		if (!job_ptr->assoc_id) {
			slurmdb_association_rec_t assoc_rec;
			memset(&assoc_rec, 0,
			       sizeof(slurmdb_association_rec_t));
			assoc_rec.acct      = job_ptr->account;
			if (job_ptr->part_ptr)
				assoc_rec.partition = job_ptr->part_ptr->name;
			assoc_rec.uid       = job_ptr->user_id;

			if (assoc_mgr_fill_in_assoc(
				   acct_db_conn, &assoc_rec,
				   accounting_enforce,
				   (slurmdb_association_rec_t **)
				   &job_ptr->assoc_ptr) &&
			    (accounting_enforce & ACCOUNTING_ENFORCE_ASSOCS)
			    && (!IS_JOB_FINISHED(job_ptr))) {
				info("Holding job %u with "
				     "invalid association",
				     job_ptr->job_id);
				xfree(job_ptr->state_desc);
				job_ptr->state_reason = FAIL_ACCOUNT;
				continue;
			} else
				job_ptr->assoc_id = assoc_rec.id;
		}

		/* we only want active, un accounted for jobs */
		if (job_ptr->db_index || IS_JOB_FINISHED(job_ptr))
			continue;

		debug("first reg: starting job %u in accounting",
		      job_ptr->job_id);
		jobacct_storage_g_job_start(acct_db_conn, job_ptr);

		if (IS_JOB_SUSPENDED(job_ptr))
			jobacct_storage_g_job_suspend(acct_db_conn, job_ptr);
	}
	list_iterator_destroy(itr);
	unlock_slurmctld(job_write_lock);

	return SLURM_SUCCESS;
}

/* Perform checkpoint operation on a job */
extern int job_checkpoint(checkpoint_msg_t *ckpt_ptr, uid_t uid,
			  slurm_fd_t conn_fd, uint16_t protocol_version)
{
	int rc = SLURM_SUCCESS;
	struct job_record *job_ptr;
	struct step_record *step_ptr;
	checkpoint_resp_msg_t resp_data;
	slurm_msg_t resp_msg;

	slurm_msg_t_init(&resp_msg);
	resp_msg.protocol_version = protocol_version;

	/* find the job */
	job_ptr = find_job_record (ckpt_ptr->job_id);
	if (job_ptr == NULL) {
		rc = ESLURM_INVALID_JOB_ID;
		goto reply;
	}
	if ((uid != job_ptr->user_id) && !validate_slurm_user(uid)) {
		rc = ESLURM_ACCESS_DENIED ;
		goto reply;
	}
	if (IS_JOB_PENDING(job_ptr)) {
		rc = ESLURM_JOB_PENDING;
		goto reply;
	} else if (IS_JOB_SUSPENDED(job_ptr)) {
		/* job can't get cycles for checkpoint
		 * if it is already suspended */
		rc = ESLURM_JOB_SUSPENDED;
		goto reply;
	} else if (!IS_JOB_RUNNING(job_ptr)) {
		rc = ESLURM_ALREADY_DONE;
		goto reply;
	}

	memset((void *)&resp_data, 0, sizeof(checkpoint_resp_msg_t));

	if (job_ptr->batch_flag) { /* operate on batch job */
		if ((ckpt_ptr->op == CHECK_CREATE)  ||
		    (ckpt_ptr->op == CHECK_REQUEUE) ||
		    (ckpt_ptr->op == CHECK_VACATE)) {
			if (job_ptr->details == NULL) {
				rc = ESLURM_DISABLED;
				goto reply;
			}
			if (ckpt_ptr->image_dir == NULL) {
				if (job_ptr->details->ckpt_dir == NULL) {
					rc = ESLURM_DISABLED;
					goto reply;
				}
				ckpt_ptr->image_dir = xstrdup(job_ptr->details
							      ->ckpt_dir);
			}

			rc = _checkpoint_job_record(job_ptr,
						    ckpt_ptr->image_dir);
			if (rc != SLURM_SUCCESS)
				goto reply;
		}
		/* append job id to ckpt image dir */
		xstrfmtcat(ckpt_ptr->image_dir, "/%u", job_ptr->job_id);
		rc = checkpoint_op(ckpt_ptr->job_id, ckpt_ptr->step_id, NULL,
				   ckpt_ptr->op, ckpt_ptr->data,
				   ckpt_ptr->image_dir, &resp_data.event_time,
				   &resp_data.error_code,
				   &resp_data.error_msg);
		info("checkpoint_op %u of %u.%u complete, rc=%d",
		     ckpt_ptr->op, ckpt_ptr->job_id, ckpt_ptr->step_id, rc);
		last_job_update = time(NULL);
	} else {		/* operate on all of a job's steps */
		int update_rc = -2;
		ListIterator step_iterator;

		step_iterator = list_iterator_create (job_ptr->step_list);
		while ((step_ptr = (struct step_record *)
					list_next (step_iterator))) {
			char *image_dir = NULL;
			if (step_ptr->state != JOB_RUNNING)
				continue;
			if (ckpt_ptr->image_dir) {
				image_dir = xstrdup(ckpt_ptr->image_dir);
			} else {
				image_dir = xstrdup(step_ptr->ckpt_dir);
			}
			xstrfmtcat(image_dir, "/%u.%u", job_ptr->job_id,
				   step_ptr->step_id);
			update_rc = checkpoint_op(ckpt_ptr->job_id,
						  step_ptr->step_id,
						  step_ptr,
						  ckpt_ptr->op,
						  ckpt_ptr->data,
						  image_dir,
						  &resp_data.event_time,
						  &resp_data.error_code,
						  &resp_data.error_msg);
			info("checkpoint_op %u of %u.%u complete, rc=%d",
			     ckpt_ptr->op, ckpt_ptr->job_id,
			     step_ptr->step_id, rc);
			rc = MAX(rc, update_rc);
			xfree(image_dir);
		}
		if (update_rc != -2)	/* some work done */
			last_job_update = time(NULL);
		list_iterator_destroy (step_iterator);
	}

    reply:
	if (conn_fd < 0)	/* periodic checkpoint */
		return rc;

	if ((rc == SLURM_SUCCESS) &&
	    ((ckpt_ptr->op == CHECK_ABLE) || (ckpt_ptr->op == CHECK_ERROR))) {
		resp_msg.msg_type = RESPONSE_CHECKPOINT;
		resp_msg.data = &resp_data;
		(void) slurm_send_node_msg(conn_fd, &resp_msg);
	} else {
		return_code_msg_t rc_msg;
		rc_msg.return_code = rc;
		resp_msg.msg_type  = RESPONSE_SLURM_RC;
		resp_msg.data      = &rc_msg;
		(void) slurm_send_node_msg(conn_fd, &resp_msg);
	}
	return rc;
}

/*
 * _checkpoint_job_record - save job to file for checkpoint
 *
 */
static int _checkpoint_job_record (struct job_record *job_ptr, char *image_dir)
{
	static int high_buffer_size = (1024*1024);
	char *ckpt_file = NULL, *old_file = NULL, *new_file = NULL;
	int ckpt_fd, error_code = SLURM_SUCCESS;
	Buf buffer = init_buf(high_buffer_size);

	ckpt_file = xstrdup(slurmctld_conf.job_ckpt_dir);
	xstrfmtcat(ckpt_file, "/%u.ckpt", job_ptr->job_id);

	debug("_checkpoint_job_record: checkpoint job record of %u to file %s",
	      job_ptr->job_id, ckpt_file);

	old_file = xstrdup(ckpt_file);
	xstrcat(old_file, ".old");

	new_file = xstrdup(ckpt_file);
	xstrcat(new_file, ".new");

	/* save version string */
	packstr(JOB_CKPT_VERSION, buffer);
	pack16(SLURM_PROTOCOL_VERSION, buffer);

	/* save checkpoint image directory */
	packstr(image_dir, buffer);

	_pack_job_for_ckpt(job_ptr, buffer);

	ckpt_fd = creat(new_file, 0600);
	if (ckpt_fd < 0) {
		error("Can't ckpt job, create file %s error: %m",
		      new_file);
		error_code = errno;
	} else {
		int pos = 0, nwrite = get_buf_offset(buffer), amount, rc;
		char *data = (char *)get_buf_data(buffer);
		while (nwrite > 0) {
			amount = write(ckpt_fd, &data[pos], nwrite);
			if ((amount < 0) && (errno != EINTR)) {
				error("Error writing file %s, %m", new_file);
				error_code = errno;
				break;
			} else if (amount >= 0) {
				nwrite -= amount;
				pos    += amount;
			}
		}

		rc = fsync_and_close(ckpt_fd, "checkpoint");
		if (rc && !error_code)
			error_code = rc;
	}
	if (error_code)
		(void) unlink(new_file);
	else {			/* file shuffle */
		(void) unlink(old_file);
		if (link(ckpt_file, old_file))
			debug4("unable to create link for %s -> %s: %m",
			       ckpt_file, old_file);
		(void) unlink(ckpt_file);
		if (link(new_file, ckpt_file))
			debug4("unable to create link for %s -> %s: %m",
			       new_file, ckpt_file);
		(void) unlink(new_file);
	}

	xfree(ckpt_file);
	xfree(old_file);
	xfree(new_file);
	free_buf(buffer);

	return error_code;
}

/*
 * _pack_job_for_ckpt - save RUNNING job to buffer for checkpoint
 *
 *   Just save enough information to restart it
 *
 * IN job_ptr - id of the job to be checkpointed
 * IN buffer - buffer to save the job state
 */
static void _pack_job_for_ckpt (struct job_record *job_ptr, Buf buffer)
{
	slurm_msg_t msg;
	job_desc_msg_t *job_desc;

	/* save allocated nodes */
	packstr(job_ptr->nodes, buffer);

	/* save job req */
	job_desc = _copy_job_record_to_job_desc(job_ptr);
	msg.msg_type = REQUEST_SUBMIT_BATCH_JOB;
	msg.protocol_version = SLURM_PROTOCOL_VERSION;
	msg.data = job_desc;
	pack_msg(&msg, buffer);

	/* free the environment since all strings are stored in one
	 * xmalloced buffer */
	if (job_desc->environment) {
		xfree(job_desc->environment[0]);
		xfree(job_desc->environment);
		job_desc->env_size = 0;
	}
	slurm_free_job_desc_msg(job_desc);
}

/*
 * _copy_job_record_to_job_desc - construct a job_desc_msg_t for a job.
 * IN job_ptr - the job record
 * RET the job_desc_msg_t, NULL on error
 */
static job_desc_msg_t *
_copy_job_record_to_job_desc(struct job_record *job_ptr)
{
	job_desc_msg_t *job_desc;
	struct job_details *details = job_ptr->details;
	multi_core_data_t *mc_ptr = details->mc_ptr;
	int i;

	/* construct a job_desc_msg_t from job */
	job_desc = xmalloc(sizeof(job_desc_msg_t));

	job_desc->account           = xstrdup(job_ptr->account);
	job_desc->acctg_freq        = xstrdup(details->acctg_freq);
	job_desc->alloc_node        = xstrdup(job_ptr->alloc_node);
	/* Since the allocating salloc or srun is not expected to exist
	 * when this checkpointed job is restarted, do not save these:
	 *
	 * job_desc->alloc_resp_port   = job_ptr->alloc_resp_port;
	 * job_desc->alloc_sid         = job_ptr->alloc_sid;
	 */
	job_desc->argc              = details->argc;
	job_desc->argv              = xmalloc(sizeof(char *) * job_desc->argc);
	for (i = 0; i < job_desc->argc; i ++)
		job_desc->argv[i]   = xstrdup(details->argv[i]);
	job_desc->begin_time        = details->begin_time;
	job_desc->ckpt_interval     = job_ptr->ckpt_interval;
	job_desc->ckpt_dir          = xstrdup(details->ckpt_dir);
	job_desc->comment           = xstrdup(job_ptr->comment);
	job_desc->contiguous        = details->contiguous;
	job_desc->core_spec         = details->core_spec;
	job_desc->cpu_bind          = xstrdup(details->cpu_bind);
	job_desc->cpu_bind_type     = details->cpu_bind_type;
	job_desc->dependency        = xstrdup(details->dependency);
	job_desc->end_time          = 0; /* Unused today */
	job_desc->environment       = get_job_env(job_ptr,
						  &job_desc->env_size);
	job_desc->exc_nodes         = xstrdup(details->exc_nodes);
	job_desc->features          = xstrdup(details->features);
	job_desc->gres              = xstrdup(job_ptr->gres);
	job_desc->group_id          = job_ptr->group_id;
	job_desc->immediate         = 0; /* nowhere to get this value */
	job_desc->job_id            = job_ptr->job_id;
	job_desc->kill_on_node_fail = job_ptr->kill_on_node_fail;
	job_desc->licenses          = xstrdup(job_ptr->licenses);
	job_desc->mail_type         = job_ptr->mail_type;
	job_desc->mail_user         = xstrdup(job_ptr->mail_user);
	job_desc->mem_bind          = xstrdup(details->mem_bind);
	job_desc->mem_bind_type     = details->mem_bind_type;
	job_desc->name              = xstrdup(job_ptr->name);
	job_desc->network           = xstrdup(job_ptr->network);
	job_desc->nice              = details->nice;
	job_desc->num_tasks         = details->num_tasks;
	job_desc->open_mode         = details->open_mode;
	job_desc->other_port        = job_ptr->other_port;
	job_desc->overcommit        = details->overcommit;
	job_desc->partition         = xstrdup(job_ptr->partition);
	job_desc->plane_size        = details->plane_size;
	job_desc->priority          = job_ptr->priority;
	if (job_ptr->qos_ptr) {
		slurmdb_qos_rec_t *qos_ptr =
			(slurmdb_qos_rec_t *)job_ptr->qos_ptr;
		job_desc->qos       = xstrdup(qos_ptr->name);
	}
	job_desc->resp_host         = xstrdup(job_ptr->resp_host);
	job_desc->req_nodes         = xstrdup(details->req_nodes);
	job_desc->requeue           = details->requeue;
	job_desc->reservation       = xstrdup(job_ptr->resv_name);
	job_desc->script            = get_job_script(job_ptr);
	if (details->share_res == 1)
		job_desc->shared     = 1;
	else if (details->whole_node)
		job_desc->shared     = 0;
	else
		job_desc->shared     = (uint16_t) NO_VAL;
	job_desc->spank_job_env_size = job_ptr->spank_job_env_size;
	job_desc->spank_job_env      = xmalloc(sizeof(char *) *
					       job_desc->spank_job_env_size);
	for (i = 0; i < job_desc->spank_job_env_size; i ++)
		job_desc->spank_job_env[i]= xstrdup(job_ptr->spank_job_env[i]);
	job_desc->std_err           = xstrdup(details->std_err);
	job_desc->std_in            = xstrdup(details->std_in);
	job_desc->std_out           = xstrdup(details->std_out);
	job_desc->task_dist         = details->task_dist;
	job_desc->time_limit        = job_ptr->time_limit;
	job_desc->time_min          = job_ptr->time_min;
	job_desc->user_id           = job_ptr->user_id;
	job_desc->wait_all_nodes    = job_ptr->wait_all_nodes;
	job_desc->warn_flags        = job_ptr->warn_flags;
	job_desc->warn_signal       = job_ptr->warn_signal;
	job_desc->warn_time         = job_ptr->warn_time;
	job_desc->wckey             = xstrdup(job_ptr->wckey);
	job_desc->work_dir          = xstrdup(details->work_dir);
	job_desc->pn_min_cpus       = details->pn_min_cpus;
	job_desc->pn_min_memory     = details->pn_min_memory;
	job_desc->pn_min_tmp_disk   = details->pn_min_tmp_disk;
	job_desc->min_cpus          = details->min_cpus;
	job_desc->max_cpus          = details->max_cpus;
	job_desc->min_nodes         = details->min_nodes;
	job_desc->max_nodes         = details->max_nodes;
	if (job_desc->max_nodes == 0) /* set 0 in _job_create() */
		job_desc->max_nodes = NO_VAL;
	job_desc->sockets_per_node  = mc_ptr->sockets_per_node;
	job_desc->cores_per_socket  = mc_ptr->cores_per_socket;
	job_desc->threads_per_core  = mc_ptr->threads_per_core;
	job_desc->cpus_per_task     = details->cpus_per_task;
	job_desc->ntasks_per_node   = details->ntasks_per_node;
	job_desc->ntasks_per_socket = mc_ptr->ntasks_per_socket;
	job_desc->ntasks_per_core   = mc_ptr->ntasks_per_core;
#if 0
	/* select_jobinfo is unused at job submit time, only it's
	 * components are set. We recover those from the structure below.
	 * job_desc->select_jobinfo = select_g_select_jobinfo_copy(job_ptr->
							    select_jobinfo); */

	/* The following fields are used only on BlueGene systems.
	 * Since BlueGene does not use the checkpoint/restart logic today,
	 * we do not them. */
	select_g_select_jobinfo_get(job_ptr->select_jobinfo,
				    SELECT_JOBDATA_GEOMETRY,
				    &job_desc->geometry);
	select_g_select_jobinfo_get(job_ptr->select_jobinfo,
				    SELECT_JOBDATA_CONN_TYPE,
				    &job_desc->conn_type);
	select_g_select_jobinfo_get(job_ptr->select_jobinfo,
				    SELECT_JOBDATA_REBOOT,
				    &job_desc->reboot);
	select_g_select_jobinfo_get(job_ptr->select_jobinfo,
				    SELECT_JOBDATA_ROTATE,
				    &job_desc->rotate);
	select_g_select_jobinfo_get(job_ptr->select_jobinfo,
				    SELECT_JOBDATA_BLRTS_IMAGE,
				    &job_desc->blrtsimage);
	select_g_select_jobinfo_get(job_ptr->select_jobinfo,
				    SELECT_JOBDATA_LINUX_IMAGE,
				    &job_desc->linuximage);
	select_g_select_jobinfo_get(job_ptr->select_jobinfo,
				    SELECT_JOBDATA_MLOADER_IMAGE,
				    &job_desc->mloaderimage);
	select_g_select_jobinfo_get(job_ptr->select_jobinfo,
				    SELECT_JOBDATA_RAMDISK_IMAGE,
				    &job_desc->ramdiskimage);
#endif

	return job_desc;
}


/*
 * job_restart - Restart a batch job from checkpointed state
 *
 * Restarting a job is similar to submitting a new job, except that
 * the job requirements are loaded from the checkpoint file, and
 * the job id is restored.
 *
 * IN ckpt_ptr - checkpoint request message
 * IN uid - user id of the user issuing the RPC
 * IN conn_fd - file descriptor on which to send reply
 * IN protocol_version - slurm protocol version of client
 * RET 0 on success, otherwise ESLURM error code
 */
extern int job_restart(checkpoint_msg_t *ckpt_ptr, uid_t uid, slurm_fd_t conn_fd,
		       uint16_t protocol_version)
{
	struct job_record *job_ptr;
	char *image_dir, *ckpt_file, *data, *ver_str = NULL;
	char *alloc_nodes = NULL;
	int data_size = 0;
	Buf buffer;
	uint32_t tmp_uint32;
	slurm_msg_t msg, resp_msg;
	return_code_msg_t rc_msg;
	job_desc_msg_t *job_desc = NULL;
	int rc = SLURM_SUCCESS;
	uint16_t ckpt_version = (uint16_t) NO_VAL;

	if (ckpt_ptr->step_id != SLURM_BATCH_SCRIPT) {
		rc = ESLURM_NOT_SUPPORTED;
		goto reply;
	}

	if ((job_ptr = find_job_record(ckpt_ptr->job_id)) &&
	    ! IS_JOB_FINISHED(job_ptr)) {
		rc = ESLURM_JOB_NOT_FINISHED;
		goto reply;
	}

	ckpt_file = xstrdup(slurmctld_conf.job_ckpt_dir);
	xstrfmtcat(ckpt_file, "/%u.ckpt", ckpt_ptr->job_id);

	data = _read_job_ckpt_file(ckpt_file, &data_size);
	xfree(ckpt_file);

	if (data == NULL) {
		rc = errno;
		xfree (ckpt_file);
		goto reply;
	}
	buffer = create_buf(data, data_size);

	/* unpack version string */
	safe_unpackstr_xmalloc(&ver_str, &tmp_uint32, buffer);
	debug3("Version string in job_ckpt header is %s", ver_str);
	if (ver_str) {
		if (!strcmp(ver_str, JOB_CKPT_VERSION))
			safe_unpack16(&ckpt_version, buffer);
		else
			ckpt_version = SLURM_2_6_PROTOCOL_VERSION;
	}

	if (ckpt_version == (uint16_t)NO_VAL) {
		error("***************************************************");
		error("Can not restart from job ckpt, incompatible version");
		error("***************************************************");
		rc = EINVAL;
		goto unpack_error;
	}

	/* unpack checkpoint image directory */
	safe_unpackstr_xmalloc(&image_dir, &tmp_uint32, buffer);

	/* unpack the allocated nodes */
	safe_unpackstr_xmalloc(&alloc_nodes, &tmp_uint32, buffer);

	/* unpack the job req */
	msg.msg_type = REQUEST_SUBMIT_BATCH_JOB;
	msg.protocol_version = ckpt_version;
	if (unpack_msg(&msg, buffer) != SLURM_SUCCESS)
		goto unpack_error;

	job_desc = msg.data;

	/* sanity check */
	if (job_desc->job_id != ckpt_ptr->job_id) {
		error("saved job id(%u) is different from required job id(%u)",
		      job_desc->job_id, ckpt_ptr->job_id);
		rc = EINVAL;
		goto unpack_error;
	}
	if (!validate_slurm_user(uid) && (job_desc->user_id != uid)) {
		error("Security violation, user %u not allowed to restart "
		      "job %u of user %u",
		      uid, ckpt_ptr->job_id, job_desc->user_id);
		rc = EPERM;
		goto unpack_error;
	}

	if (ckpt_ptr->data == 1) { /* stick to nodes */
		xfree(job_desc->req_nodes);
		job_desc->req_nodes = alloc_nodes;
		alloc_nodes = NULL;	/* Nothing left to xfree */
	}

	/* set open mode to append */
	job_desc->open_mode = OPEN_MODE_APPEND;

	/* Set new job priority */
	job_desc->priority = NO_VAL;

	/*
	 * XXX: we set submit_uid to 0 in the following job_allocate() call
	 * This is for setting the job_id to the original one.
	 * But this will bypass some partition access permission checks.
	 * TODO: fix this.
	 */
	rc = job_allocate(job_desc,
			  0,		/* immediate */
			  0,		/* will_run */
			  NULL, 	/* resp */
			  0,		/* allocate */
			  0,		/* submit_uid. set to 0 to set job_id */
			  &job_ptr, NULL);

	/* set restart directory */
	if (job_ptr) {
		if (ckpt_ptr->image_dir) {
			xfree (image_dir);
			image_dir = xstrdup(ckpt_ptr->image_dir);
		}
		xstrfmtcat(image_dir, "/%u", ckpt_ptr->job_id);

		job_ptr->details->restart_dir = image_dir;
		image_dir = NULL;	/* Nothing left to xfree */

		last_job_update = time(NULL);
	}

 unpack_error:
	free_buf(buffer);
	xfree(ver_str);
	xfree(image_dir);
	xfree(alloc_nodes);
	xfree(ckpt_file);

 reply:
	slurm_msg_t_init(&resp_msg);
	resp_msg.protocol_version = protocol_version;
	rc_msg.return_code = rc;
	resp_msg.msg_type  = RESPONSE_SLURM_RC;
	resp_msg.data      = &rc_msg;
	(void) slurm_send_node_msg(conn_fd, &resp_msg);

	return rc;
}

static char *
_read_job_ckpt_file(char *ckpt_file, int *size_ptr)
{
	int ckpt_fd, error_code = 0;
	int data_allocated, data_read, data_size = 0;
	char *data = NULL;

	ckpt_fd = open(ckpt_file, O_RDONLY);
	if (ckpt_fd < 0) {
		info("No job ckpt file (%s) to read", ckpt_file);
		error_code = ENOENT;
	} else {
		data_allocated = BUF_SIZE;
		data = xmalloc(data_allocated);
		while (1) {
			data_read = read(ckpt_fd, &data[data_size],
					 BUF_SIZE);
			if (data_read < 0) {
				if (errno == EINTR)
					continue;
				else {
					error("Read error on %s: %m",
					      ckpt_file);
					error_code = errno;
					break;
				}
			} else if (data_read == 0)	/* eof */
				break;
			data_size      += data_read;
			data_allocated += data_read;
			xrealloc(data, data_allocated);
		}
		close(ckpt_fd);
	}

	if (error_code) {
		xfree(data);
		return NULL;
	}
	*size_ptr = data_size;
	return data;
}

/* Build a bitmap of nodes completing this job */
extern void build_cg_bitmap(struct job_record *job_ptr)
{
	FREE_NULL_BITMAP(job_ptr->node_bitmap_cg);
	if (job_ptr->node_bitmap) {
		job_ptr->node_bitmap_cg = bit_copy(job_ptr->node_bitmap);
		if (bit_set_count(job_ptr->node_bitmap_cg) == 0)
			job_ptr->job_state &= (~JOB_COMPLETING);
	} else {
		error("build_cg_bitmap: node_bitmap is NULL");
		job_ptr->node_bitmap_cg = bit_alloc(node_record_count);
		job_ptr->job_state &= (~JOB_COMPLETING);
	}
}

/* job_hold_requeue()
 *
 * Requeue the job based upon its current state.
 * If JOB_SPECIAL_EXIT then requeue and hold with JOB_SPECIAL_EXIT state.
 * If JOB_REQUEUE_HOLD then requeue and hold.
 * If JOB_REQUEUE then requeue and let it run again.
 * The requeue can happen directly from job_requeue() or from
 * job_epilog_complete() after the last component has finished.
 */
extern void job_hold_requeue(struct job_record *job_ptr)
{
	uint32_t state;
	uint32_t flags;

	xassert(job_ptr);

	/* If the job is already pending it was
	 * eventually requeued somewhere else.
	 */
	if (IS_JOB_PENDING(job_ptr))
		return;

	/* Check if the job exit with one of the
	 * configured requeue values.
	 */
	_set_job_requeue_exit_value(job_ptr);

	state = job_ptr->job_state;

	if (! (state & JOB_SPECIAL_EXIT)
	    && ! (state & JOB_REQUEUE))
		return;

	debug("%s: job %u state 0x%x", __func__, job_ptr->job_id, state);

	/* Set the job pending
	 */
	flags = job_ptr->job_state & JOB_STATE_FLAGS;
	job_ptr->job_state = JOB_PENDING | flags;
	job_ptr->restart_cnt++;

	/* Test if user wants to requeue the job
	 * in hold or with a special exit value.
	 */
	if (state & JOB_SPECIAL_EXIT) {
		/* JOB_SPECIAL_EXIT means requeue the
		 * the job, put it on hold and display
		 * it as JOB_SPECIAL_EXIT.
		 */
		job_ptr->job_state |= JOB_SPECIAL_EXIT;
		job_ptr->state_reason = WAIT_HELD_USER;
		job_ptr->priority = 0;
	}

	job_ptr->job_state &= ~JOB_REQUEUE;

	debug("%s: job %u state 0x%x reason %u priority %d", __func__,
	      job_ptr->job_id, job_ptr->job_state,
	      job_ptr->state_reason, job_ptr->priority);
}

/* init_requeue_policy()
 * Initialize the requeue exit/hold arrays.
 */
void
init_requeue_policy(void)
{
	requeue_exit = _make_requeue_array(slurmctld_conf.requeue_exit,
					   &num_exit);
	requeue_exit_hold = _make_requeue_array(slurmctld_conf.requeue_exit_hold,
						&num_hold);
}

/* _make_requeue_array()
 *
 * Process the RequeueExit|RequeueExitHold configuration
 * parameters creating two arrays holding the exit values
 * of jobs for which they have to be requeued.
 */
static int32_t *
_make_requeue_array(char *conf_buf, uint32_t *num)
{
	char *p;
	char *p0;
	char cnum[12];
	int cc;
	int n;
	int32_t *ar;

	if (conf_buf == NULL) {
		*num = 0;
		return NULL;
	}

	debug2("%s: exit values: %s", __func__, conf_buf);

	p0 = p = xstrdup(conf_buf);
	/* First tokenize the string removing ,
	 */
	for (cc = 0; p[cc] != 0; cc++) {
		if (p[cc] == ',')
			p[cc] = ' ';
	}

	/* Count the number of exit values
	 */
	cc = 0;
	while (sscanf(p, "%s%n", cnum, &n) != EOF) {
		++cc;
		p += n;
	}

	ar = xmalloc(cc * sizeof(int));

	cc = 0;
	p = p0;
	while (sscanf(p, "%s%n", cnum, &n) != EOF) {
		ar[cc] = atoi(cnum);
		++cc;
		p += n;
	}

	*num = cc;
	xfree(p0);

	return ar;
}

/* _set_job_requeue_exit_value()
 *
 * Compared the job exit values with the configured
 * RequeueExit and RequeueHoldExit and it mach is
 * found set the appropriate state for job_hold_requeue()
 * If RequeueExit or RequeueExitHold are not defined
 * the mum_exit and num_hold are zero.
 *
 */
static void
_set_job_requeue_exit_value(struct job_record *job_ptr)
{
	int cc;
	int exit_code;

	/* Search the arrays for a matching value
	 * based on the job exit code
	 */
	exit_code = WEXITSTATUS(job_ptr->exit_code);
	for (cc = 0; cc < num_exit; cc++) {
		if (exit_code == requeue_exit[cc]) {
			debug2("%s: job %d exit code %d state JOB_REQUEUE",
			       __func__, job_ptr->job_id, exit_code);
			job_ptr->job_state |= JOB_REQUEUE;
			return;
		}
	}

	for (cc = 0; cc < num_hold; cc++) {
		if (exit_code == requeue_exit_hold[cc]) {
			/* Bah... not sure if want to set special
			 * exit state in this case, but for sure
			 * don't want another array...
			 */
			debug2("%s: job %d exit code %d state JOB_SPECIAL_EXIT",
			       __func__, job_ptr->job_id, exit_code);
			job_ptr->job_state |= JOB_SPECIAL_EXIT;
			return;
		}
	}
}

/* Reset a job's end_time based upon it's start_time and time_limit.
 * NOTE: Do not reset the end_time if already being preempted */
extern void job_end_time_reset(struct job_record  *job_ptr)
{
	if (job_ptr->preempt_time)
		return;
	if (job_ptr->time_limit == INFINITE) {
		job_ptr->end_time = job_ptr->start_time +
				    (365 * 24 * 60 * 60); /* secs in year */
	} else {
		job_ptr->end_time = job_ptr->start_time +
				    (job_ptr->time_limit * 60);	/* secs */
	}
}

/*
 * jobid2str() - print all the parts that uniquely identify a job.
 */
extern char *
jobid2str(struct job_record *job_ptr, char *buf)
{
	if (job_ptr == NULL)
		return "jobid2str: Invalid job_ptr argument";
	if (buf == NULL)
		return "jobid2str: Invalid buf argument";

	if (job_ptr->array_task_id == NO_VAL) {
		sprintf(buf, "JobID=%u State=0x%x NodeCnt=%u",
			job_ptr->job_id, job_ptr->job_state,
			job_ptr->node_cnt);
	} else {
		sprintf(buf, "JobID=%u_%u (%u) State=0x%x NodeCnt=%u",
			job_ptr->array_job_id, job_ptr->array_task_id,
			job_ptr->job_id, job_ptr->job_state,job_ptr->node_cnt);
	}

       return buf;
}

/* trace_job() - print the job details if
 *               the DEBUG_FLAG_TRACE_JOBS is set
 */
void
trace_job(struct job_record *job_ptr, const char *func, const char *extra)
{
	char jbuf[JBUFSIZ];

	if (slurmctld_conf.debug_flags & DEBUG_FLAG_TRACE_JOBS)
		info("%s: %s job %s", func, extra, jobid2str(job_ptr, jbuf));
}<|MERGE_RESOLUTION|>--- conflicted
+++ resolved
@@ -3800,15 +3800,9 @@
 	}
 
 	if ((job_return_code == NO_VAL) &&
-	    (IS_JOB_RUNNING(job_ptr) || IS_JOB_PENDING(job_ptr))) {
-<<<<<<< HEAD
-		info("%s: %s cancelled from interactive user",
+	    (IS_JOB_RUNNING(job_ptr) || IS_JOB_PENDING(job_ptr)))
+		info("%s: %s cancelled from interactive user or node failure",
 		     __func__, jobid2str(job_ptr, jbuf));
-=======
-		info("Job %u cancelled from interactive user or node failure",
-		     job_ptr->job_id);
->>>>>>> 2532fc15
-	}
 
 	if (IS_JOB_SUSPENDED(job_ptr)) {
 		enum job_states suspend_job_state = job_ptr->job_state;
