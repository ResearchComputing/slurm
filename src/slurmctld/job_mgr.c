/*****************************************************************************\
 *  job_mgr.c - manage the job information of slurm
 *	Note: there is a global job list (job_list), time stamp
 *	(last_job_update), and hash table (job_hash)
 *****************************************************************************
 *  Copyright (C) 2002-2007 The Regents of the University of California.
 *  Copyright (C) 2008-2010 Lawrence Livermore National Security.
 *  Portions Copyright (C) 2010-2015 SchedMD <http://www.schedmd.com>.
 *  Produced at Lawrence Livermore National Laboratory (cf, DISCLAIMER).
 *  Written by Morris Jette <jette1@llnl.gov>
 *  CODE-OCEC-09-009. All rights reserved.
 *
 *  This file is part of SLURM, a resource management program.
 *  For details, see <http://slurm.schedmd.com/>.
 *  Please also read the included file: DISCLAIMER.
 *
 *  SLURM is free software; you can redistribute it and/or modify it under
 *  the terms of the GNU General Public License as published by the Free
 *  Software Foundation; either version 2 of the License, or (at your option)
 *  any later version.
 *
 *  In addition, as a special exception, the copyright holders give permission
 *  to link the code of portions of this program with the OpenSSL library under
 *  certain conditions as described in each individual source file, and
 *  distribute linked combinations including the two. You must obey the GNU
 *  General Public License in all respects for all of the code used other than
 *  OpenSSL. If you modify file(s) with this exception, you may extend this
 *  exception to your version of the file(s), but you are not obligated to do
 *  so. If you do not wish to do so, delete this exception statement from your
 *  version.  If you delete this exception statement from all source files in
 *  the program, then also delete it here.
 *
 *  SLURM is distributed in the hope that it will be useful, but WITHOUT ANY
 *  WARRANTY; without even the implied warranty of MERCHANTABILITY or FITNESS
 *  FOR A PARTICULAR PURPOSE.  See the GNU General Public License for more
 *  details.
 *
 *  You should have received a copy of the GNU General Public License along
 *  with SLURM; if not, write to the Free Software Foundation, Inc.,
 *  51 Franklin Street, Fifth Floor, Boston, MA 02110-1301  USA.
\*****************************************************************************/

#ifdef HAVE_CONFIG_H
#  include "config.h"
#endif

#include <ctype.h>
#include <dirent.h>
#include <errno.h>
#include <fcntl.h>
#include <libgen.h>
#include <signal.h>
#include <stdio.h>
#include <stdlib.h>
#include <string.h>
#include <strings.h>
#include <sys/stat.h>
#include <sys/types.h>
#include <sys/param.h>
#include <unistd.h>

#include "slurm/slurm_errno.h"

#include "src/common/slurm_acct_gather.h"
#include "src/common/assoc_mgr.h"
#include "src/common/bitstring.h"
#include "src/common/cpu_frequency.h"
#include "src/common/fd.h"
#include "src/common/forward.h"
#include "src/common/gres.h"
#include "src/common/hostlist.h"
#include "src/common/node_select.h"
#include "src/common/parse_time.h"
#include "src/common/power.h"
#include "src/common/slurm_accounting_storage.h"
#include "src/common/slurm_jobcomp.h"
#include "src/common/slurm_priority.h"
#include "src/common/slurm_protocol_pack.h"
#include "src/common/switch.h"
#include "src/common/timers.h"
#include "src/common/xassert.h"
#include "src/common/xstring.h"

#include "src/slurmctld/acct_policy.h"
#include "src/slurmctld/agent.h"
#include "src/slurmctld/burst_buffer.h"
#include "src/slurmctld/front_end.h"
#include "src/slurmctld/job_scheduler.h"
#include "src/slurmctld/job_submit.h"
#include "src/slurmctld/licenses.h"
#include "src/slurmctld/locks.h"
#include "src/slurmctld/node_scheduler.h"
#include "src/slurmctld/preempt.h"
#include "src/slurmctld/proc_req.h"
#include "src/slurmctld/reservation.h"
#include "src/slurmctld/sched_plugin.h"
#include "src/slurmctld/slurmctld.h"
#include "src/slurmctld/slurmctld_plugstack.h"
#include "src/slurmctld/srun_comm.h"
#include "src/slurmctld/state_save.h"
#include "src/slurmctld/trigger_mgr.h"

#define ARRAY_ID_BUF_SIZE 32
#define DETAILS_FLAG 0xdddd
#define MAX_EXIT_VAL 255	/* Maximum value returned by WIFEXITED() */
#define SLURM_CREATE_JOB_FLAG_NO_ALLOCATE_0 0
#define STEP_FLAG 0xbbbb
#define TOP_PRIORITY 0xffff0000	/* large, but leave headroom for higher */

#define JOB_HASH_INX(_job_id)	(_job_id % hash_table_size)
#define JOB_ARRAY_HASH_INX(_job_id, _task_id) \
	((_job_id + _task_id) % hash_table_size)

/* No need to change we always pack SLURM_PROTOCOL_VERSION */
#define JOB_STATE_VERSION       "PROTOCOL_VERSION"

#define JOB_CKPT_VERSION      "PROTOCOL_VERSION"

typedef struct {
	int resp_array_cnt;
	int resp_array_size;
	uint32_t *resp_array_rc;
	bitstr_t **resp_array_task_id;
} resp_array_struct_t;

/* Global variables */
List   job_list = NULL;		/* job_record list */
time_t last_job_update;		/* time of last update to job records */

/* Local variables */
static int      bf_min_age_reserve = 0;
static uint32_t highest_prio = 0;
static uint32_t lowest_prio  = TOP_PRIORITY;
static int      hash_table_size = 0;
static int      job_count = 0;		/* job's in the system */
static uint32_t job_id_sequence = 0;	/* first job_id to assign new job */
static struct   job_record **job_hash = NULL;
static struct   job_record **job_array_hash_j = NULL;
static struct   job_record **job_array_hash_t = NULL;
static bool     kill_invalid_dep;
static time_t   last_file_write_time = (time_t) 0;
static uint32_t max_array_size = NO_VAL;
static bitstr_t *requeue_exit = NULL;
static bitstr_t *requeue_exit_hold = NULL;
static int	select_serial = -1;
static bool     wiki_sched = false;
static bool     wiki2_sched = false;
static bool     wiki_sched_test = false;

/* Local functions */
static void _add_job_hash(struct job_record *job_ptr);
static void _add_job_array_hash(struct job_record *job_ptr);
static int  _checkpoint_job_record (struct job_record *job_ptr,
				    char *image_dir);
static int  _copy_job_desc_files(uint32_t job_id_src, uint32_t job_id_dest);
static int  _copy_job_desc_to_file(job_desc_msg_t * job_desc,
				   uint32_t job_id);
static int  _copy_job_desc_to_job_record(job_desc_msg_t * job_desc,
					 struct job_record **job_ptr,
					 bitstr_t ** exc_bitmap,
					 bitstr_t ** req_bitmap);
static int _copy_job_file(const char *src, const char *dst);
static job_desc_msg_t * _copy_job_record_to_job_desc(
				struct job_record *job_ptr);
static char *_copy_nodelist_no_dup(char *node_list);
static struct job_record *_create_job_record(int *error_code,
					     uint32_t num_jobs);
static void _del_batch_list_rec(void *x);
static void _delete_job_desc_files(uint32_t job_id);
static slurmdb_qos_rec_t *_determine_and_validate_qos(
	char *resv_name, slurmdb_assoc_rec_t *assoc_ptr,
	bool admin, slurmdb_qos_rec_t *qos_rec,	int *error_code, bool locked);
static void _dump_job_details(struct job_details *detail_ptr, Buf buffer);
static void _dump_job_state(struct job_record *dump_job_ptr, Buf buffer);
static int  _find_batch_dir(void *x, void *key);
static void _get_batch_job_dir_ids(List batch_dirs);
static time_t _get_last_state_write_time(void);
static int  _job_create(job_desc_msg_t * job_specs, int allocate, int will_run,
			struct job_record **job_rec_ptr, uid_t submit_uid,
			char **err_msg, uint16_t protocol_version);
static void _job_timed_out(struct job_record *job_ptr);
static void _kill_dependent(struct job_record *job_ptr);
static void _list_delete_job(void *job_entry);
static int  _list_find_job_id(void *job_entry, void *key);
static int  _list_find_job_old(void *job_entry, void *key);
static int  _load_job_details(struct job_record *job_ptr, Buf buffer,
			      uint16_t protocol_version);
static int  _load_job_state(Buf buffer,	uint16_t protocol_version);
static bitstr_t *_make_requeue_array(char *conf_buf);
static uint32_t _max_switch_wait(uint32_t input_wait);
static void _notify_srun_missing_step(struct job_record *job_ptr, int node_inx,
				      time_t now, time_t node_boot_time);
static int  _open_job_state_file(char **state_file);
static void _pack_job_for_ckpt (struct job_record *job_ptr, Buf buffer);
static void _pack_default_job_details(struct job_record *job_ptr,
				      Buf buffer,
				      uint16_t protocol_version);
static void _pack_pending_job_details(struct job_details *detail_ptr,
				      Buf buffer,
				      uint16_t protocol_version);
static bool _parse_array_tok(char *tok, bitstr_t *array_bitmap, uint32_t max);
static int  _purge_job_record(uint32_t job_id);
static void _purge_missing_jobs(int node_inx, time_t now);
static int  _read_data_array_from_file(char *file_name, char ***data,
				       uint32_t * size,
				       struct job_record *job_ptr);
static int  _read_data_from_file(char *file_name, char **data);
static char *_read_job_ckpt_file(char *ckpt_file, int *size_ptr);
static void _remove_defunct_batch_dirs(List batch_dirs);
static void _remove_job_hash(struct job_record *job_ptr);
static int  _reset_detail_bitmaps(struct job_record *job_ptr);
static void _reset_step_bitmaps(struct job_record *job_ptr);
static void _resp_array_add(resp_array_struct_t **resp,
			    struct job_record *job_ptr, uint32_t rc);
static void _resp_array_add_id(resp_array_struct_t **resp, uint32_t job_id,
			       uint32_t task_id, uint32_t rc);
static void _resp_array_free(resp_array_struct_t *resp);
static job_array_resp_msg_t *_resp_array_xlate(resp_array_struct_t *resp,
					       uint32_t job_id);
static int  _resume_job_nodes(struct job_record *job_ptr, bool indf_susp);
static void _send_job_kill(struct job_record *job_ptr);
static int  _set_job_id(struct job_record *job_ptr, bool global_job);
static void _set_job_requeue_exit_value(struct job_record *job_ptr);
static void _signal_batch_job(struct job_record *job_ptr,
			      uint16_t signal,
			      uint16_t flags);
static void _signal_job(struct job_record *job_ptr, int signal);
static void _suspend_job(struct job_record *job_ptr, uint16_t op,
			 bool indf_susp);
static int  _suspend_job_nodes(struct job_record *job_ptr, bool indf_susp);
static bool _top_priority(struct job_record *job_ptr);
static int  _valid_job_part(job_desc_msg_t * job_desc,
			    uid_t submit_uid, bitstr_t *req_bitmap,
			    struct part_record **part_pptr,
			    List part_ptr_list,
			    slurmdb_assoc_rec_t *assoc_ptr,
			    slurmdb_qos_rec_t *qos_ptr);
static int  _validate_job_desc(job_desc_msg_t * job_desc_msg, int allocate,
			       uid_t submit_uid, struct part_record *part_ptr,
			       List part_list);
static void _validate_job_files(List batch_dirs);
static bool _validate_min_mem_partition(job_desc_msg_t *job_desc_msg,
					struct part_record *part_ptr,
					List part_list);
static int  _write_data_to_file(char *file_name, char *data);
static int  _write_data_array_to_file(char *file_name, char **data,
				      uint32_t size);
static void _xmit_new_end_time(struct job_record *job_ptr);

/*
 * Functions used to manage job array responses with a separate return code
 * possible for each task ID
 */
/* Add job record to resp_array_struct_t, free with _resp_array_free() */
static void _resp_array_add(resp_array_struct_t **resp,
			    struct job_record *job_ptr, uint32_t rc)
{
	slurm_ctl_conf_t *conf;
	resp_array_struct_t *loc_resp;
	int array_size;
	int i;

	if ((job_ptr->array_task_id == NO_VAL) &&
	    (job_ptr->array_recs == NULL)) {
		error("_resp_array_add called for non-job array %u",
		      job_ptr->job_id);
		return;
	}

	if (max_array_size == NO_VAL) {
		conf = slurm_conf_lock();
		max_array_size = conf->max_array_sz;
		slurm_conf_unlock();
	}

	xassert(resp);
	if (*resp == NULL) {
		/* Initialize the data structure */
		loc_resp = xmalloc(sizeof(resp_array_struct_t));
		loc_resp->resp_array_cnt  = 0;
		loc_resp->resp_array_size = 10;
		xrealloc(loc_resp->resp_array_rc,
			 (sizeof(uint32_t) * loc_resp->resp_array_size));
		xrealloc(loc_resp->resp_array_task_id,
			 (sizeof(bitstr_t *) * loc_resp->resp_array_size));
		*resp = loc_resp;
	} else {
		loc_resp = *resp;
	}

	for (i = 0; i < loc_resp->resp_array_cnt; i++) {
		if (loc_resp->resp_array_rc[i] != rc)
			continue;
		/* Add to existing error code record */
		if (job_ptr->array_task_id != NO_VAL) {
			if (job_ptr->array_task_id <
			    bit_size(loc_resp->resp_array_task_id[i])) {
				bit_set(loc_resp->resp_array_task_id[i],
					job_ptr->array_task_id);
			} else {
				error("_resp_array_add found invalid "
				      "task id %u_%u",
				      job_ptr->array_job_id,
				      job_ptr->array_task_id);
			}
		} else if (job_ptr->array_recs &&
			   job_ptr->array_recs->task_id_bitmap) {
			array_size = bit_size(job_ptr->array_recs->
					      task_id_bitmap);
			if (bit_size(loc_resp->resp_array_task_id[i]) !=
			    array_size) {
				loc_resp->resp_array_task_id[i] = bit_realloc(
					loc_resp->resp_array_task_id[i],
					array_size);
			}
			bit_or(loc_resp->resp_array_task_id[i],
			       job_ptr->array_recs->task_id_bitmap);
		} else {
			error("_resp_array_add found job %u without task ID "
			      "or bitmap", job_ptr->job_id);
		}
		return;
	}

	/* Need to add a new record for this error code */
	if (loc_resp->resp_array_cnt >= loc_resp->resp_array_size) {
		/* Need to grow the table size */
		loc_resp->resp_array_size += 10;
		xrealloc(loc_resp->resp_array_rc,
			 (sizeof(uint32_t) * loc_resp->resp_array_size));
		xrealloc(loc_resp->resp_array_task_id,
			 (sizeof(bitstr_t *) * loc_resp->resp_array_size));
	}

	loc_resp->resp_array_rc[loc_resp->resp_array_cnt] = rc;
	if (job_ptr->array_task_id != NO_VAL) {
		loc_resp->resp_array_task_id[loc_resp->resp_array_cnt] =
				bit_alloc(max_array_size);
		if (job_ptr->array_task_id <
		    bit_size(loc_resp->resp_array_task_id
			     [loc_resp->resp_array_cnt])) {
			bit_set(loc_resp->resp_array_task_id
				[loc_resp->resp_array_cnt],
				job_ptr->array_task_id);
		}
	} else if (job_ptr->array_recs && job_ptr->array_recs->task_id_bitmap) {
		loc_resp->resp_array_task_id[loc_resp->resp_array_cnt] =
			bit_copy(job_ptr->array_recs->task_id_bitmap);
	} else {
		error("_resp_array_add found job %u without task ID or bitmap",
		      job_ptr->job_id);
		loc_resp->resp_array_task_id[loc_resp->resp_array_cnt] =
				bit_alloc(max_array_size);
	}
	loc_resp->resp_array_cnt++;
	return;
}
/* Add record to resp_array_struct_t, free with _resp_array_free().
 * This is a variant of _resp_array_add for the case where a job/task ID
 * is not found, so we use a dummy job record based upon the input IDs. */
static void _resp_array_add_id(resp_array_struct_t **resp, uint32_t job_id,
			       uint32_t task_id, uint32_t rc)
{
	struct job_record job_ptr;

	job_ptr.job_id = job_id;
	job_ptr.array_job_id = job_id;
	job_ptr.array_task_id = task_id;
	job_ptr.array_recs = NULL;
	_resp_array_add(resp, &job_ptr, rc);
}

/* Free resp_array_struct_t built by _resp_array_add() */
static void _resp_array_free(resp_array_struct_t *resp)
{
	int i;

	if (resp) {
		for (i = 0; i < resp->resp_array_cnt; i++)
			FREE_NULL_BITMAP(resp->resp_array_task_id[i]);
		xfree(resp->resp_array_task_id);
		xfree(resp->resp_array_rc);
		xfree(resp);
	}
}

/* Translate internal job array data structure into a response message */
static job_array_resp_msg_t *_resp_array_xlate(resp_array_struct_t *resp,
					       uint32_t job_id)
{
	job_array_resp_msg_t *msg;
	char task_str[ARRAY_ID_BUF_SIZE];
	int *ffs = NULL;
	int i, j, low;

	ffs   = xmalloc(sizeof(int) * resp->resp_array_cnt);
	for (i = 0; i < resp->resp_array_cnt; i++) {
		ffs[i] = bit_ffs(resp->resp_array_task_id[i]);
	}

	msg = xmalloc(sizeof(job_array_resp_msg_t));
	msg->job_array_count = resp->resp_array_cnt;
	msg->job_array_id    = xmalloc(sizeof(char *)   * resp->resp_array_cnt);
	msg->error_code      = xmalloc(sizeof(uint32_t) * resp->resp_array_cnt);
	for (i = 0; i < resp->resp_array_cnt; i++) {
		low = -1;
		for (j = 0; j < resp->resp_array_cnt; j++) {
			if ((ffs[j] != -1) &&
			    ((low == -1) || (ffs[j] < ffs[low])))
				low = j;
		}
		if (low == -1)
			break;
		ffs[low] = -1;

		msg->error_code[i] = resp->resp_array_rc[low];
		bit_fmt(task_str, ARRAY_ID_BUF_SIZE,
			resp->resp_array_task_id[low]);
		if (strlen(task_str) >= ARRAY_ID_BUF_SIZE - 2) {
			/* Append "..." to the buffer on overflow */
			task_str[ARRAY_ID_BUF_SIZE - 4] = '.';
			task_str[ARRAY_ID_BUF_SIZE - 3] = '.';
			task_str[ARRAY_ID_BUF_SIZE - 2] = '.';
			task_str[ARRAY_ID_BUF_SIZE - 1] = '\0';
		}
		xstrfmtcat(msg->job_array_id[i], "%u_%s", job_id, task_str);
	}

	xfree(ffs);
	return msg;
}

/*
 * _create_job_record - create an empty job_record including job_details.
 *	load its values with defaults (zeros, nulls, and magic cookie)
 * OUT error_code - set to zero if no error, errno otherwise
 * IN num_jobs - number of jobs this record should represent
 *    = 0 - split out a job array record to its own job record
 *    = 1 - simple job OR job array with one task
 *    > 1 - job array create with the task count as num_jobs
 * RET pointer to the record or NULL if error
 * NOTE: allocates memory that should be xfreed with _list_delete_job
 */
static struct job_record *_create_job_record(int *error_code, uint32_t num_jobs)
{
	struct job_record  *job_ptr;
	struct job_details *detail_ptr;

	if ((job_count + num_jobs) >= slurmctld_conf.max_job_cnt) {
		error("_create_job_record: MaxJobCount reached (%u)",
		      slurmctld_conf.max_job_cnt);
	}

	job_count += num_jobs;
	*error_code = 0;
	last_job_update = time(NULL);

	job_ptr    = (struct job_record *) xmalloc(sizeof(struct job_record));
	detail_ptr = (struct job_details *)xmalloc(sizeof(struct job_details));

	job_ptr->magic = JOB_MAGIC;
	job_ptr->array_task_id = NO_VAL;
	job_ptr->details = detail_ptr;
	job_ptr->prio_factors = xmalloc(sizeof(priority_factors_object_t));
	job_ptr->step_list = list_create(NULL);

	xassert (detail_ptr->magic = DETAILS_MAGIC); /* set value */
	detail_ptr->submit_time = time(NULL);
	job_ptr->requid = -1; /* force to -1 for sacct to know this
			       * hasn't been set yet  */
	(void) list_append(job_list, job_ptr);

	return job_ptr;
}


/*
 * delete_job_details - delete a job's detail record and clear it's pointer
 *	this information can be deleted as soon as the job is allocated
 *	resources and running (could need to restart batch job)
 * IN job_entry - pointer to job_record to clear the record of
 */
void delete_job_details(struct job_record *job_entry)
{
	int i;

	if (job_entry->details == NULL)
		return;

	xassert (job_entry->details->magic == DETAILS_MAGIC);
	if (IS_JOB_FINISHED(job_entry))
		_delete_job_desc_files(job_entry->job_id);

	xfree(job_entry->details->acctg_freq);
	for (i=0; i<job_entry->details->argc; i++)
		xfree(job_entry->details->argv[i]);
	xfree(job_entry->details->argv);
	xfree(job_entry->details->ckpt_dir);
	xfree(job_entry->details->cpu_bind);
	FREE_NULL_LIST(job_entry->details->depend_list);
	xfree(job_entry->details->dependency);
	xfree(job_entry->details->orig_dependency);
	for (i=0; i<job_entry->details->env_cnt; i++)
		xfree(job_entry->details->env_sup[i]);
	xfree(job_entry->details->env_sup);
	xfree(job_entry->details->std_err);
	FREE_NULL_BITMAP(job_entry->details->exc_node_bitmap);
	xfree(job_entry->details->exc_nodes);
	FREE_NULL_LIST(job_entry->details->feature_list);
	xfree(job_entry->details->features);
	xfree(job_entry->details->std_in);
	xfree(job_entry->details->mc_ptr);
	xfree(job_entry->details->mem_bind);
	xfree(job_entry->details->std_out);
	FREE_NULL_BITMAP(job_entry->details->req_node_bitmap);
	xfree(job_entry->details->req_node_layout);
	xfree(job_entry->details->req_nodes);
	xfree(job_entry->details->restart_dir);
	xfree(job_entry->details->work_dir);
	xfree(job_entry->details);	/* Must be last */
}

/* _delete_job_desc_files - delete job descriptor related files */
static void _delete_job_desc_files(uint32_t job_id)
{
	char *dir_name = NULL, *file_name = NULL;
	struct stat sbuf;
	int hash = job_id % 10, stat_rc;
	DIR *f_dir;
	struct dirent *dir_ent;

	dir_name = slurm_get_state_save_location();
	xstrfmtcat(dir_name, "/hash.%d/job.%u", hash, job_id);
	stat_rc = stat(dir_name, &sbuf);
	if (stat_rc != 0) {
		/* Read version 14.03 or earlier state format */
		xfree(dir_name);
		dir_name = slurm_get_state_save_location();
		xstrfmtcat(dir_name, "/job.%u", job_id);
		stat_rc = stat(dir_name, &sbuf);
		if (stat_rc != 0) {
			xfree(dir_name);
			return;
		}
	}

	f_dir = opendir(dir_name);
	if (f_dir) {
		while ((dir_ent = readdir(f_dir))) {
			xstrfmtcat(file_name, "%s/%s", dir_name,
				   dir_ent->d_name);
			(void) unlink(file_name);
			xfree(file_name);
		}
		closedir(f_dir);
	} else {
		error("opendir(%s): %m", dir_name);
	}

	(void) rmdir(dir_name);
	xfree(dir_name);
}

static uint32_t _max_switch_wait(uint32_t input_wait)
{
	static time_t sched_update = 0;
	static uint32_t max_wait = 300;	/* default max_switch_wait, seconds */
	char *sched_params, *tmp_ptr;
	int i;

	if (sched_update != slurmctld_conf.last_update) {
		sched_params = slurm_get_sched_params();
		if (sched_params &&
		    (tmp_ptr = strstr(sched_params, "max_switch_wait="))) {
		/*                                   0123456789012345 */
			i = atoi(tmp_ptr + 16);
			if (i < 0) {
				error("ignoring SchedulerParameters: "
				      "max_switch_wait of %d", i);
			} else {
				max_wait = i;
			}
		}
		xfree(sched_params);
	}

	if (max_wait > input_wait)
		return input_wait;
	return max_wait;
}

static slurmdb_qos_rec_t *_determine_and_validate_qos(
	char *resv_name, slurmdb_assoc_rec_t *assoc_ptr,
	bool admin, slurmdb_qos_rec_t *qos_rec, int *error_code,
	bool locked)
{
	slurmdb_qos_rec_t *qos_ptr = NULL;

	/* If enforcing associations make sure this is a valid qos
	   with the association.  If not just fill in the qos and
	   continue. */

	xassert(qos_rec);

	if (!qos_rec->name && !qos_rec->id) {
		if (assoc_ptr && assoc_ptr->usage->valid_qos) {
			if (assoc_ptr->def_qos_id)
				qos_rec->id = assoc_ptr->def_qos_id;
			else if (bit_set_count(assoc_ptr->usage->valid_qos)
				 == 1)
				qos_rec->id =
					bit_ffs(assoc_ptr->usage->valid_qos);
			else if (assoc_mgr_root_assoc
				 && assoc_mgr_root_assoc->def_qos_id)
				qos_rec->id = assoc_mgr_root_assoc->def_qos_id;
			else
				qos_rec->name = "normal";
		} else if (assoc_mgr_root_assoc
			   && assoc_mgr_root_assoc->def_qos_id)
			qos_rec->id = assoc_mgr_root_assoc->def_qos_id;
		else
			qos_rec->name = "normal";
	}

	if (assoc_mgr_fill_in_qos(acct_db_conn, qos_rec, accounting_enforce,
				  &qos_ptr, locked) != SLURM_SUCCESS) {
		error("Invalid qos (%s)", qos_rec->name);
		*error_code = ESLURM_INVALID_QOS;
		return NULL;
	}

	if ((accounting_enforce & ACCOUNTING_ENFORCE_QOS)
	    && assoc_ptr
	    && !admin
	    && (!assoc_ptr->usage->valid_qos
		|| !bit_test(assoc_ptr->usage->valid_qos, qos_rec->id))) {
		error("This association %d(account='%s', "
		      "user='%s', partition='%s') does not have "
		      "access to qos %s",
		      assoc_ptr->id, assoc_ptr->acct, assoc_ptr->user,
		      assoc_ptr->partition, qos_rec->name);
		*error_code = ESLURM_INVALID_QOS;
		return NULL;
	}

	if (qos_ptr && (qos_ptr->flags & QOS_FLAG_REQ_RESV)
	    && (!resv_name || resv_name[0] == '\0')) {
		error("qos %s can only be used in a reservation",
		      qos_rec->name);
		*error_code = ESLURM_INVALID_QOS;
		return NULL;
	}

	*error_code = SLURM_SUCCESS;
	return qos_ptr;
}

/*
 * dump_all_job_state - save the state of all jobs to file for checkpoint
 *	Changes here should be reflected in load_last_job_id() and
 *	load_all_job_state().
 * RET 0 or error code */
int dump_all_job_state(void)
{
	/* Save high-water mark to avoid buffer growth with copies */
	static int high_buffer_size = (1024 * 1024);
	int error_code = SLURM_SUCCESS, log_fd;
	char *old_file, *new_file, *reg_file;
	struct stat stat_buf;
	/* Locks: Read config and job */
	slurmctld_lock_t job_read_lock =
		{ READ_LOCK, READ_LOCK, NO_LOCK, NO_LOCK };
	ListIterator job_iterator;
	struct job_record *job_ptr;
	Buf buffer = init_buf(high_buffer_size);
	time_t now = time(NULL);
	time_t last_state_file_time;
	DEF_TIMERS;

	START_TIMER;
	/* Check that last state file was written at expected time.
	 * This is a check for two slurmctld daemons running at the same
	 * time in primary mode (a split-brain problem). */
	last_state_file_time = _get_last_state_write_time();
	if (last_file_write_time && last_state_file_time &&
	    (last_file_write_time != last_state_file_time)) {
		error("Bad job state save file time. We wrote it at time %u, "
		      "but the file contains a time stamp of %u.",
		      (uint32_t) last_file_write_time,
		      (uint32_t) last_state_file_time);
		if (slurmctld_primary == 0) {
			fatal("Two slurmctld daemons are running as primary. "
			      "Shutting down this daemon to avoid inconsistent "
			      "state due to split brain.");
		}
	}

	/* write header: version, time */
	packstr(JOB_STATE_VERSION, buffer);
	pack16(SLURM_PROTOCOL_VERSION, buffer);
	pack_time(now, buffer);

	/*
	 * write header: job id
	 * This is needed so that the job id remains persistent even after
	 * slurmctld is restarted.
	 */
	pack32( job_id_sequence, buffer);

	debug3("Writing job id %u to header record of job_state file",
	       job_id_sequence);

	/* write individual job records */
	lock_slurmctld(job_read_lock);
	job_iterator = list_iterator_create(job_list);
	while ((job_ptr = (struct job_record *) list_next(job_iterator))) {
		xassert (job_ptr->magic == JOB_MAGIC);
		_dump_job_state(job_ptr, buffer);
	}
	list_iterator_destroy(job_iterator);

	/* write the buffer to file */
	old_file = xstrdup(slurmctld_conf.state_save_location);
	xstrcat(old_file, "/job_state.old");
	reg_file = xstrdup(slurmctld_conf.state_save_location);
	xstrcat(reg_file, "/job_state");
	new_file = xstrdup(slurmctld_conf.state_save_location);
	xstrcat(new_file, "/job_state.new");
	unlock_slurmctld(job_read_lock);

	if (stat(reg_file, &stat_buf) == 0) {
		static time_t last_mtime = (time_t) 0;
		int delta_t = difftime(stat_buf.st_mtime, last_mtime);
		if (delta_t < -10) {
			error("The modification time of %s moved backwards "
			      "by %d seconds",
			      reg_file, (0-delta_t));
			error("The clock of the file system and this computer "
			      "appear to not be synchronized");
			/* It could be safest to exit here. We likely mounted
			 * a different file system with the state save files */
		}
		last_mtime = time(NULL);
	}

	lock_state_files();
	log_fd = creat(new_file, 0600);
	if (log_fd < 0) {
		error("Can't save state, create file %s error %m",
		      new_file);
		error_code = errno;
	} else {
		int pos = 0, nwrite, amount, rc;
		char *data;

		fd_set_close_on_exec(log_fd);
		nwrite = get_buf_offset(buffer);
		data = (char *)get_buf_data(buffer);
		high_buffer_size = MAX(nwrite, high_buffer_size);
		while (nwrite > 0) {
			amount = write(log_fd, &data[pos], nwrite);
			if ((amount < 0) && (errno != EINTR)) {
				error("Error writing file %s, %m", new_file);
				error_code = errno;
				break;
			}
			nwrite -= amount;
			pos    += amount;
		}

		rc = fsync_and_close(log_fd, "job");
		if (rc && !error_code)
			error_code = rc;
	}
	if (error_code)
		(void) unlink(new_file);
	else {			/* file shuffle */
		(void) unlink(old_file);
		if (link(reg_file, old_file))
			debug4("unable to create link for %s -> %s: %m",
			       reg_file, old_file);
		(void) unlink(reg_file);
		if (link(new_file, reg_file))
			debug4("unable to create link for %s -> %s: %m",
			       new_file, reg_file);
		(void) unlink(new_file);
		last_file_write_time = now;
	}
	xfree(old_file);
	xfree(reg_file);
	xfree(new_file);
	unlock_state_files();

	free_buf(buffer);
	END_TIMER2("dump_all_job_state");
	return error_code;
}

/* Open the job state save file, or backup if necessary.
 * state_file IN - the name of the state save file used
 * RET the file description to read from or error code
 */
static int _open_job_state_file(char **state_file)
{
	int state_fd;
	struct stat stat_buf;

	*state_file = slurm_get_state_save_location();
	xstrcat(*state_file, "/job_state");
	state_fd = open(*state_file, O_RDONLY);
	if (state_fd < 0) {
		error("Could not open job state file %s: %m", *state_file);
	} else if (fstat(state_fd, &stat_buf) < 0) {
		error("Could not stat job state file %s: %m", *state_file);
		(void) close(state_fd);
	} else if (stat_buf.st_size < 10) {
		error("Job state file %s too small", *state_file);
		(void) close(state_fd);
	} else	/* Success */
		return state_fd;

	error("NOTE: Trying backup state save file. Jobs may be lost!");
	xstrcat(*state_file, ".old");
	state_fd = open(*state_file, O_RDONLY);
	return state_fd;
}

/* Note that the backup slurmctld has assumed primary control.
 * This function can be called multiple times. */
extern void backup_slurmctld_restart(void)
{
	last_file_write_time = (time_t) 0;
}

/* Return the time stamp in the current job state save file */
static time_t _get_last_state_write_time(void)
{
	int data_allocated, data_read = 0, error_code = SLURM_SUCCESS;
	uint32_t data_size = 0;
	int state_fd;
	char *data, *state_file;
	Buf buffer;
	time_t buf_time = (time_t) 0;
	char *ver_str = NULL;
	uint32_t ver_str_len;
	uint16_t protocol_version = (uint16_t)NO_VAL;

	/* read the file */
	state_fd = _open_job_state_file(&state_file);
	if (state_fd < 0) {
		info("No job state file (%s) found", state_file);
		error_code = ENOENT;
	} else {
		data_allocated = 128;
		data = xmalloc(data_allocated);
		while (1) {
			data_read = read(state_fd, &data[data_size],
					 (data_allocated - data_size));
			if (data_read < 0) {
				if (errno == EINTR)
					continue;
				else {
					error("Read error on %s: %m",
					      state_file);
					break;
				}
			} else if (data_read == 0)	/* eof */
				break;
			data_size += data_read;
			if (data_size >= 128)
				break;
		}
		close(state_fd);
	}
	xfree(state_file);
	if (error_code)
		return error_code;

	buffer = create_buf(data, data_size);
	safe_unpackstr_xmalloc(&ver_str, &ver_str_len, buffer);
	if (ver_str && !strcmp(ver_str, JOB_STATE_VERSION))
		safe_unpack16(&protocol_version, buffer);
	safe_unpack_time(&buf_time, buffer);

unpack_error:
	xfree(ver_str);
	free_buf(buffer);
	return buf_time;
}

/*
 * load_all_job_state - load the job state from file, recover from last
 *	checkpoint. Execute this after loading the configuration file data.
 *	Changes here should be reflected in load_last_job_id().
 * RET 0 or error code
 */
extern int load_all_job_state(void)
{
	int data_allocated, data_read = 0, error_code = SLURM_SUCCESS;
	uint32_t data_size = 0;
	int state_fd, job_cnt = 0;
	char *data = NULL, *state_file;
	Buf buffer;
	time_t buf_time;
	uint32_t saved_job_id;
	char *ver_str = NULL;
	uint32_t ver_str_len;
	uint16_t protocol_version = (uint16_t)NO_VAL;
	assoc_mgr_lock_t locks = { READ_LOCK, NO_LOCK, NO_LOCK, NO_LOCK,
				   READ_LOCK, NO_LOCK, NO_LOCK };

	/* read the file */
	lock_state_files();
	state_fd = _open_job_state_file(&state_file);
	if (state_fd < 0) {
		info("No job state file (%s) to recover", state_file);
		error_code = ENOENT;
	} else {
		data_allocated = BUF_SIZE;
		data = xmalloc(data_allocated);
		while (1) {
			data_read = read(state_fd, &data[data_size],
					 BUF_SIZE);
			if (data_read < 0) {
				if (errno == EINTR)
					continue;
				else {
					error("Read error on %s: %m",
					      state_file);
					break;
				}
			} else if (data_read == 0)	/* eof */
				break;
			data_size      += data_read;
			data_allocated += data_read;
			xrealloc(data, data_allocated);
		}
		close(state_fd);
	}
	xfree(state_file);
	unlock_state_files();

	job_id_sequence = MAX(job_id_sequence, slurmctld_conf.first_job_id);
	if (error_code)
		return error_code;

	buffer = create_buf(data, data_size);
	safe_unpackstr_xmalloc(&ver_str, &ver_str_len, buffer);
	debug3("Version string in job_state header is %s", ver_str);
	if (ver_str && !strcmp(ver_str, JOB_STATE_VERSION))
		safe_unpack16(&protocol_version, buffer);
	xfree(ver_str);

	if (protocol_version == (uint16_t)NO_VAL) {
		error("***********************************************");
		error("Can not recover job state, incompatible version");
		error("***********************************************");
		free_buf(buffer);
		return EFAULT;
	}

	safe_unpack_time(&buf_time, buffer);
	safe_unpack32(&saved_job_id, buffer);
	if (saved_job_id <= slurmctld_conf.max_job_id)
		job_id_sequence = MAX(saved_job_id, job_id_sequence);
	debug3("Job id in job_state header is %u", saved_job_id);

	assoc_mgr_lock(&locks);
	while (remaining_buf(buffer) > 0) {
		error_code = _load_job_state(buffer, protocol_version);
		if (error_code != SLURM_SUCCESS)
			goto unpack_error;
		job_cnt++;
	}
	assoc_mgr_unlock(&locks);
	debug3("Set job_id_sequence to %u", job_id_sequence);

	free_buf(buffer);
	info("Recovered information about %d jobs", job_cnt);
	return error_code;

unpack_error:
	assoc_mgr_unlock(&locks);
	error("Incomplete job state save file");
	info("Recovered information about %d jobs", job_cnt);
	free_buf(buffer);
	return SLURM_FAILURE;
}

/*
 * load_last_job_id - load only the last job ID from state save file.
 *	Changes here should be reflected in load_all_job_state().
 * RET 0 or error code
 */
extern int load_last_job_id( void )
{
	int data_allocated, data_read = 0, error_code = SLURM_SUCCESS;
	uint32_t data_size = 0;
	int state_fd;
	char *data = NULL, *state_file;
	Buf buffer;
	time_t buf_time;
	char *ver_str = NULL;
	uint32_t ver_str_len;
	uint16_t protocol_version = (uint16_t)NO_VAL;

	/* read the file */
	state_file = slurm_get_state_save_location();
	xstrcat(state_file, "/job_state");
	lock_state_files();
	state_fd = open(state_file, O_RDONLY);
	if (state_fd < 0) {
		debug("No job state file (%s) to recover", state_file);
		error_code = ENOENT;
	} else {
		data_allocated = BUF_SIZE;
		data = xmalloc(data_allocated);
		while (1) {
			data_read = read(state_fd, &data[data_size],
					 BUF_SIZE);
			if (data_read < 0) {
				if (errno == EINTR)
					continue;
				else {
					error("Read error on %s: %m",
					      state_file);
					break;
				}
			} else if (data_read == 0)	/* eof */
				break;
			data_size      += data_read;
			data_allocated += data_read;
			xrealloc(data, data_allocated);
		}
		close(state_fd);
	}
	xfree(state_file);
	unlock_state_files();

	if (error_code)
		return error_code;

	buffer = create_buf(data, data_size);
	safe_unpackstr_xmalloc(&ver_str, &ver_str_len, buffer);
	debug3("Version string in job_state header is %s", ver_str);
	if (ver_str && !strcmp(ver_str, JOB_STATE_VERSION))
		safe_unpack16(&protocol_version, buffer);
	xfree(ver_str);

	if (protocol_version == (uint16_t)NO_VAL) {
		debug("*************************************************");
		debug("Can not recover last job ID, incompatible version");
		debug("*************************************************");
		free_buf(buffer);
		return EFAULT;
	}

	safe_unpack_time(&buf_time, buffer);
	safe_unpack32( &job_id_sequence, buffer);
	debug3("Job ID in job_state header is %u", job_id_sequence);

	/* Ignore the state for individual jobs stored here */

	free_buf(buffer);
	return error_code;

unpack_error:
	debug("Invalid job data checkpoint file");
	free_buf(buffer);
	return SLURM_FAILURE;
}

static void _pack_acct_policy_limit(acct_policy_limit_set_t *limit_set,
				    Buf buffer, uint16_t protocol_version)
{
	xassert(limit_set);

	pack16(limit_set->qos, buffer);
	pack16(limit_set->time, buffer);
	pack16_array(limit_set->tres, slurmctld_tres_cnt, buffer);
}

static int _unpack_acct_policy_limit_members(
	acct_policy_limit_set_t *limit_set,
	Buf buffer, uint16_t protocol_version)
{
	uint32_t tmp32;

	xassert(limit_set);

	safe_unpack16(&limit_set->qos, buffer);
	safe_unpack16(&limit_set->time, buffer);
	xfree(limit_set->tres);
	safe_unpack16_array(&limit_set->tres, &tmp32, buffer);

	return SLURM_SUCCESS;

unpack_error:
	xfree(limit_set->tres);

	return SLURM_ERROR;
}

/*
 * _dump_job_state - dump the state of a specific job, its details, and
 *	steps to a buffer
 * IN dump_job_ptr - pointer to job for which information is requested
 * IN/OUT buffer - location to store data, pointers automatically advanced
 */
static void _dump_job_state(struct job_record *dump_job_ptr, Buf buffer)
{
	struct job_details *detail_ptr;
	ListIterator step_iterator;
	struct step_record *step_ptr;
	uint32_t tmp_32;

	/* Dump basic job info */
	pack32(dump_job_ptr->array_job_id, buffer);
	pack32(dump_job_ptr->array_task_id, buffer);
	if (dump_job_ptr->array_recs) {
		build_array_str(dump_job_ptr);
		if (dump_job_ptr->array_recs->task_id_bitmap) {
			tmp_32 = bit_size(dump_job_ptr->array_recs->
					  task_id_bitmap);
		} else
			tmp_32 = 0;
		pack32(tmp_32, buffer);
		if (tmp_32)
			packstr(dump_job_ptr->array_recs->task_id_str, buffer);
		pack32(dump_job_ptr->array_recs->array_flags,    buffer);
		pack32(dump_job_ptr->array_recs->max_run_tasks,  buffer);
		pack32(dump_job_ptr->array_recs->tot_run_tasks,  buffer);
		pack32(dump_job_ptr->array_recs->min_exit_code,  buffer);
		pack32(dump_job_ptr->array_recs->max_exit_code,  buffer);
		pack32(dump_job_ptr->array_recs->tot_comp_tasks, buffer);
	} else {
		tmp_32 = NO_VAL;
		pack32(tmp_32, buffer);
	}

	pack32(dump_job_ptr->assoc_id, buffer);
	pack32(dump_job_ptr->job_id, buffer);
	pack32(dump_job_ptr->user_id, buffer);
	pack32(dump_job_ptr->group_id, buffer);
	pack32(dump_job_ptr->time_limit, buffer);
	pack32(dump_job_ptr->time_min, buffer);
	pack32(dump_job_ptr->priority, buffer);
	pack32(dump_job_ptr->alloc_sid, buffer);
	pack32(dump_job_ptr->total_cpus, buffer);
	if (dump_job_ptr->total_nodes)
		pack32(dump_job_ptr->total_nodes, buffer);
	else
		pack32(dump_job_ptr->node_cnt_wag, buffer);
	pack32(dump_job_ptr->cpu_cnt, buffer);
	pack32(dump_job_ptr->exit_code, buffer);
	pack32(dump_job_ptr->derived_ec, buffer);
	pack32(dump_job_ptr->db_index, buffer);
	pack32(dump_job_ptr->resv_id, buffer);
	pack32(dump_job_ptr->next_step_id, buffer);
	pack32(dump_job_ptr->qos_id, buffer);
	pack32(dump_job_ptr->req_switch, buffer);
	pack32(dump_job_ptr->wait4switch, buffer);
	pack32(dump_job_ptr->profile, buffer);

	pack_time(dump_job_ptr->preempt_time, buffer);
	pack_time(dump_job_ptr->start_time, buffer);
	pack_time(dump_job_ptr->end_time, buffer);
	pack_time(dump_job_ptr->suspend_time, buffer);
	pack_time(dump_job_ptr->pre_sus_time, buffer);
	pack_time(dump_job_ptr->resize_time, buffer);
	pack_time(dump_job_ptr->tot_sus_time, buffer);

	pack16(dump_job_ptr->direct_set_prio, buffer);
	pack16(dump_job_ptr->job_state, buffer);
	pack16(dump_job_ptr->kill_on_node_fail, buffer);
	pack16(dump_job_ptr->batch_flag, buffer);
	pack16(dump_job_ptr->mail_type, buffer);
	pack16(dump_job_ptr->state_reason, buffer);
	pack8(dump_job_ptr->reboot, buffer);
	pack16(dump_job_ptr->restart_cnt, buffer);
	pack16(dump_job_ptr->wait_all_nodes, buffer);
	pack16(dump_job_ptr->warn_flags, buffer);
	pack16(dump_job_ptr->warn_signal, buffer);
	pack16(dump_job_ptr->warn_time, buffer);

	_pack_acct_policy_limit(&dump_job_ptr->limit_set, buffer,
				SLURM_PROTOCOL_VERSION);

	packstr(dump_job_ptr->state_desc, buffer);
	packstr(dump_job_ptr->resp_host, buffer);

	pack16(dump_job_ptr->alloc_resp_port, buffer);
	pack16(dump_job_ptr->other_port, buffer);
	pack8(dump_job_ptr->power_flags, buffer);
	pack8(dump_job_ptr->sicp_mode, buffer);
	pack16(dump_job_ptr->start_protocol_ver, buffer);

	if (IS_JOB_COMPLETING(dump_job_ptr)) {
		if (dump_job_ptr->nodes_completing == NULL) {
			dump_job_ptr->nodes_completing =
				bitmap2node_name(dump_job_ptr->node_bitmap);
		}
		packstr(dump_job_ptr->nodes_completing, buffer);
	}
	packstr(dump_job_ptr->nodes, buffer);
	packstr(dump_job_ptr->partition, buffer);
	packstr(dump_job_ptr->name, buffer);
	packstr(dump_job_ptr->wckey, buffer);
	packstr(dump_job_ptr->alloc_node, buffer);
	packstr(dump_job_ptr->account, buffer);
	packstr(dump_job_ptr->comment, buffer);
	packstr(dump_job_ptr->gres, buffer);
	packstr(dump_job_ptr->gres_alloc, buffer);
	packstr(dump_job_ptr->gres_req, buffer);
	packstr(dump_job_ptr->gres_used, buffer);
	packstr(dump_job_ptr->network, buffer);
	packstr(dump_job_ptr->licenses, buffer);
	packstr(dump_job_ptr->mail_user, buffer);
	packstr(dump_job_ptr->resv_name, buffer);
	packstr(dump_job_ptr->batch_host, buffer);
	packstr(dump_job_ptr->burst_buffer, buffer);

	select_g_select_jobinfo_pack(dump_job_ptr->select_jobinfo,
				     buffer, SLURM_PROTOCOL_VERSION);
	pack_job_resources(dump_job_ptr->job_resrcs, buffer,
			   SLURM_PROTOCOL_VERSION);

	pack16(dump_job_ptr->ckpt_interval, buffer);
	checkpoint_pack_jobinfo(dump_job_ptr->check_job, buffer,
				SLURM_PROTOCOL_VERSION);
	packstr_array(dump_job_ptr->spank_job_env,
		      dump_job_ptr->spank_job_env_size, buffer);

	(void) gres_plugin_job_state_pack(dump_job_ptr->gres_list, buffer,
					  dump_job_ptr->job_id, true,
					  SLURM_PROTOCOL_VERSION);

	/* Dump job details, if available */
	detail_ptr = dump_job_ptr->details;
	if (detail_ptr) {
		xassert (detail_ptr->magic == DETAILS_MAGIC);
		pack16((uint16_t) DETAILS_FLAG, buffer);
		_dump_job_details(detail_ptr, buffer);
	} else
		pack16((uint16_t) 0, buffer);	/* no details flag */

	/* Dump job steps */
	step_iterator = list_iterator_create(dump_job_ptr->step_list);
	while ((step_ptr = (struct step_record *)
		list_next(step_iterator))) {
		if (step_ptr->state < JOB_RUNNING)
			continue;
		pack16((uint16_t) STEP_FLAG, buffer);
		dump_job_step_state(dump_job_ptr, step_ptr, buffer);
	}
	list_iterator_destroy(step_iterator);
	pack16((uint16_t) 0, buffer);	/* no step flag */
	pack32(dump_job_ptr->bit_flags, buffer);
	packstr(dump_job_ptr->tres_alloc_str, buffer);
	packstr(dump_job_ptr->tres_fmt_alloc_str, buffer);
	packstr(dump_job_ptr->tres_req_str, buffer);
}

/* Unpack a job's state information from a buffer */
/* NOTE: assoc_mgr tres and assoc read lock must be locked before calling */
static int _load_job_state(Buf buffer, uint16_t protocol_version)
{
	uint32_t job_id, user_id, group_id, time_limit, priority, alloc_sid;
	uint32_t exit_code, assoc_id, db_index, name_len, time_min;
	uint32_t next_step_id, total_cpus, total_nodes = 0, cpu_cnt;
	uint32_t resv_id, spank_job_env_size = 0, qos_id, derived_ec = 0;
	uint32_t array_job_id = 0, req_switch = 0, wait4switch = 0;
	uint32_t profile = ACCT_GATHER_PROFILE_NOT_SET;
	uint32_t job_state;
	time_t start_time, end_time, suspend_time, pre_sus_time, tot_sus_time;
	time_t preempt_time = 0;
	time_t resize_time = 0, now = time(NULL);
	uint8_t reboot = 0, power_flags = 0, sicp_mode = 0;
	uint32_t array_task_id = NO_VAL;
	uint32_t array_flags = 0, max_run_tasks = 0, tot_run_tasks = 0;
	uint32_t min_exit_code = 0, max_exit_code = 0, tot_comp_tasks = 0;
<<<<<<< HEAD
	uint16_t details, batch_flag, step_flag;
=======
	uint16_t job_state, details, batch_flag, step_flag, tmp16;
>>>>>>> 967b57e4
	uint16_t kill_on_node_fail, direct_set_prio;
	uint16_t alloc_resp_port, other_port, mail_type, state_reason;
	uint16_t restart_cnt, ckpt_interval;
	uint16_t wait_all_nodes, warn_flags = 0, warn_signal, warn_time;
	acct_policy_limit_set_t limit_set;
	uint16_t start_protocol_ver = SLURM_MIN_PROTOCOL_VERSION;
	uint16_t uint16_tmp;
	char *nodes = NULL, *partition = NULL, *name = NULL, *resp_host = NULL;
	char *account = NULL, *network = NULL, *mail_user = NULL;
	char *comment = NULL, *nodes_completing = NULL, *alloc_node = NULL;
	char *licenses = NULL, *state_desc = NULL, *wckey = NULL;
	char *resv_name = NULL, *gres = NULL, *batch_host = NULL;
	char *gres_alloc = NULL, *gres_req = NULL, *gres_used = NULL;
	char *burst_buffer = NULL, *task_id_str = NULL;
	uint32_t task_id_size = NO_VAL;
	char **spank_job_env = (char **) NULL;
	List gres_list = NULL, part_ptr_list = NULL;
	struct job_record *job_ptr = NULL;
	struct part_record *part_ptr;
	int error_code, i, qos_error;
	dynamic_plugin_data_t *select_jobinfo = NULL;
	job_resources_t *job_resources = NULL;
	check_jobinfo_t check_job = NULL;
	slurmdb_assoc_rec_t assoc_rec;
	slurmdb_qos_rec_t qos_rec;
	bool job_finished = false;
	char jbuf[JBUFSIZ];
	char *tres_alloc_str = NULL, *tres_fmt_alloc_str = NULL,
		*tres_req_str = NULL;

	memset(&limit_set, 0, sizeof(acct_policy_limit_set_t));
	limit_set.tres = xmalloc(sizeof(uint16_t) * slurmctld_tres_cnt);

	if (protocol_version >= SLURM_15_08_PROTOCOL_VERSION) {
		safe_unpack32(&array_job_id, buffer);
		safe_unpack32(&array_task_id, buffer);

		/* Job Array record */
		safe_unpack32(&task_id_size, buffer);
		if (task_id_size != NO_VAL) {
			if (task_id_size) {
				safe_unpackstr_xmalloc(&task_id_str, &name_len,
						       buffer);
			}
			safe_unpack32(&array_flags,    buffer);
			safe_unpack32(&max_run_tasks,  buffer);
			safe_unpack32(&tot_run_tasks,  buffer);
			safe_unpack32(&min_exit_code,  buffer);
			safe_unpack32(&max_exit_code,  buffer);
			safe_unpack32(&tot_comp_tasks, buffer);
		}

		safe_unpack32(&assoc_id, buffer);
		safe_unpack32(&job_id, buffer);

		/* validity test as possible */
		if (job_id == 0) {
			verbose("Invalid job_id %u", job_id);
			goto unpack_error;
		}

		job_ptr = find_job_record(job_id);
		if (job_ptr == NULL) {
			job_ptr = _create_job_record(&error_code, 1);
			if (error_code) {
				error("Create job entry failed for job_id %u",
				      job_id);
				goto unpack_error;
			}
			job_ptr->job_id = job_id;
			job_ptr->array_job_id = array_job_id;
			job_ptr->array_task_id = array_task_id;
		}

		safe_unpack32(&user_id, buffer);
		safe_unpack32(&group_id, buffer);
		safe_unpack32(&time_limit, buffer);
		safe_unpack32(&time_min, buffer);
		safe_unpack32(&priority, buffer);
		safe_unpack32(&alloc_sid, buffer);
		safe_unpack32(&total_cpus, buffer);
		safe_unpack32(&total_nodes, buffer);
		safe_unpack32(&cpu_cnt, buffer);
		safe_unpack32(&exit_code, buffer);
		safe_unpack32(&derived_ec, buffer);
		safe_unpack32(&db_index, buffer);
		safe_unpack32(&resv_id, buffer);
		safe_unpack32(&next_step_id, buffer);
		safe_unpack32(&qos_id, buffer);
		safe_unpack32(&req_switch, buffer);
		safe_unpack32(&wait4switch, buffer);
		safe_unpack32(&profile, buffer);

		safe_unpack_time(&preempt_time, buffer);
		safe_unpack_time(&start_time, buffer);
		safe_unpack_time(&end_time, buffer);
		safe_unpack_time(&suspend_time, buffer);
		safe_unpack_time(&pre_sus_time, buffer);
		safe_unpack_time(&resize_time, buffer);
		safe_unpack_time(&tot_sus_time, buffer);

		safe_unpack16(&direct_set_prio, buffer);
		safe_unpack32(&job_state, buffer);
		safe_unpack16(&kill_on_node_fail, buffer);
		safe_unpack16(&batch_flag, buffer);
		safe_unpack16(&mail_type, buffer);
		safe_unpack16(&state_reason, buffer);
		safe_unpack8 (&reboot, buffer);
		safe_unpack16(&restart_cnt, buffer);
		safe_unpack16(&wait_all_nodes, buffer);
		safe_unpack16(&warn_flags, buffer);
		safe_unpack16(&warn_signal, buffer);
		safe_unpack16(&warn_time, buffer);

		_unpack_acct_policy_limit_members(&limit_set, buffer,
						  protocol_version);

		safe_unpackstr_xmalloc(&state_desc, &name_len, buffer);
		safe_unpackstr_xmalloc(&resp_host, &name_len, buffer);

		safe_unpack16(&alloc_resp_port, buffer);
		safe_unpack16(&other_port, buffer);
		safe_unpack8(&power_flags, buffer);
		safe_unpack8(&sicp_mode, buffer);
		safe_unpack16(&start_protocol_ver, buffer);

		if (job_state & JOB_COMPLETING) {
			safe_unpackstr_xmalloc(&nodes_completing,
					       &name_len, buffer);
		}
		safe_unpackstr_xmalloc(&nodes, &name_len, buffer);
		safe_unpackstr_xmalloc(&partition, &name_len, buffer);
		if (partition == NULL) {
			error("No partition for job %u", job_id);
			goto unpack_error;
		}
		part_ptr = find_part_record (partition);
		if (part_ptr == NULL) {
			char *err_part = NULL;
			part_ptr_list = get_part_list(partition, &err_part);
			if (part_ptr_list) {
				part_ptr = list_peek(part_ptr_list);
			} else {
				verbose("Invalid partition (%s) for job_id %u",
					err_part, job_id);
				xfree(err_part);
				/* not fatal error, partition could have been
				 * removed, reset_job_bitmaps() will clean-up
				 * this job */
			}
		}

		safe_unpackstr_xmalloc(&name, &name_len, buffer);
		safe_unpackstr_xmalloc(&wckey, &name_len, buffer);
		safe_unpackstr_xmalloc(&alloc_node, &name_len, buffer);
		safe_unpackstr_xmalloc(&account, &name_len, buffer);
		safe_unpackstr_xmalloc(&comment, &name_len, buffer);
		safe_unpackstr_xmalloc(&gres, &name_len, buffer);
		safe_unpackstr_xmalloc(&gres_alloc, &name_len, buffer);
		safe_unpackstr_xmalloc(&gres_req, &name_len, buffer);
		safe_unpackstr_xmalloc(&gres_used, &name_len, buffer);
		safe_unpackstr_xmalloc(&network, &name_len, buffer);
		safe_unpackstr_xmalloc(&licenses, &name_len, buffer);
		safe_unpackstr_xmalloc(&mail_user, &name_len, buffer);
		safe_unpackstr_xmalloc(&resv_name, &name_len, buffer);
		safe_unpackstr_xmalloc(&batch_host, &name_len, buffer);
		safe_unpackstr_xmalloc(&burst_buffer, &name_len, buffer);

		if (select_g_select_jobinfo_unpack(&select_jobinfo, buffer,
						   protocol_version))
			goto unpack_error;
		if (unpack_job_resources(&job_resources, buffer,
					 protocol_version))
			goto unpack_error;

		safe_unpack16(&ckpt_interval, buffer);
		if (checkpoint_alloc_jobinfo(&check_job) ||
		    checkpoint_unpack_jobinfo(check_job, buffer,
					      protocol_version))
			goto unpack_error;

		safe_unpackstr_array(&spank_job_env, &spank_job_env_size,
				     buffer);

		if (gres_plugin_job_state_unpack(&gres_list, buffer, job_id,
						 protocol_version) !=
		    SLURM_SUCCESS)
			goto unpack_error;
		gres_plugin_job_state_log(gres_list, job_id);

		safe_unpack16(&details, buffer);
		if ((details == DETAILS_FLAG) &&
		    (_load_job_details(job_ptr, buffer, protocol_version))) {
			job_ptr->job_state = JOB_FAILED;
			job_ptr->exit_code = 1;
			job_ptr->state_reason = FAIL_SYSTEM;
			xfree(job_ptr->state_desc);
			job_ptr->end_time = now;
			goto unpack_error;
		}
		safe_unpack16(&step_flag, buffer);

		while (step_flag == STEP_FLAG) {
			/* No need to put these into accounting if they
			 * haven't been since all information will be
			 * put in when the job is finished.
			 */
			if ((error_code = load_step_state(job_ptr, buffer,
							  protocol_version)))
				goto unpack_error;
			safe_unpack16(&step_flag, buffer);
		}
		safe_unpack32(&job_ptr->bit_flags, buffer);
		safe_unpackstr_xmalloc(&tres_alloc_str,
				       &name_len, buffer);
		safe_unpackstr_xmalloc(&tres_fmt_alloc_str,
				       &name_len, buffer);
		safe_unpackstr_xmalloc(&tres_req_str, &name_len, buffer);
	} else if (protocol_version >= SLURM_14_11_PROTOCOL_VERSION) {
		safe_unpack32(&array_job_id, buffer);
		safe_unpack32(&array_task_id, buffer);

		/* Job Array record */
		safe_unpack32(&task_id_size, buffer);
		if (task_id_size != NO_VAL) {
			safe_unpackstr_xmalloc(&task_id_str, &name_len, buffer);
			safe_unpack32(&array_flags,    buffer);
			safe_unpack32(&max_run_tasks,  buffer);
			safe_unpack32(&tot_run_tasks,  buffer);
			safe_unpack32(&min_exit_code,  buffer);
			safe_unpack32(&max_exit_code,  buffer);
			safe_unpack32(&tot_comp_tasks, buffer);
		}

		safe_unpack32(&assoc_id, buffer);
		safe_unpack32(&job_id, buffer);

		/* validity test as possible */
		if (job_id == 0) {
			verbose("Invalid job_id %u", job_id);
			goto unpack_error;
		}

		job_ptr = find_job_record(job_id);
		if (job_ptr == NULL) {
			job_ptr = _create_job_record(&error_code, 1);
			if (error_code) {
				error("Create job entry failed for job_id %u",
				      job_id);
				goto unpack_error;
			}
			job_ptr->job_id = job_id;
			job_ptr->array_job_id = array_job_id;
			job_ptr->array_task_id = array_task_id;
		}

		safe_unpack32(&user_id, buffer);
		safe_unpack32(&group_id, buffer);
		safe_unpack32(&time_limit, buffer);
		safe_unpack32(&time_min, buffer);
		safe_unpack32(&priority, buffer);
		safe_unpack32(&alloc_sid, buffer);
		safe_unpack32(&total_cpus, buffer);
		safe_unpack32(&total_nodes, buffer);
		safe_unpack32(&cpu_cnt, buffer);
		safe_unpack32(&exit_code, buffer);
		safe_unpack32(&derived_ec, buffer);
		safe_unpack32(&db_index, buffer);
		safe_unpack32(&resv_id, buffer);
		safe_unpack32(&next_step_id, buffer);
		safe_unpack32(&qos_id, buffer);
		safe_unpack32(&req_switch, buffer);
		safe_unpack32(&wait4switch, buffer);
		safe_unpack32(&profile, buffer);

		safe_unpack_time(&preempt_time, buffer);
		safe_unpack_time(&start_time, buffer);
		safe_unpack_time(&end_time, buffer);
		safe_unpack_time(&suspend_time, buffer);
		safe_unpack_time(&pre_sus_time, buffer);
		safe_unpack_time(&resize_time, buffer);
		safe_unpack_time(&tot_sus_time, buffer);

		safe_unpack16(&direct_set_prio, buffer);
		safe_unpack16(&uint16_tmp, buffer);
		job_state = uint16_tmp;
		safe_unpack16(&kill_on_node_fail, buffer);
		safe_unpack16(&batch_flag, buffer);
		safe_unpack16(&mail_type, buffer);
		safe_unpack16(&state_reason, buffer);
		safe_unpack8 (&reboot, buffer);
		safe_unpack16(&restart_cnt, buffer);
		safe_unpack16(&wait_all_nodes, buffer);
		safe_unpack16(&warn_flags, buffer);
		safe_unpack16(&warn_signal, buffer);
		safe_unpack16(&warn_time, buffer);
		safe_unpack16(&tmp16, buffer);
		limit_set.tres[TRES_ARRAY_CPU] = tmp16;
		safe_unpack16(&tmp16, buffer);
		limit_set.tres[TRES_ARRAY_NODE] = tmp16;
		safe_unpack16(&tmp16, buffer);
		if (!limit_set.tres[TRES_ARRAY_CPU] && tmp16)
			limit_set.tres[TRES_ARRAY_CPU] = tmp16;
		safe_unpack16(&tmp16, buffer);
		if (!limit_set.tres[TRES_ARRAY_NODE] && tmp16)
			limit_set.tres[TRES_ARRAY_NODE] = tmp16;
		safe_unpack16(&tmp16, buffer);
		limit_set.tres[TRES_ARRAY_MEM] = tmp16;
		safe_unpack16(&limit_set.time, buffer);
		safe_unpack16(&limit_set.qos, buffer);


		safe_unpackstr_xmalloc(&state_desc, &name_len, buffer);
		safe_unpackstr_xmalloc(&resp_host, &name_len, buffer);

		safe_unpack16(&alloc_resp_port, buffer);
		safe_unpack16(&other_port, buffer);
		safe_unpack16(&start_protocol_ver, buffer);

		if (job_state & JOB_COMPLETING) {
			safe_unpackstr_xmalloc(&nodes_completing,
					       &name_len, buffer);
		}
		safe_unpackstr_xmalloc(&nodes, &name_len, buffer);
		safe_unpackstr_xmalloc(&partition, &name_len, buffer);
		if (partition == NULL) {
			error("No partition for job %u", job_id);
			goto unpack_error;
		}
		part_ptr = find_part_record (partition);
		if (part_ptr == NULL) {
			char *err_part = NULL;
			part_ptr_list = get_part_list(partition, &err_part);
			if (part_ptr_list) {
				part_ptr = list_peek(part_ptr_list);
			} else {
				verbose("Invalid partition (%s) for job_id %u",
					err_part, job_id);
				xfree(err_part);
				/* not fatal error, partition could have been
				 * removed, reset_job_bitmaps() will clean-up
				 * this job */
			}
		}

		safe_unpackstr_xmalloc(&name, &name_len, buffer);
		safe_unpackstr_xmalloc(&wckey, &name_len, buffer);
		safe_unpackstr_xmalloc(&alloc_node, &name_len, buffer);
		safe_unpackstr_xmalloc(&account, &name_len, buffer);
		safe_unpackstr_xmalloc(&comment, &name_len, buffer);
		safe_unpackstr_xmalloc(&gres, &name_len, buffer);
		safe_unpackstr_xmalloc(&gres_alloc, &name_len, buffer);
		safe_unpackstr_xmalloc(&gres_req, &name_len, buffer);
		safe_unpackstr_xmalloc(&gres_used, &name_len, buffer);
		safe_unpackstr_xmalloc(&network, &name_len, buffer);
		safe_unpackstr_xmalloc(&licenses, &name_len, buffer);
		safe_unpackstr_xmalloc(&mail_user, &name_len, buffer);
		safe_unpackstr_xmalloc(&resv_name, &name_len, buffer);
		safe_unpackstr_xmalloc(&batch_host, &name_len, buffer);

		if (select_g_select_jobinfo_unpack(&select_jobinfo, buffer,
						   protocol_version))
			goto unpack_error;
		if (unpack_job_resources(&job_resources, buffer,
					 protocol_version))
			goto unpack_error;

		safe_unpack16(&ckpt_interval, buffer);
		if (checkpoint_alloc_jobinfo(&check_job) ||
		    checkpoint_unpack_jobinfo(check_job, buffer,
					      protocol_version))
			goto unpack_error;

		safe_unpackstr_array(&spank_job_env, &spank_job_env_size,
				     buffer);

		if (gres_plugin_job_state_unpack(&gres_list, buffer, job_id,
						 protocol_version) !=
		    SLURM_SUCCESS)
			goto unpack_error;
		gres_plugin_job_state_log(gres_list, job_id);

		safe_unpack16(&details, buffer);
		if ((details == DETAILS_FLAG) &&
		    (_load_job_details(job_ptr, buffer, protocol_version))) {
			job_ptr->job_state = JOB_FAILED;
			job_ptr->exit_code = 1;
			job_ptr->state_reason = FAIL_SYSTEM;
			xfree(job_ptr->state_desc);
			job_ptr->end_time = now;
			goto unpack_error;
		}
		safe_unpack16(&step_flag, buffer);

		while (step_flag == STEP_FLAG) {
			/* No need to put these into accounting if they
			 * haven't been since all information will be
			 * put in when the job is finished.
			 */
			if ((error_code = load_step_state(job_ptr, buffer,
							  protocol_version)))
				goto unpack_error;
			safe_unpack16(&step_flag, buffer);
		}
		if (job_id > 0x7fffffff) {
			error("JobID %u can not be recovered, JobID too high",
			      job_id);
			job_ptr->job_state = JOB_FAILED;
			job_ptr->exit_code = 1;
			job_ptr->state_reason = FAIL_SYSTEM;
			xfree(job_ptr->state_desc);
			job_ptr->end_time = now;
		}
	} else if (protocol_version >= SLURM_14_03_PROTOCOL_VERSION) {
		safe_unpack32(&array_job_id, buffer);
		safe_unpack32(&array_task_id, buffer);
		safe_unpack32(&assoc_id, buffer);
		safe_unpack32(&job_id, buffer);

		/* validity test as possible */
		if (job_id == 0) {
			verbose("Invalid job_id %u", job_id);
			goto unpack_error;
		}

		job_ptr = find_job_record(job_id);
		if (job_ptr == NULL) {
			job_ptr = _create_job_record(&error_code, 1);
			if (error_code) {
				error("Create job entry failed for job_id %u",
				      job_id);
				goto unpack_error;
			}
			job_ptr->job_id = job_id;
			job_ptr->array_job_id = array_job_id;
			job_ptr->array_task_id = array_task_id;
		}

		safe_unpack32(&user_id, buffer);
		safe_unpack32(&group_id, buffer);
		safe_unpack32(&time_limit, buffer);
		safe_unpack32(&time_min, buffer);
		safe_unpack32(&priority, buffer);
		safe_unpack32(&alloc_sid, buffer);
		safe_unpack32(&total_cpus, buffer);
		safe_unpack32(&total_nodes, buffer);
		safe_unpack32(&cpu_cnt, buffer);
		safe_unpack32(&exit_code, buffer);
		safe_unpack32(&derived_ec, buffer);
		safe_unpack32(&db_index, buffer);
		safe_unpack32(&resv_id, buffer);
		safe_unpack32(&next_step_id, buffer);
		safe_unpack32(&qos_id, buffer);
		safe_unpack32(&req_switch, buffer);
		safe_unpack32(&wait4switch, buffer);
		safe_unpack32(&profile, buffer);

		safe_unpack_time(&preempt_time, buffer);
		safe_unpack_time(&start_time, buffer);
		safe_unpack_time(&end_time, buffer);
		safe_unpack_time(&suspend_time, buffer);
		safe_unpack_time(&pre_sus_time, buffer);
		safe_unpack_time(&resize_time, buffer);
		safe_unpack_time(&tot_sus_time, buffer);

		safe_unpack16(&direct_set_prio, buffer);
		safe_unpack16(&uint16_tmp, buffer);
		job_state = uint16_tmp;
		safe_unpack16(&kill_on_node_fail, buffer);
		safe_unpack16(&batch_flag, buffer);
		safe_unpack16(&mail_type, buffer);
		safe_unpack16(&state_reason, buffer);
		safe_unpack16(&restart_cnt, buffer);
		safe_unpack16(&wait_all_nodes, buffer);
		safe_unpack16(&warn_flags, buffer);
		safe_unpack16(&warn_signal, buffer);
		safe_unpack16(&warn_time, buffer);
		safe_unpack16(&tmp16, buffer);
		limit_set.tres[TRES_ARRAY_CPU] = tmp16;
		safe_unpack16(&tmp16, buffer);
		limit_set.tres[TRES_ARRAY_NODE] = tmp16;
		safe_unpack16(&tmp16, buffer);
		if (!limit_set.tres[TRES_ARRAY_CPU] && tmp16)
			limit_set.tres[TRES_ARRAY_CPU] = tmp16;
		safe_unpack16(&tmp16, buffer);
		if (!limit_set.tres[TRES_ARRAY_NODE] && tmp16)
			limit_set.tres[TRES_ARRAY_NODE] = tmp16;
		safe_unpack16(&tmp16, buffer);
		limit_set.tres[TRES_ARRAY_MEM] = tmp16;
		safe_unpack16(&limit_set.time, buffer);
		safe_unpack16(&limit_set.qos, buffer);

		safe_unpackstr_xmalloc(&state_desc, &name_len, buffer);
		safe_unpackstr_xmalloc(&resp_host, &name_len, buffer);

		safe_unpack16(&alloc_resp_port, buffer);
		safe_unpack16(&other_port, buffer);

		if (job_state & JOB_COMPLETING) {
			safe_unpackstr_xmalloc(&nodes_completing,
					       &name_len, buffer);
		}
		safe_unpackstr_xmalloc(&nodes, &name_len, buffer);
		safe_unpackstr_xmalloc(&partition, &name_len, buffer);
		if (partition == NULL) {
			error("No partition for job %u", job_id);
			goto unpack_error;
		}
		part_ptr = find_part_record (partition);
		if (part_ptr == NULL) {
			char *err_part = NULL;
			part_ptr_list = get_part_list(partition, &err_part);
			if (part_ptr_list) {
				part_ptr = list_peek(part_ptr_list);
			} else {
				verbose("Invalid partition (%s) for job_id %u",
					err_part, job_id);
				xfree(err_part);
				/* not fatal error, partition could have been
				 * removed, reset_job_bitmaps() will clean-up
				 * this job */
			}
		}

		safe_unpackstr_xmalloc(&name, &name_len, buffer);
		safe_unpackstr_xmalloc(&wckey, &name_len, buffer);
		safe_unpackstr_xmalloc(&alloc_node, &name_len, buffer);
		safe_unpackstr_xmalloc(&account, &name_len, buffer);
		safe_unpackstr_xmalloc(&comment, &name_len, buffer);
		safe_unpackstr_xmalloc(&gres, &name_len, buffer);
		safe_unpackstr_xmalloc(&gres_alloc, &name_len, buffer);
		safe_unpackstr_xmalloc(&gres_req, &name_len, buffer);
		safe_unpackstr_xmalloc(&gres_used, &name_len, buffer);
		safe_unpackstr_xmalloc(&network, &name_len, buffer);
		safe_unpackstr_xmalloc(&licenses, &name_len, buffer);
		safe_unpackstr_xmalloc(&mail_user, &name_len, buffer);
		safe_unpackstr_xmalloc(&resv_name, &name_len, buffer);
		safe_unpackstr_xmalloc(&batch_host, &name_len, buffer);

		if (select_g_select_jobinfo_unpack(&select_jobinfo, buffer,
						   protocol_version))
			goto unpack_error;
		if (unpack_job_resources(&job_resources, buffer,
					 protocol_version))
			goto unpack_error;

		safe_unpack16(&ckpt_interval, buffer);
		if (checkpoint_alloc_jobinfo(&check_job) ||
		    checkpoint_unpack_jobinfo(check_job, buffer,
					      protocol_version))
			goto unpack_error;

		safe_unpackstr_array(&spank_job_env, &spank_job_env_size,
				     buffer);

		if (gres_plugin_job_state_unpack(&gres_list, buffer, job_id,
						 protocol_version) !=
		    SLURM_SUCCESS)
			goto unpack_error;
		gres_plugin_job_state_log(gres_list, job_id);

		safe_unpack16(&details, buffer);
		if ((details == DETAILS_FLAG) &&
		    (_load_job_details(job_ptr, buffer, protocol_version))) {
			job_ptr->job_state = JOB_FAILED;
			job_ptr->exit_code = 1;
			job_ptr->state_reason = FAIL_SYSTEM;
			xfree(job_ptr->state_desc);
			job_ptr->end_time = now;
			goto unpack_error;
		}
		safe_unpack16(&step_flag, buffer);

		while (step_flag == STEP_FLAG) {
			/* No need to put these into accounting if they
			 * haven't been since all information will be
			 * put in when the job is finished.
			 */
			if ((error_code = load_step_state(job_ptr, buffer,
							  protocol_version)))
				goto unpack_error;
			safe_unpack16(&step_flag, buffer);
		}
		if (job_id > 0x7fffffff) {
			error("JobID %u can not be recovered, JobID too high",
			      job_id);
			job_ptr->job_state = JOB_FAILED;
			job_ptr->exit_code = 1;
			job_ptr->state_reason = FAIL_SYSTEM;
			xfree(job_ptr->state_desc);
			job_ptr->end_time = now;
		}
	} else {
		error("_load_job_state: protocol_version "
		      "%hu not supported", protocol_version);
		goto unpack_error;
	}

	if (((job_state & JOB_STATE_BASE) >= JOB_END) ||
	    (batch_flag > MAX_BATCH_REQUEUE)) {
		error("Invalid data for job %u: "
		      "job_state=%u batch_flag=%u",
		      job_id, job_state, batch_flag);
		goto unpack_error;
	}
	if (kill_on_node_fail > 1) {
		error("Invalid data for job %u: kill_on_node_fail=%u",
		      job_id, kill_on_node_fail);
		goto unpack_error;
	}

	if ((priority > 1) && (direct_set_prio == 0)) {
		highest_prio = MAX(highest_prio, priority);
		lowest_prio  = MIN(lowest_prio,  priority);
	}
	if (job_id_sequence <= job_id)
		job_id_sequence = job_id + 1;

	xfree(job_ptr->tres_alloc_str);
	job_ptr->tres_alloc_str = tres_alloc_str;
	tres_alloc_str = NULL;

	xfree(job_ptr->tres_req_str);
	job_ptr->tres_req_str = tres_req_str;
	tres_req_str = NULL;
	if (job_ptr->tres_req_str)
		assoc_mgr_set_tres_cnt_array(
			&job_ptr->tres_req_cnt, job_ptr->tres_req_str, 0, true);
	else
		job_set_req_tres(job_ptr, true);

	xfree(job_ptr->tres_fmt_alloc_str);
	job_ptr->tres_fmt_alloc_str = tres_fmt_alloc_str;
	tres_fmt_alloc_str = NULL;
	/* do this after the format string just incase for some
	 * reason the tres_alloc_str is NULL but not the fmt_str */
	if (job_ptr->tres_alloc_str)
		assoc_mgr_set_tres_cnt_array(
			&job_ptr->tres_alloc_cnt, job_ptr->tres_alloc_str,
			0, true);
	else
		job_set_alloc_tres(job_ptr, true);

	xfree(job_ptr->account);
	job_ptr->account = account;
	xstrtolower(job_ptr->account);
	account          = NULL;  /* reused, nothing left to free */
	xfree(job_ptr->alloc_node);
	job_ptr->alloc_node   = alloc_node;
	alloc_node             = NULL;	/* reused, nothing left to free */
	job_ptr->alloc_resp_port = alloc_resp_port;
	job_ptr->alloc_sid    = alloc_sid;
	job_ptr->assoc_id     = assoc_id;
	job_ptr->batch_flag   = batch_flag;
	xfree(job_ptr->batch_host);
	job_ptr->batch_host   = batch_host;
	batch_host            = NULL;  /* reused, nothing left to free */
	xfree(job_ptr->burst_buffer);
	job_ptr->burst_buffer = burst_buffer;
	burst_buffer          = NULL;  /* reused, nothing left to free */
	xfree(job_ptr->comment);
	job_ptr->comment      = comment;
	comment               = NULL;  /* reused, nothing left to free */
	xfree(job_ptr->gres);
	job_ptr->gres         = gres;
	gres                  = NULL;  /* reused, nothing left to free */
	xfree(job_ptr->gres_alloc);
	job_ptr->gres_alloc   = gres_alloc;
	gres_alloc            = NULL;  /* reused, nothing left to free */
	xfree(job_ptr->gres_req);
	job_ptr->gres_req    = gres_req;
	gres_req              = NULL;  /* reused, nothing left to free */
	xfree(job_ptr->gres_used);
	job_ptr->gres_used    = gres_used;
	gres_used             = NULL;  /* reused, nothing left to free */
	job_ptr->gres_list    = gres_list;
	job_ptr->direct_set_prio = direct_set_prio;
	job_ptr->db_index     = db_index;
	job_ptr->derived_ec   = derived_ec;
	job_ptr->end_time_exp = job_ptr->end_time = end_time;
	job_ptr->exit_code    = exit_code;
	job_ptr->group_id     = group_id;
	job_ptr->job_state    = job_state;
	job_ptr->kill_on_node_fail = kill_on_node_fail;
	xfree(job_ptr->licenses);
	job_ptr->licenses     = licenses;
	licenses              = NULL;	/* reused, nothing left to free */
	job_ptr->mail_type    = mail_type;
	xfree(job_ptr->mail_user);
	job_ptr->mail_user    = mail_user;
	mail_user             = NULL;	/* reused, nothing left to free */
	xfree(job_ptr->name);		/* in case duplicate record */
	job_ptr->name         = name;
	name                  = NULL;	/* reused, nothing left to free */
	xfree(job_ptr->wckey);		/* in case duplicate record */
	job_ptr->wckey        = wckey;
	xstrtolower(job_ptr->wckey);
	wckey                 = NULL;	/* reused, nothing left to free */
	xfree(job_ptr->network);
	job_ptr->network      = network;
	network               = NULL;  /* reused, nothing left to free */
	job_ptr->next_step_id = next_step_id;
	xfree(job_ptr->nodes);		/* in case duplicate record */
	job_ptr->nodes        = nodes;
	nodes                 = NULL;	/* reused, nothing left to free */
	if (nodes_completing) {
		xfree(job_ptr->nodes_completing);
		job_ptr->nodes_completing = nodes_completing;
		nodes_completing = NULL;  /* reused, nothing left to free */
	}
	job_ptr->other_port   = other_port;
	job_ptr->power_flags  = power_flags;
	job_ptr->sicp_mode    = sicp_mode;
	xfree(job_ptr->partition);
	job_ptr->partition    = partition;
	partition             = NULL;	/* reused, nothing left to free */
	job_ptr->part_ptr = part_ptr;
	job_ptr->part_ptr_list = part_ptr_list;
	job_ptr->pre_sus_time = pre_sus_time;
	job_ptr->priority     = priority;
	job_ptr->qos_id       = qos_id;
	job_ptr->reboot       = reboot;
	xfree(job_ptr->resp_host);
	job_ptr->resp_host    = resp_host;
	resp_host             = NULL;	/* reused, nothing left to free */
	job_ptr->resize_time  = resize_time;
	job_ptr->restart_cnt  = restart_cnt;
	job_ptr->resv_id      = resv_id;
	job_ptr->resv_name    = resv_name;
	resv_name             = NULL;	/* reused, nothing left to free */
	job_ptr->select_jobinfo = select_jobinfo;
	job_ptr->job_resrcs   = job_resources;
	job_ptr->spank_job_env = spank_job_env;
	job_ptr->spank_job_env_size = spank_job_env_size;
	job_ptr->ckpt_interval = ckpt_interval;
	job_ptr->check_job    = check_job;
	job_ptr->start_time   = start_time;
	job_ptr->state_reason = state_reason;
	job_ptr->state_desc   = state_desc;
	state_desc            = NULL;	/* reused, nothing left to free */
	job_ptr->suspend_time = suspend_time;
	if (task_id_size != NO_VAL) {
		if (!job_ptr->array_recs)
			job_ptr->array_recs=xmalloc(sizeof(job_array_struct_t));
		FREE_NULL_BITMAP(job_ptr->array_recs->task_id_bitmap);
		job_ptr->array_recs->task_id_bitmap = bit_alloc(task_id_size);
		xfree(job_ptr->array_recs->task_id_str);
		if (task_id_str) {
			bit_unfmt_hexmask(job_ptr->array_recs->task_id_bitmap,
					  task_id_str);
			job_ptr->array_recs->task_id_str = task_id_str;
			task_id_str = NULL;
		}
		job_ptr->array_recs->task_cnt =
			bit_set_count(job_ptr->array_recs->task_id_bitmap);

		if (job_ptr->array_recs->task_cnt > 1)
			job_count += (job_ptr->array_recs->task_cnt - 1);

		job_ptr->array_recs->array_flags    = array_flags;
		job_ptr->array_recs->max_run_tasks  = max_run_tasks;
		job_ptr->array_recs->tot_run_tasks  = tot_run_tasks;
		job_ptr->array_recs->min_exit_code  = min_exit_code;
		job_ptr->array_recs->max_exit_code  = max_exit_code;
		job_ptr->array_recs->tot_comp_tasks = tot_comp_tasks;
	}
	job_ptr->time_last_active = now;
	job_ptr->time_limit   = time_limit;
	job_ptr->time_min     = time_min;
	job_ptr->total_cpus   = total_cpus;

	if (IS_JOB_PENDING(job_ptr))
		job_ptr->node_cnt_wag = total_nodes;
	else
		job_ptr->total_nodes  = total_nodes;

	job_ptr->cpu_cnt      = cpu_cnt;
	job_ptr->tot_sus_time = tot_sus_time;
	job_ptr->preempt_time = preempt_time;
	job_ptr->user_id      = user_id;
	select_g_select_jobinfo_set(job_ptr->select_jobinfo,
				    SELECT_JOBDATA_USER_NAME, &user_id);
	job_ptr->wait_all_nodes = wait_all_nodes;
	job_ptr->warn_flags   = warn_flags;
	job_ptr->warn_signal  = warn_signal;
	job_ptr->warn_time    = warn_time;

	memcpy(&job_ptr->limit_set, &limit_set,
	       sizeof(acct_policy_limit_set_t));
	limit_set.tres = NULL;

	job_ptr->req_switch      = req_switch;
	job_ptr->wait4switch     = wait4switch;
	job_ptr->profile         = profile;
	/* This needs to always to initialized to "true".  The select
	   plugin will deal with it every time it goes through the
	   logic if req_switch or wait4switch are set.
	*/
	job_ptr->best_switch     = true;
	job_ptr->start_protocol_ver = start_protocol_ver;

	_add_job_hash(job_ptr);
	_add_job_array_hash(job_ptr);

	memset(&assoc_rec, 0, sizeof(slurmdb_assoc_rec_t));

	/*
	 * For speed and accurracy we will first see if we once had an
	 * association record.  If not look for it by
	 * account,partition, user_id.
	 */
	if (job_ptr->assoc_id)
		assoc_rec.id = job_ptr->assoc_id;
	else {
		assoc_rec.acct      = job_ptr->account;
		if (job_ptr->part_ptr)
			assoc_rec.partition = job_ptr->part_ptr->name;
		assoc_rec.uid       = job_ptr->user_id;
	}

	if (assoc_mgr_fill_in_assoc(acct_db_conn, &assoc_rec,
				    accounting_enforce,
				    (slurmdb_assoc_rec_t **)
				    &job_ptr->assoc_ptr, true) &&
	    (accounting_enforce & ACCOUNTING_ENFORCE_ASSOCS)
	    && (!IS_JOB_FINISHED(job_ptr))) {
		info("Holding job %u with invalid association", job_id);
		xfree(job_ptr->state_desc);
		job_ptr->state_reason = FAIL_ACCOUNT;
	} else {
		job_ptr->assoc_id = assoc_rec.id;
		info("Recovered %s Assoc=%u",
		     jobid2str(job_ptr, jbuf, sizeof(jbuf)), job_ptr->assoc_id);

		/* make sure we have started this job in accounting */
		if (!job_ptr->db_index) {
			debug("starting job %u in accounting",
			      job_ptr->job_id);
			if (!with_slurmdbd)
				jobacct_storage_g_job_start(
					acct_db_conn, job_ptr);
			if (slurmctld_init_db
			    && IS_JOB_SUSPENDED(job_ptr)) {
				jobacct_storage_g_job_suspend(acct_db_conn,
							      job_ptr);
			}
		}
		/* make sure we have this job completed in the
		 * database */
		if (IS_JOB_FINISHED(job_ptr)) {
			if (slurmctld_init_db)
				jobacct_storage_g_job_complete(
					acct_db_conn, job_ptr);
			job_finished = 1;
		}
	}

	if (!job_finished && job_ptr->qos_id &&
	    (job_ptr->state_reason != FAIL_ACCOUNT)) {
		memset(&qos_rec, 0, sizeof(slurmdb_qos_rec_t));
		qos_rec.id = job_ptr->qos_id;
		job_ptr->qos_ptr = _determine_and_validate_qos(
			job_ptr->resv_name, job_ptr->assoc_ptr,
			job_ptr->limit_set.qos, &qos_rec,
			&qos_error, true);
		if ((qos_error != SLURM_SUCCESS) && !job_ptr->limit_set.qos) {
			info("Holding job %u with invalid qos", job_id);
			xfree(job_ptr->state_desc);
			job_ptr->state_reason = FAIL_QOS;
			job_ptr->qos_id = 0;
		} else
			job_ptr->qos_id = qos_rec.id;
	}

	build_node_details(job_ptr, false);	/* set node_addr */
	return SLURM_SUCCESS;

unpack_error:
	error("Incomplete job record");
	xfree(alloc_node);
	xfree(account);
	xfree(batch_host);
	xfree(burst_buffer);
	xfree(comment);
	xfree(gres);
	xfree(gres_alloc);
	xfree(gres_req);
	xfree(gres_used);
	xfree(resp_host);
	xfree(licenses);
	xfree(limit_set.tres);
	xfree(mail_user);
	xfree(name);
	xfree(nodes);
	xfree(nodes_completing);
	xfree(partition);
	FREE_NULL_LIST(part_ptr_list);
	xfree(resv_name);
	for (i=0; i<spank_job_env_size; i++)
		xfree(spank_job_env[i]);
	xfree(spank_job_env);
	xfree(state_desc);
	xfree(task_id_str);
	xfree(tres_alloc_str);
	xfree(tres_fmt_alloc_str);
	xfree(tres_req_str);
	xfree(wckey);
	select_g_select_jobinfo_free(select_jobinfo);
	checkpoint_free_jobinfo(check_job);
	if (job_ptr) {
		if (job_ptr->job_id == 0)
			job_ptr->job_id = NO_VAL;
		_purge_job_record(job_ptr->job_id);
	}
	return SLURM_FAILURE;
}

/*
 * _dump_job_details - dump the state of a specific job details to
 *	a buffer
 * IN detail_ptr - pointer to job details for which information is requested
 * IN/OUT buffer - location to store data, pointers automatically advanced
 */
void _dump_job_details(struct job_details *detail_ptr, Buf buffer)
{
	pack32(detail_ptr->min_cpus, buffer);
	pack32(detail_ptr->max_cpus, buffer);
	pack32(detail_ptr->min_nodes, buffer);
	pack32(detail_ptr->max_nodes, buffer);
	pack32(detail_ptr->num_tasks, buffer);

	packstr(detail_ptr->acctg_freq, buffer);
	pack16(detail_ptr->contiguous, buffer);
	pack16(detail_ptr->core_spec, buffer);
	pack16(detail_ptr->cpus_per_task, buffer);
	pack16(detail_ptr->nice, buffer);
	pack16(detail_ptr->ntasks_per_node, buffer);
	pack16(detail_ptr->requeue, buffer);
	pack32(detail_ptr->task_dist, buffer);

	pack8(detail_ptr->share_res, buffer);
	pack8(detail_ptr->whole_node, buffer);

	packstr(detail_ptr->cpu_bind,     buffer);
	pack16(detail_ptr->cpu_bind_type, buffer);
	packstr(detail_ptr->mem_bind,     buffer);
	pack16(detail_ptr->mem_bind_type, buffer);
	pack16(detail_ptr->plane_size, buffer);

	pack8(detail_ptr->open_mode, buffer);
	pack8(detail_ptr->overcommit, buffer);
	pack8(detail_ptr->prolog_running, buffer);

	pack32(detail_ptr->pn_min_cpus, buffer);
	pack32(detail_ptr->pn_min_memory, buffer);
	pack32(detail_ptr->pn_min_tmp_disk, buffer);
	pack32(detail_ptr->cpu_freq_min, buffer);
	pack32(detail_ptr->cpu_freq_max, buffer);
	pack32(detail_ptr->cpu_freq_gov, buffer);
	pack_time(detail_ptr->begin_time, buffer);
	pack_time(detail_ptr->submit_time, buffer);

	packstr(detail_ptr->req_nodes,  buffer);
	packstr(detail_ptr->exc_nodes,  buffer);
	packstr(detail_ptr->features,   buffer);
	packstr(detail_ptr->dependency, buffer);
	packstr(detail_ptr->orig_dependency, buffer);

	packstr(detail_ptr->std_err,       buffer);
	packstr(detail_ptr->std_in,        buffer);
	packstr(detail_ptr->std_out,       buffer);
	packstr(detail_ptr->work_dir,  buffer);
	packstr(detail_ptr->ckpt_dir,  buffer);
	packstr(detail_ptr->restart_dir, buffer);

	pack_multi_core_data(detail_ptr->mc_ptr, buffer,
			     SLURM_PROTOCOL_VERSION);
	packstr_array(detail_ptr->argv, detail_ptr->argc, buffer);
	packstr_array(detail_ptr->env_sup, detail_ptr->env_cnt, buffer);
}

/* _load_job_details - Unpack a job details information from buffer */
static int _load_job_details(struct job_record *job_ptr, Buf buffer,
			     uint16_t protocol_version)
{
	char *acctg_freq = NULL, *req_nodes = NULL, *exc_nodes = NULL;
	char *features = NULL, *cpu_bind = NULL, *dependency = NULL;
	char *orig_dependency = NULL, *mem_bind;
	char *err = NULL, *in = NULL, *out = NULL, *work_dir = NULL;
	char *ckpt_dir = NULL, *restart_dir = NULL;
	char **argv = (char **) NULL, **env_sup = (char **) NULL;
	uint32_t min_nodes, max_nodes;
	uint32_t min_cpus = 1, max_cpus = NO_VAL;
	uint32_t pn_min_cpus, pn_min_memory, pn_min_tmp_disk;
	uint32_t cpu_freq_min = NO_VAL;
	uint32_t cpu_freq_max = NO_VAL;
	uint32_t cpu_freq_gov = NO_VAL;
	uint32_t num_tasks, name_len, argc = 0, env_cnt = 0, task_dist;
	uint16_t contiguous, core_spec = (uint16_t) NO_VAL, nice;
	uint16_t ntasks_per_node, cpus_per_task, requeue;
	uint16_t cpu_bind_type, mem_bind_type, plane_size;
	uint8_t open_mode, overcommit, prolog_running;
	uint8_t share_res, whole_node;
	time_t begin_time, submit_time;
	int i;
	multi_core_data_t *mc_ptr;

	/* unpack the job's details from the buffer */
	if (protocol_version >= SLURM_15_08_PROTOCOL_VERSION) {
		safe_unpack32(&min_cpus, buffer);
		safe_unpack32(&max_cpus, buffer);
		safe_unpack32(&min_nodes, buffer);
		safe_unpack32(&max_nodes, buffer);
		safe_unpack32(&num_tasks, buffer);

		safe_unpackstr_xmalloc(&acctg_freq, &name_len, buffer);
		safe_unpack16(&contiguous, buffer);
		safe_unpack16(&core_spec, buffer);
		safe_unpack16(&cpus_per_task, buffer);
		safe_unpack16(&nice, buffer);
		safe_unpack16(&ntasks_per_node, buffer);
		safe_unpack16(&requeue, buffer);
		safe_unpack32(&task_dist, buffer);

		safe_unpack8(&share_res, buffer);
		safe_unpack8(&whole_node, buffer);

		safe_unpackstr_xmalloc(&cpu_bind, &name_len, buffer);
		safe_unpack16(&cpu_bind_type, buffer);
		safe_unpackstr_xmalloc(&mem_bind, &name_len, buffer);
		safe_unpack16(&mem_bind_type, buffer);
		safe_unpack16(&plane_size, buffer);

		safe_unpack8(&open_mode, buffer);
		safe_unpack8(&overcommit, buffer);
		safe_unpack8(&prolog_running, buffer);

		safe_unpack32(&pn_min_cpus, buffer);
		safe_unpack32(&pn_min_memory, buffer);
		safe_unpack32(&pn_min_tmp_disk, buffer);
		safe_unpack32(&cpu_freq_min, buffer);
		safe_unpack32(&cpu_freq_max, buffer);
		safe_unpack32(&cpu_freq_gov, buffer);
		safe_unpack_time(&begin_time, buffer);
		safe_unpack_time(&submit_time, buffer);

		safe_unpackstr_xmalloc(&req_nodes,  &name_len, buffer);
		safe_unpackstr_xmalloc(&exc_nodes,  &name_len, buffer);
		safe_unpackstr_xmalloc(&features,   &name_len, buffer);
		safe_unpackstr_xmalloc(&dependency, &name_len, buffer);
		safe_unpackstr_xmalloc(&orig_dependency, &name_len, buffer);

		safe_unpackstr_xmalloc(&err, &name_len, buffer);
		safe_unpackstr_xmalloc(&in,  &name_len, buffer);
		safe_unpackstr_xmalloc(&out, &name_len, buffer);
		safe_unpackstr_xmalloc(&work_dir, &name_len, buffer);
		safe_unpackstr_xmalloc(&ckpt_dir, &name_len, buffer);
		safe_unpackstr_xmalloc(&restart_dir, &name_len, buffer);

		if (unpack_multi_core_data(&mc_ptr, buffer, protocol_version))
			goto unpack_error;
		safe_unpackstr_array(&argv, &argc, buffer);
		safe_unpackstr_array(&env_sup, &env_cnt, buffer);
	} else if (protocol_version >= SLURM_14_03_PROTOCOL_VERSION) {
		uint16_t old_task_dist = 0;
		safe_unpack32(&min_cpus, buffer);
		safe_unpack32(&max_cpus, buffer);
		safe_unpack32(&min_nodes, buffer);
		safe_unpack32(&max_nodes, buffer);
		safe_unpack32(&num_tasks, buffer);

		safe_unpackstr_xmalloc(&acctg_freq, &name_len, buffer);
		safe_unpack16(&contiguous, buffer);
		safe_unpack16(&core_spec, buffer);
		safe_unpack16(&cpus_per_task, buffer);
		safe_unpack16(&nice, buffer);
		safe_unpack16(&ntasks_per_node, buffer);
		safe_unpack16(&requeue, buffer);
		safe_unpack16(&old_task_dist, buffer);
		task_dist = task_dist_old2new(old_task_dist);

		safe_unpack8(&share_res, buffer);
		safe_unpack8(&whole_node, buffer);

		safe_unpackstr_xmalloc(&cpu_bind, &name_len, buffer);
		safe_unpack16(&cpu_bind_type, buffer);
		safe_unpackstr_xmalloc(&mem_bind, &name_len, buffer);
		safe_unpack16(&mem_bind_type, buffer);
		safe_unpack16(&plane_size, buffer);

		safe_unpack8(&open_mode, buffer);
		safe_unpack8(&overcommit, buffer);
		safe_unpack8(&prolog_running, buffer);

		safe_unpack32(&pn_min_cpus, buffer);
		safe_unpack32(&pn_min_memory, buffer);
		safe_unpack32(&pn_min_tmp_disk, buffer);
		safe_unpack_time(&begin_time, buffer);
		safe_unpack_time(&submit_time, buffer);

		safe_unpackstr_xmalloc(&req_nodes,  &name_len, buffer);
		safe_unpackstr_xmalloc(&exc_nodes,  &name_len, buffer);
		safe_unpackstr_xmalloc(&features,   &name_len, buffer);
		safe_unpackstr_xmalloc(&dependency, &name_len, buffer);
		safe_unpackstr_xmalloc(&orig_dependency, &name_len, buffer);

		safe_unpackstr_xmalloc(&err, &name_len, buffer);
		safe_unpackstr_xmalloc(&in,  &name_len, buffer);
		safe_unpackstr_xmalloc(&out, &name_len, buffer);
		safe_unpackstr_xmalloc(&work_dir, &name_len, buffer);
		safe_unpackstr_xmalloc(&ckpt_dir, &name_len, buffer);
		safe_unpackstr_xmalloc(&restart_dir, &name_len, buffer);

		if (unpack_multi_core_data(&mc_ptr, buffer, protocol_version))
			goto unpack_error;
		safe_unpackstr_array(&argv, &argc, buffer);
		safe_unpackstr_array(&env_sup, &env_cnt, buffer);
	} else {
		error("_load_job_details: protocol_version "
		      "%hu not supported", protocol_version);
		goto unpack_error;
	}

	/* validity test as possible */
	if (contiguous > 1) {
		error("Invalid data for job %u: contiguous=%u",
		      job_ptr->job_id, contiguous);
		goto unpack_error;
	}
	if ((requeue > 1) || (overcommit > 1)) {
		error("Invalid data for job %u: requeue=%u overcommit=%u",
		      job_ptr->job_id, requeue, overcommit);
		goto unpack_error;
	}
	if (prolog_running > 1) {
		error("Invalid data for job %u: prolog_running=%u",
		      job_ptr->job_id, prolog_running);
		goto unpack_error;
	}

	/* free any left-over detail data */
	xfree(job_ptr->details->acctg_freq);
	for (i=0; i<job_ptr->details->argc; i++)
		xfree(job_ptr->details->argv[i]);
	xfree(job_ptr->details->argv);
	xfree(job_ptr->details->cpu_bind);
	xfree(job_ptr->details->dependency);
	xfree(job_ptr->details->orig_dependency);
	xfree(job_ptr->details->std_err);
	for (i=0; i<job_ptr->details->env_cnt; i++)
		xfree(job_ptr->details->env_sup[i]);
	xfree(job_ptr->details->env_sup);
	xfree(job_ptr->details->exc_nodes);
	xfree(job_ptr->details->features);
	xfree(job_ptr->details->std_in);
	xfree(job_ptr->details->mem_bind);
	xfree(job_ptr->details->std_out);
	xfree(job_ptr->details->req_nodes);
	xfree(job_ptr->details->work_dir);
	xfree(job_ptr->details->ckpt_dir);
	xfree(job_ptr->details->restart_dir);

	/* now put the details into the job record */
	job_ptr->details->acctg_freq = acctg_freq;
	job_ptr->details->argc = argc;
	job_ptr->details->argv = argv;
	job_ptr->details->begin_time = begin_time;
	job_ptr->details->contiguous = contiguous;
	job_ptr->details->core_spec = core_spec;
	job_ptr->details->cpu_bind = cpu_bind;
	job_ptr->details->cpu_bind_type = cpu_bind_type;
	job_ptr->details->cpu_freq_min = cpu_freq_min;
	job_ptr->details->cpu_freq_max = cpu_freq_max;
	job_ptr->details->cpu_freq_gov = cpu_freq_gov;
	job_ptr->details->cpus_per_task = cpus_per_task;
	job_ptr->details->dependency = dependency;
	job_ptr->details->orig_dependency = orig_dependency;
	job_ptr->details->env_cnt = env_cnt;
	job_ptr->details->env_sup = env_sup;
	job_ptr->details->std_err = err;
	job_ptr->details->exc_nodes = exc_nodes;
	job_ptr->details->features = features;
	job_ptr->details->std_in = in;
	job_ptr->details->pn_min_cpus = pn_min_cpus;
	job_ptr->details->pn_min_memory = pn_min_memory;
	job_ptr->details->pn_min_tmp_disk = pn_min_tmp_disk;
	job_ptr->details->max_cpus = max_cpus;
	job_ptr->details->max_nodes = max_nodes;
	job_ptr->details->mc_ptr = mc_ptr;
	job_ptr->details->mem_bind = mem_bind;
	job_ptr->details->mem_bind_type = mem_bind_type;
	job_ptr->details->min_cpus = min_cpus;
	job_ptr->details->min_nodes = min_nodes;
	job_ptr->details->nice = nice;
	job_ptr->details->ntasks_per_node = ntasks_per_node;
	job_ptr->details->num_tasks = num_tasks;
	job_ptr->details->open_mode = open_mode;
	job_ptr->details->std_out = out;
	job_ptr->details->overcommit = overcommit;
	job_ptr->details->plane_size = plane_size;
	job_ptr->details->prolog_running = prolog_running;
	job_ptr->details->req_nodes = req_nodes;
	job_ptr->details->requeue = requeue;
	job_ptr->details->share_res = share_res;
	job_ptr->details->submit_time = submit_time;
	job_ptr->details->task_dist = task_dist;
	job_ptr->details->whole_node = whole_node;
	job_ptr->details->work_dir = work_dir;
	job_ptr->details->ckpt_dir = ckpt_dir;
	job_ptr->details->restart_dir = restart_dir;

	return SLURM_SUCCESS;

unpack_error:

/*	for (i=0; i<argc; i++)
	xfree(argv[i]);  Don't trust this on unpack error */
	xfree(acctg_freq);
	xfree(argv);
	xfree(cpu_bind);
	xfree(dependency);
	xfree(orig_dependency);
/*	for (i=0; i<env_cnt; i++)
	xfree(env_sup[i]);  Don't trust this on unpack error */
	xfree(env_sup);
	xfree(err);
	xfree(exc_nodes);
	xfree(features);
	xfree(in);
	xfree(mem_bind);
	xfree(out);
	xfree(req_nodes);
	xfree(work_dir);
	xfree(ckpt_dir);
	xfree(restart_dir);
	return SLURM_FAILURE;
}

/* _add_job_hash - add a job hash entry for given job record, job_id must
 *	already be set
 * IN job_ptr - pointer to job record
 * Globals: hash table updated
 */
static void _add_job_hash(struct job_record *job_ptr)
{
	int inx;

	inx = JOB_HASH_INX(job_ptr->job_id);
	job_ptr->job_next = job_hash[inx];
	job_hash[inx] = job_ptr;
}

/* _remove_job_hash - remove a job hash entry for given job record, job_id must
 *	already be set
 * IN job_ptr - pointer to job record
 * Globals: hash table updated
 */
static void _remove_job_hash(struct job_record *job_entry)
{
	struct job_record *job_ptr, **job_pptr;

	job_pptr = &job_hash[JOB_HASH_INX(job_entry->job_id)];
	while ((job_pptr != NULL) &&
	       ((job_ptr = *job_pptr) != job_entry)) {
		job_pptr = &job_ptr->job_next;
	}
	if (job_pptr == NULL) {
		fatal("job hash error");
		return; /* Fix CLANG false positive error */
	}
	*job_pptr = job_entry->job_next;
	job_entry->job_next = NULL;
}

/* _add_job_array_hash - add a job hash entry for given job record,
 *	array_job_id and array_task_id must already be set
 * IN job_ptr - pointer to job record
 * Globals: hash table updated
 */
void _add_job_array_hash(struct job_record *job_ptr)
{
	int inx;

	if (job_ptr->array_task_id == NO_VAL)
		return;	/* Not a job array */

	inx = JOB_HASH_INX(job_ptr->array_job_id);
	job_ptr->job_array_next_j = job_array_hash_j[inx];
	job_array_hash_j[inx] = job_ptr;

	inx = JOB_ARRAY_HASH_INX(job_ptr->array_job_id,job_ptr->array_task_id);
	job_ptr->job_array_next_t = job_array_hash_t[inx];
	job_array_hash_t[inx] = job_ptr;
}

/* For the job array data structure, build the string representation of the
 * bitmap.
 * NOTE: bit_fmt_hexmask() is far more scalable than bit_fmt(). */
extern void build_array_str(struct job_record *job_ptr)
{
	job_array_struct_t *array_recs = job_ptr->array_recs;

	if (!array_recs || array_recs->task_id_str || !array_recs->task_cnt ||
	    !array_recs->task_id_bitmap)
		return;

	array_recs->task_id_str = bit_fmt_hexmask(array_recs->task_id_bitmap);

	/* While it is efficient to set the db_index to 0 here
	 * to get the database to update the record for
	 * pending tasks it also creates a window in which if
	 * the association id is changed (different account or
	 * partition) instead of returning the previous
	 * db_index (expected) it would create a new one
	 * leaving the other orphaned.  Setting the job_state
	 * sets things up so the db_index isn't lost but the
	 * start message is still sent to get the desired behavior. */

	/* Here we set the JOB_UPDATE_DB flag so we resend the start of the
	 * job updating the array task string and count of pending
	 * jobs.  This is faster than sending the start again since
	 * this could happen many times (like lots of array elements
	 * starting at once) instead of just ever so often.
	 */

	job_ptr->job_state |= JOB_UPDATE_DB;
}

/* Return true if ALL tasks of specific array job ID are complete */
extern bool test_job_array_complete(uint32_t array_job_id)
{
	struct job_record *job_ptr;
	int inx;

	job_ptr = find_job_record(array_job_id);
	if (job_ptr) {
		if (!IS_JOB_COMPLETE(job_ptr))
			return false;
		if (job_ptr->array_recs && job_ptr->array_recs->max_exit_code)
			return false;
	}

	/* Need to test individual job array records */
	inx = JOB_HASH_INX(array_job_id);
	job_ptr = job_array_hash_j[inx];
	while (job_ptr) {
		if (job_ptr->array_job_id == array_job_id) {
			if (!IS_JOB_COMPLETE(job_ptr))
				return false;
		}
		job_ptr = job_ptr->job_array_next_j;
	}
	return true;
}

/* Return true if ALL tasks of specific array job ID are completed */
extern bool test_job_array_completed(uint32_t array_job_id)
{
	struct job_record *job_ptr;
	int inx;

	job_ptr = find_job_record(array_job_id);
	if (job_ptr) {
		if (!IS_JOB_COMPLETED(job_ptr))
			return false;
	}

	/* Need to test individual job array records */
	inx = JOB_HASH_INX(array_job_id);
	job_ptr = job_array_hash_j[inx];
	while (job_ptr) {
		if (job_ptr->array_job_id == array_job_id) {
			if (!IS_JOB_COMPLETED(job_ptr))
				return false;
		}
		job_ptr = job_ptr->job_array_next_j;
	}
	return true;
}

/* Return true if ALL tasks of specific array job ID are finished */
extern bool test_job_array_finished(uint32_t array_job_id)
{
	struct job_record *job_ptr;
	int inx;

	job_ptr = find_job_record(array_job_id);
	if (job_ptr) {
		if (!IS_JOB_FINISHED(job_ptr))
			return false;
	}

	/* Need to test individual job array records */
	inx = JOB_HASH_INX(array_job_id);
	job_ptr = job_array_hash_j[inx];
	while (job_ptr) {
		if (job_ptr->array_job_id == array_job_id) {
			if (!IS_JOB_FINISHED(job_ptr))
				return false;
		}
		job_ptr = job_ptr->job_array_next_j;
	}
	return true;
}

/* Return true if ANY tasks of specific array job ID are pending */
extern bool test_job_array_pending(uint32_t array_job_id)
{
	struct job_record *job_ptr;
	int inx;

	job_ptr = find_job_record(array_job_id);
	if (job_ptr) {
		if (IS_JOB_PENDING(job_ptr))
			return true;
		if (job_ptr->array_recs && job_ptr->array_recs->task_cnt)
			return true;
	}

	/* Need to test individual job array records */
	inx = JOB_HASH_INX(array_job_id);
	job_ptr = job_array_hash_j[inx];
	while (job_ptr) {
		if (job_ptr->array_job_id == array_job_id) {
			if (IS_JOB_PENDING(job_ptr))
				return true;
		}
		job_ptr = job_ptr->job_array_next_j;
	}
	return false;
}

/* For a given job ID return the number of PENDING tasks which have their
 * own separate job_record (do not count tasks in pending META job record) */
extern int num_pending_job_array_tasks(uint32_t array_job_id)
{
	struct job_record *job_ptr;
	int count = 0, inx;

	inx = JOB_HASH_INX(array_job_id);
	job_ptr = job_array_hash_j[inx];
	while (job_ptr) {
		if ((job_ptr->array_job_id == array_job_id) &&
		    IS_JOB_PENDING(job_ptr))
			count++;
		job_ptr = job_ptr->job_array_next_j;
	}

	return count;
}

/*
 * find_job_array_rec - return a pointer to the job record with the given
 *	array_job_id/array_task_id
 * IN job_id - requested job's id
 * IN array_task_id - requested job's task id,
 *		      NO_VAL if none specified (i.e. not a job array)
 *		      INFINITE return any task for specified job id
 * RET pointer to the job's record, NULL on error
 */
extern struct job_record *find_job_array_rec(uint32_t array_job_id,
					     uint32_t array_task_id)
{
	struct job_record *job_ptr, *match_job_ptr = NULL;
	int inx;

	if (array_task_id == NO_VAL)
		return find_job_record(array_job_id);

	if (array_task_id == INFINITE) {	/* find by job ID */
		/* Look for job record with all of the pending tasks */
		job_ptr = find_job_record(array_job_id);
		if (job_ptr && job_ptr->array_recs &&
		    (job_ptr->array_job_id == array_job_id))
			return job_ptr;

		inx = JOB_HASH_INX(array_job_id);
		job_ptr = job_array_hash_j[inx];
		while (job_ptr) {
			if (job_ptr->array_job_id == array_job_id) {
				match_job_ptr = job_ptr;
				if (!IS_JOB_FINISHED(job_ptr)) {
					return job_ptr;
				}
			}
			job_ptr = job_ptr->job_array_next_j;
		}
		return match_job_ptr;
	} else {		/* Find specific task ID */
		inx = JOB_ARRAY_HASH_INX(array_job_id, array_task_id);
		job_ptr = job_array_hash_t[inx];
		while (job_ptr) {
			if ((job_ptr->array_job_id == array_job_id) &&
			    (job_ptr->array_task_id == array_task_id)) {
				return job_ptr;
			}
			job_ptr = job_ptr->job_array_next_t;
		}
		/* Look for job record with all of the pending tasks */
		job_ptr = find_job_record(array_job_id);
		if (job_ptr && job_ptr->array_recs &&
		    job_ptr->array_recs->task_id_bitmap) {
			inx = bit_size(job_ptr->array_recs->task_id_bitmap);
			if ((array_task_id < inx) &&
			    bit_test(job_ptr->array_recs->task_id_bitmap,
				     array_task_id)) {
				return job_ptr;
			}
		}
		return NULL;	/* None found */
	}
}

/*
 * find_job_record - return a pointer to the job record with the given job_id
 * IN job_id - requested job's id
 * RET pointer to the job's record, NULL on error
 */
struct job_record *find_job_record(uint32_t job_id)
{
	struct job_record *job_ptr;

	job_ptr = job_hash[JOB_HASH_INX(job_id)];
	while (job_ptr) {
		if (job_ptr->job_id == job_id)
			return job_ptr;
		job_ptr = job_ptr->job_next;
	}

	return NULL;
}

/* rebuild a job's partition name list based upon the contents of its
 *	part_ptr_list */
static void _rebuild_part_name_list(struct job_record  *job_ptr)
{
	bool job_active = false, job_pending = false;
	struct part_record *part_ptr;
	ListIterator part_iterator;

	xfree(job_ptr->partition);
	if (IS_JOB_RUNNING(job_ptr) || IS_JOB_SUSPENDED(job_ptr)) {
		job_active = true;
		xfree(job_ptr->partition);
		job_ptr->partition = xstrdup(job_ptr->part_ptr->name);
	} else if (IS_JOB_PENDING(job_ptr))
		job_pending = true;

	part_iterator = list_iterator_create(job_ptr->part_ptr_list);
	while ((part_ptr = (struct part_record *) list_next(part_iterator))) {
		if (job_pending) {
			/* Reset job's one partition to a valid one */
			job_ptr->part_ptr = part_ptr;
			job_pending = false;
		}
		if (job_active && (part_ptr == job_ptr->part_ptr))
			continue;	/* already added */
		if (job_ptr->partition)
			xstrcat(job_ptr->partition, ",");
		xstrcat(job_ptr->partition, part_ptr->name);
	}
	list_iterator_destroy(part_iterator);
	last_job_update = time(NULL);
}

/*
 * kill_job_by_part_name - Given a partition name, deallocate resource for
 *	its jobs and kill them. All jobs associated with this partition
 *	will have their partition pointer cleared.
 * IN part_name - name of a partition
 * RET number of jobs associated with this partition
 */
extern int kill_job_by_part_name(char *part_name)
{
	ListIterator job_iterator, part_iterator;
	struct job_record  *job_ptr;
	struct part_record *part_ptr, *part2_ptr;
	int kill_job_cnt = 0;
	time_t now = time(NULL);

	part_ptr = find_part_record (part_name);
	if (part_ptr == NULL)	/* No such partition */
		return 0;

	job_iterator = list_iterator_create(job_list);
	while ((job_ptr = (struct job_record *) list_next(job_iterator))) {
		bool pending = false, suspended = false;

		pending = IS_JOB_PENDING(job_ptr);
		if (job_ptr->part_ptr_list) {
			/* Remove partition if candidate for a job */
			bool rebuild_name_list = false;
			part_iterator = list_iterator_create(job_ptr->
							     part_ptr_list);
			while ((part2_ptr = (struct part_record *)
					list_next(part_iterator))) {
				if (part2_ptr != part_ptr)
					continue;
				list_remove(part_iterator);
				rebuild_name_list = true;
			}
			list_iterator_destroy(part_iterator);
			if (rebuild_name_list) {
				if (list_count(job_ptr->part_ptr_list) > 0) {
					_rebuild_part_name_list(job_ptr);
					job_ptr->part_ptr =
						list_peek(job_ptr->
							  part_ptr_list);
				} else {
					FREE_NULL_LIST(job_ptr->part_ptr_list);
				}
			}
		}

		if (job_ptr->part_ptr != part_ptr)
			continue;

		if (IS_JOB_SUSPENDED(job_ptr)) {
			uint32_t suspend_job_state = job_ptr->job_state;
			/* we can't have it as suspended when we call the
			 * accounting stuff.
			 */
			job_ptr->job_state = JOB_CANCELLED;
			jobacct_storage_g_job_suspend(acct_db_conn, job_ptr);
			job_ptr->job_state = suspend_job_state;
			suspended = true;
		}
		if (IS_JOB_RUNNING(job_ptr) || suspended) {
			kill_job_cnt++;
			info("Killing job_id %u on defunct partition %s",
			     job_ptr->job_id, part_name);
			job_ptr->job_state = JOB_NODE_FAIL | JOB_COMPLETING;
			build_cg_bitmap(job_ptr);
			job_ptr->exit_code = MAX(job_ptr->exit_code, 1);
			job_ptr->state_reason = FAIL_DOWN_PARTITION;
			xfree(job_ptr->state_desc);
			if (suspended) {
				job_ptr->end_time = job_ptr->suspend_time;
				job_ptr->tot_sus_time +=
					difftime(now, job_ptr->suspend_time);
			} else
				job_ptr->end_time = now;
			job_completion_logger(job_ptr, false);
			if (!pending)
				deallocate_nodes(job_ptr, false, suspended,
						 false);
		} else if (pending) {
			kill_job_cnt++;
			info("Killing job_id %u on defunct partition %s",
			     job_ptr->job_id, part_name);
			job_ptr->job_state	= JOB_CANCELLED;
			job_ptr->start_time	= now;
			job_ptr->end_time	= now;
			job_ptr->exit_code	= 1;
			job_completion_logger(job_ptr, false);
		}
		job_ptr->part_ptr = NULL;
		FREE_NULL_LIST(job_ptr->part_ptr_list);
	}
	list_iterator_destroy(job_iterator);

	if (kill_job_cnt)
		last_job_update = now;
	return kill_job_cnt;
}

/*
 * kill_job_by_front_end_name - Given a front end node name, deallocate
 *	resource for its jobs and kill them.
 * IN node_name - name of a front end node
 * RET number of jobs associated with this front end node
 * NOTE: Patterned after kill_running_job_by_node_name()
 */
extern int kill_job_by_front_end_name(char *node_name)
{
#ifdef HAVE_FRONT_END
	ListIterator job_iterator;
	struct job_record  *job_ptr;
	struct node_record *node_ptr;
	time_t now = time(NULL);
	int i, kill_job_cnt = 0;

	if (node_name == NULL)
		fatal("kill_job_by_front_end_name: node_name is NULL");

	job_iterator = list_iterator_create(job_list);
	while ((job_ptr = (struct job_record *) list_next(job_iterator))) {
		bool suspended = false;

		if (!IS_JOB_RUNNING(job_ptr) && !IS_JOB_SUSPENDED(job_ptr) &&
		    !IS_JOB_COMPLETING(job_ptr))
			continue;
		if ((job_ptr->batch_host == NULL) ||
		    strcmp(job_ptr->batch_host, node_name))
			continue;	/* no match on node name */

		if (IS_JOB_SUSPENDED(job_ptr)) {
			uint32_t suspend_job_state = job_ptr->job_state;
			/* we can't have it as suspended when we call the
			 * accounting stuff.
			 */
			job_ptr->job_state = JOB_CANCELLED;
			jobacct_storage_g_job_suspend(acct_db_conn, job_ptr);
			job_ptr->job_state = suspend_job_state;
			suspended = true;
		}
		if (IS_JOB_COMPLETING(job_ptr)) {
			kill_job_cnt++;
			while ((i = bit_ffs(job_ptr->node_bitmap_cg)) >= 0) {
				bit_clear(job_ptr->node_bitmap_cg, i);
				if (job_ptr->node_cnt)
					(job_ptr->node_cnt)--;
				else {
					error("node_cnt underflow on JobId=%u",
					      job_ptr->job_id);
				}
				job_update_tres_cnt(job_ptr, i);
				if (job_ptr->node_cnt == 0) {
					delete_step_records(job_ptr);
					job_ptr->job_state &= (~JOB_COMPLETING);
					slurm_sched_g_schedule();
				}
				node_ptr = &node_record_table_ptr[i];
				if (node_ptr->comp_job_cnt)
					(node_ptr->comp_job_cnt)--;
				else {
					error("Node %s comp_job_cnt underflow, "
					      "JobId=%u",
					      node_ptr->name, job_ptr->job_id);
				}
			}
		} else if (IS_JOB_RUNNING(job_ptr) || suspended) {
			kill_job_cnt++;
			if (job_ptr->batch_flag && job_ptr->details &&
			    slurmctld_conf.job_requeue &&
			    (job_ptr->details->requeue > 0)) {
				char requeue_msg[128];

				srun_node_fail(job_ptr->job_id, node_name);

				info("requeue job %u due to failure of node %s",
				     job_ptr->job_id, node_name);
				set_job_prio(job_ptr);
				snprintf(requeue_msg, sizeof(requeue_msg),
					 "Job requeued due to failure "
					 "of node %s",
					 node_name);
				slurm_sched_g_requeue(job_ptr, requeue_msg);
				job_ptr->time_last_active  = now;
				if (suspended) {
					job_ptr->end_time =
						job_ptr->suspend_time;
					job_ptr->tot_sus_time +=
						difftime(now,
							 job_ptr->
							 suspend_time);
				} else
					job_ptr->end_time = now;

				/* We want this job to look like it
				 * was terminated in the accounting logs.
				 * Set a new submit time so the restarted
				 * job looks like a new job. */
				job_ptr->job_state  = JOB_NODE_FAIL;
				build_cg_bitmap(job_ptr);
				job_completion_logger(job_ptr, true);
				deallocate_nodes(job_ptr, false, suspended,
						 false);

				/* do this after the epilog complete,
				 * setting it here is too early */
				//job_ptr->db_index = 0;
				//job_ptr->details->submit_time = now;

				job_ptr->job_state = JOB_PENDING;
				if (job_ptr->node_cnt)
					job_ptr->job_state |= JOB_COMPLETING;

				/* restart from periodic checkpoint */
				if (job_ptr->ckpt_interval &&
				    job_ptr->ckpt_time &&
				    job_ptr->details->ckpt_dir) {
					xfree(job_ptr->details->restart_dir);
					job_ptr->details->restart_dir =
						xstrdup (job_ptr->details->
							 ckpt_dir);
					xstrfmtcat(job_ptr->details->
						   restart_dir,
						   "/%u", job_ptr->job_id);
				}
				job_ptr->restart_cnt++;
				/* Since the job completion logger
				 * removes the submit we need to add it
				 * again. */
				acct_policy_add_job_submit(job_ptr);

				if (!job_ptr->node_bitmap_cg ||
				    bit_set_count(job_ptr->node_bitmap_cg) == 0)
					batch_requeue_fini(job_ptr);
			} else {
				info("Killing job_id %u on failed node %s",
				     job_ptr->job_id, node_name);
				srun_node_fail(job_ptr->job_id, node_name);
				job_ptr->job_state = JOB_NODE_FAIL |
						     JOB_COMPLETING;
				build_cg_bitmap(job_ptr);
				job_ptr->exit_code = MAX(job_ptr->exit_code, 1);
				job_ptr->state_reason = FAIL_DOWN_NODE;
				xfree(job_ptr->state_desc);
				if (suspended) {
					job_ptr->end_time =
						job_ptr->suspend_time;
					job_ptr->tot_sus_time +=
						difftime(now,
							 job_ptr->suspend_time);
				} else
					job_ptr->end_time = now;
				job_completion_logger(job_ptr, false);
				deallocate_nodes(job_ptr, false, suspended,
						 false);
			}
		}
	}
	list_iterator_destroy(job_iterator);

	if (kill_job_cnt)
		last_job_update = now;
	return kill_job_cnt;
#else
	return 0;
#endif
}

/*
 * partition_in_use - determine whether a partition is in use by a RUNNING
 *	PENDING or SUSPENDED job
 * IN part_name - name of a partition
 * RET true if the partition is in use, else false
 */
extern bool partition_in_use(char *part_name)
{
	ListIterator job_iterator;
	struct job_record *job_ptr;
	struct part_record *part_ptr;

	part_ptr = find_part_record (part_name);
	if (part_ptr == NULL)	/* No such partition */
		return false;

	job_iterator = list_iterator_create(job_list);
	while ((job_ptr = (struct job_record *) list_next(job_iterator))) {
		if (job_ptr->part_ptr == part_ptr) {
			if (!IS_JOB_FINISHED(job_ptr)) {
				list_iterator_destroy(job_iterator);
				return true;
			}
		}
	}
	list_iterator_destroy(job_iterator);
	return false;
}

/*
 * allocated_session_in_use - check if an interactive session is already running
 * IN new_alloc - allocation (alloc_node:alloc_sid) to test for
 * Returns true if an interactive session of the same node:sid already is in use
 * by a RUNNING, PENDING, or SUSPENDED job. Provides its own locking.
 */
extern bool allocated_session_in_use(job_desc_msg_t *new_alloc)
{
	ListIterator job_iter;
	struct job_record *job_ptr;
	/* Locks: Read job */
	slurmctld_lock_t job_read_lock = {
		NO_LOCK, READ_LOCK, NO_LOCK, NO_LOCK };

	if ((new_alloc->script != NULL) || (new_alloc->alloc_node == NULL))
		return false;

	lock_slurmctld(job_read_lock);
	job_iter = list_iterator_create(job_list);

	while ((job_ptr = (struct job_record *)list_next(job_iter))) {
		if (job_ptr->batch_flag || IS_JOB_FINISHED(job_ptr))
			continue;
		if (job_ptr->alloc_node &&
		    (strcmp(job_ptr->alloc_node, new_alloc->alloc_node) == 0) &&
		    (job_ptr->alloc_sid == new_alloc->alloc_sid))
			break;
	}
	list_iterator_destroy(job_iter);
	unlock_slurmctld(job_read_lock);

	return job_ptr != NULL;
}

/*
 * kill_running_job_by_node_name - Given a node name, deallocate RUNNING
 *	or COMPLETING jobs from the node or kill them
 * IN node_name - name of a node
 * RET number of killed jobs
 */
extern int kill_running_job_by_node_name(char *node_name)
{
	ListIterator job_iterator;
	struct job_record *job_ptr;
	struct node_record *node_ptr;
	int bit_position;
	int kill_job_cnt = 0;
	time_t now = time(NULL);

	node_ptr = find_node_record(node_name);
	if (node_ptr == NULL)	/* No such node */
		return 0;
	bit_position = node_ptr - node_record_table_ptr;

	job_iterator = list_iterator_create(job_list);
	while ((job_ptr = (struct job_record *) list_next(job_iterator))) {
		bool suspended = false;
		if ((job_ptr->node_bitmap == NULL) ||
		    (!bit_test(job_ptr->node_bitmap, bit_position)))
			continue;	/* job not on this node */
		if (nonstop_ops.node_fail)
			(nonstop_ops.node_fail)(job_ptr, node_ptr);
		if (IS_JOB_SUSPENDED(job_ptr)) {
			uint32_t suspend_job_state = job_ptr->job_state;
			/* we can't have it as suspended when we call the
			 * accounting stuff.
			 */
			job_ptr->job_state = JOB_CANCELLED;
			jobacct_storage_g_job_suspend(acct_db_conn, job_ptr);
			job_ptr->job_state = suspend_job_state;
			suspended = true;
		}

		if (IS_JOB_COMPLETING(job_ptr)) {
			if (!bit_test(job_ptr->node_bitmap_cg, bit_position))
				continue;
			kill_job_cnt++;
			bit_clear(job_ptr->node_bitmap_cg, bit_position);
			job_update_tres_cnt(job_ptr, bit_position);
			if (job_ptr->node_cnt)
				(job_ptr->node_cnt)--;
			else {
				error("node_cnt underflow on JobId=%u",
				      job_ptr->job_id);
			}
			if (job_ptr->node_cnt == 0) {
				delete_step_records(job_ptr);
				job_ptr->job_state &= (~JOB_COMPLETING);
				slurm_sched_g_schedule();
			}
			if (node_ptr->comp_job_cnt)
				(node_ptr->comp_job_cnt)--;
			else {
				error("Node %s comp_job_cnt underflow, "
				      "JobId=%u",
				      node_ptr->name, job_ptr->job_id);
			}
		} else if (IS_JOB_RUNNING(job_ptr) || suspended) {
			kill_job_cnt++;
			if ((job_ptr->details) &&
			    (job_ptr->kill_on_node_fail == 0) &&
			    (job_ptr->node_cnt > 1)) {
				/* keep job running on remaining nodes */
				srun_node_fail(job_ptr->job_id, node_name);
				error("Removing failed node %s from job_id %u",
				      node_name, job_ptr->job_id);
				job_pre_resize_acctg(job_ptr);
				kill_step_on_node(job_ptr, node_ptr, true);
				excise_node_from_job(job_ptr, node_ptr);
				job_post_resize_acctg(job_ptr);
			} else if (job_ptr->batch_flag && job_ptr->details &&
				   job_ptr->details->requeue) {
				char requeue_msg[128];

				srun_node_fail(job_ptr->job_id, node_name);

				info("requeue job %u due to failure of node %s",
				     job_ptr->job_id, node_name);
				snprintf(requeue_msg, sizeof(requeue_msg),
					 "Job requeued due to failure "
					 "of node %s",
					 node_name);
				slurm_sched_g_requeue(job_ptr, requeue_msg);
				job_ptr->time_last_active  = now;
				if (suspended) {
					job_ptr->end_time =
						job_ptr->suspend_time;
					job_ptr->tot_sus_time +=
						difftime(now,
							 job_ptr->
							 suspend_time);
				} else
					job_ptr->end_time = now;

				/* We want this job to look like it
				 * was terminated in the accounting logs.
				 * Set a new submit time so the restarted
				 * job looks like a new job. */
				job_ptr->job_state  = JOB_NODE_FAIL;
				build_cg_bitmap(job_ptr);
				job_completion_logger(job_ptr, true);
				deallocate_nodes(job_ptr, false, suspended,
						 false);

				/* do this after the epilog complete,
				 * setting it here is too early */
				//job_ptr->db_index = 0;
				//job_ptr->details->submit_time = now;

				job_ptr->job_state = JOB_PENDING;
				if (job_ptr->node_cnt)
					job_ptr->job_state |= JOB_COMPLETING;

				/* restart from periodic checkpoint */
				if (job_ptr->ckpt_interval &&
				    job_ptr->ckpt_time &&
				    job_ptr->details->ckpt_dir) {
					xfree(job_ptr->details->restart_dir);
					job_ptr->details->restart_dir =
						xstrdup (job_ptr->details->
							 ckpt_dir);
					xstrfmtcat(job_ptr->details->
						   restart_dir,
						   "/%u", job_ptr->job_id);
				}
				job_ptr->restart_cnt++;
				/* Since the job completion logger
				 * removes the submit we need to add it
				 * again. */
				acct_policy_add_job_submit(job_ptr);

				if (!job_ptr->node_bitmap_cg ||
				    bit_set_count(job_ptr->node_bitmap_cg) == 0)
					batch_requeue_fini(job_ptr);
			} else {
				info("Killing job_id %u on failed node %s",
				     job_ptr->job_id, node_name);
				srun_node_fail(job_ptr->job_id, node_name);
				job_ptr->job_state = JOB_NODE_FAIL |
						     JOB_COMPLETING;
				build_cg_bitmap(job_ptr);
				job_ptr->exit_code = MAX(job_ptr->exit_code, 1);
				job_ptr->state_reason = FAIL_DOWN_NODE;
				xfree(job_ptr->state_desc);
				if (suspended) {
					job_ptr->end_time =
						job_ptr->suspend_time;
					job_ptr->tot_sus_time +=
						difftime(now,
							 job_ptr->suspend_time);
				} else
					job_ptr->end_time = now;
				job_completion_logger(job_ptr, false);
				deallocate_nodes(job_ptr, false, suspended,
						 false);
			}
		}

	}
	list_iterator_destroy(job_iterator);
	if (kill_job_cnt)
		last_job_update = now;

	return kill_job_cnt;
}

/* Remove one node from a job's allocation */
extern void excise_node_from_job(struct job_record *job_ptr,
				 struct node_record *node_ptr)
{
	int i, orig_pos = -1, new_pos = -1;
	bitstr_t *orig_bitmap;

	orig_bitmap = bit_copy(job_ptr->node_bitmap);
	make_node_idle(node_ptr, job_ptr); /* updates bitmap */
	xfree(job_ptr->nodes);
	job_ptr->nodes = bitmap2node_name(job_ptr->node_bitmap);
	for (i=bit_ffs(orig_bitmap); i<node_record_count; i++) {
		if (!bit_test(orig_bitmap,i))
			continue;
		orig_pos++;
		if (!bit_test(job_ptr->node_bitmap, i))
			continue;
		new_pos++;
		if (orig_pos == new_pos)
			continue;
		memcpy(&job_ptr->node_addr[new_pos],
		       &job_ptr->node_addr[orig_pos], sizeof(slurm_addr_t));
		/* NOTE: The job's allocation in the job_ptr->job_resrcs
		 * data structure is unchanged  even after a node allocated
		 * to the job goes DOWN. */
	}

	job_ptr->total_nodes = job_ptr->node_cnt = new_pos + 1;

	FREE_NULL_BITMAP(orig_bitmap);
	(void) select_g_job_resized(job_ptr, node_ptr);
}

/*
 * dump_job_desc - dump the incoming job submit request message
 * IN job_specs - job specification from RPC
 */
void dump_job_desc(job_desc_msg_t * job_specs)
{
	long pn_min_cpus, pn_min_memory, pn_min_tmp_disk, min_cpus;
	long time_limit, priority, contiguous, nice, time_min;
	long kill_on_node_fail, shared, immediate, wait_all_nodes;
	long cpus_per_task, requeue, num_tasks, overcommit;
	long ntasks_per_node, ntasks_per_socket, ntasks_per_core;
	int spec_count;
	char *mem_type, buf[100], *signal_flags, *spec_type, *job_id;

	if (job_specs == NULL)
		return;

	if (job_specs->job_id_str)
		job_id = job_specs->job_id_str;
	else if (job_specs->job_id == NO_VAL)
		job_id = "N/A";
	else {
		snprintf(buf, sizeof(buf), "%u", job_specs->job_id);
		job_id = buf;
	}
	debug3("JobDesc: user_id=%u job_id=%s partition=%s name=%s",
	       job_specs->user_id, job_id,
	       job_specs->partition, job_specs->name);

	min_cpus = (job_specs->min_cpus != NO_VAL) ?
		(long) job_specs->min_cpus : -1L;
	pn_min_cpus    = (job_specs->pn_min_cpus != (uint16_t) NO_VAL) ?
		(long) job_specs->pn_min_cpus : -1L;
	if (job_specs->core_spec == (uint16_t) NO_VAL) {
		spec_type  = "core";
		spec_count = -1;
	} else if (job_specs->core_spec & CORE_SPEC_THREAD) {
		spec_type  = "thread";
		spec_count = job_specs->core_spec & (~CORE_SPEC_THREAD);
	} else {
		spec_type  = "core";
		spec_count = job_specs->core_spec;
	}
	debug3("   cpus=%ld-%u pn_min_cpus=%ld %s_spec=%d",
	       min_cpus, job_specs->max_cpus, pn_min_cpus,
	       spec_type, spec_count);

	debug3("   -N min-[max]: %u-[%u]:%u:%u:%u",
	       job_specs->min_nodes,   job_specs->max_nodes,
	       job_specs->sockets_per_node, job_specs->cores_per_socket,
	       job_specs->threads_per_core);

	if (job_specs->pn_min_memory == NO_VAL) {
		pn_min_memory = -1L;
		mem_type = "job";
	} else if (job_specs->pn_min_memory & MEM_PER_CPU) {
		pn_min_memory = (long) (job_specs->pn_min_memory &
					 (~MEM_PER_CPU));
		mem_type = "cpu";
	} else {
		pn_min_memory = (long) job_specs->pn_min_memory;
		mem_type = "job";
	}
	pn_min_tmp_disk = (job_specs->pn_min_tmp_disk != NO_VAL) ?
		(long) job_specs->pn_min_tmp_disk : -1L;
	debug3("   pn_min_memory_%s=%ld pn_min_tmp_disk=%ld",
	       mem_type, pn_min_memory, pn_min_tmp_disk);
	immediate = (job_specs->immediate == 0) ? 0L : 1L;
	debug3("   immediate=%ld features=%s reservation=%s",
	       immediate, job_specs->features, job_specs->reservation);

	debug3("   req_nodes=%s exc_nodes=%s gres=%s",
	       job_specs->req_nodes, job_specs->exc_nodes, job_specs->gres);

	time_limit = (job_specs->time_limit != NO_VAL) ?
		(long) job_specs->time_limit : -1L;
	time_min = (job_specs->time_min != NO_VAL) ?
		(long) job_specs->time_min : time_limit;
	priority   = (job_specs->priority != NO_VAL) ?
		(long) job_specs->priority : -1L;
	contiguous = (job_specs->contiguous != (uint16_t) NO_VAL) ?
		(long) job_specs->contiguous : -1L;
	shared = (job_specs->shared != (uint16_t) NO_VAL) ?
		(long) job_specs->shared : -1L;
	debug3("   time_limit=%ld-%ld priority=%ld contiguous=%ld shared=%ld",
	       time_min, time_limit, priority, contiguous, shared);

	kill_on_node_fail = (job_specs->kill_on_node_fail !=
			     (uint16_t) NO_VAL) ?
		(long) job_specs->kill_on_node_fail : -1L;
	if (job_specs->script)	/* log has problem with string len & null */
		debug3("   kill_on_node_fail=%ld script=%.40s...",
		       kill_on_node_fail, job_specs->script);
	else
		debug3("   kill_on_node_fail=%ld script=%s",
		       kill_on_node_fail, job_specs->script);

	if (job_specs->argc == 1)
		debug3("   argv=\"%s\"",
		       job_specs->argv[0]);
	else if (job_specs->argc == 2)
		debug3("   argv=%s,%s",
		       job_specs->argv[0],
		       job_specs->argv[1]);
	else if (job_specs->argc > 2)
		debug3("   argv=%s,%s,%s,...",
		       job_specs->argv[0],
		       job_specs->argv[1],
		       job_specs->argv[2]);

	if (job_specs->env_size == 1)
		debug3("   environment=\"%s\"",
		       job_specs->environment[0]);
	else if (job_specs->env_size == 2)
		debug3("   environment=%s,%s",
		       job_specs->environment[0],
		       job_specs->environment[1]);
	else if (job_specs->env_size > 2)
		debug3("   environment=%s,%s,%s,...",
		       job_specs->environment[0],
		       job_specs->environment[1],
		       job_specs->environment[2]);

	if (job_specs->spank_job_env_size == 1)
		debug3("   spank_job_env=\"%s\"",
		       job_specs->spank_job_env[0]);
	else if (job_specs->spank_job_env_size == 2)
		debug3("   spank_job_env=%s,%s",
		       job_specs->spank_job_env[0],
		       job_specs->spank_job_env[1]);
	else if (job_specs->spank_job_env_size > 2)
		debug3("   spank_job_env=%s,%s,%s,...",
		       job_specs->spank_job_env[0],
		       job_specs->spank_job_env[1],
		       job_specs->spank_job_env[2]);

	debug3("   stdin=%s stdout=%s stderr=%s",
	       job_specs->std_in, job_specs->std_out, job_specs->std_err);

	debug3("   work_dir=%s alloc_node:sid=%s:%u",
	       job_specs->work_dir,
	       job_specs->alloc_node, job_specs->alloc_sid);

	debug3("   sicp_mode=%u power_flags=%s",
	       job_specs->sicp_mode, power_flags_str(job_specs->power_flags));

	debug3("   resp_host=%s alloc_resp_port=%u other_port=%u",
	       job_specs->resp_host,
	       job_specs->alloc_resp_port, job_specs->other_port);
	debug3("   dependency=%s account=%s qos=%s comment=%s",
	       job_specs->dependency, job_specs->account,
	       job_specs->qos, job_specs->comment);

	num_tasks = (job_specs->num_tasks != NO_VAL) ?
		(long) job_specs->num_tasks : -1L;
	overcommit = (job_specs->overcommit != (uint8_t) NO_VAL) ?
		(long) job_specs->overcommit : -1L;
	nice = (job_specs->nice != (uint16_t) NO_VAL) ?
		(job_specs->nice - NICE_OFFSET) : 0;
	debug3("   mail_type=%u mail_user=%s nice=%ld num_tasks=%ld "
	       "open_mode=%u overcommit=%ld acctg_freq=%s",
	       job_specs->mail_type, job_specs->mail_user, nice, num_tasks,
	       job_specs->open_mode, overcommit, job_specs->acctg_freq);

	slurm_make_time_str(&job_specs->begin_time, buf, sizeof(buf));
	cpus_per_task = (job_specs->cpus_per_task != (uint16_t) NO_VAL) ?
		(long) job_specs->cpus_per_task : -1L;
	requeue = (job_specs->requeue != (uint16_t) NO_VAL) ?
		(long) job_specs->requeue : -1L;
	debug3("   network=%s begin=%s cpus_per_task=%ld requeue=%ld "
	       "licenses=%s",
	       job_specs->network, buf, cpus_per_task, requeue,
	       job_specs->licenses);

	slurm_make_time_str(&job_specs->end_time, buf, sizeof(buf));
	wait_all_nodes = (job_specs->wait_all_nodes != (uint16_t) NO_VAL) ?
			 (long) job_specs->wait_all_nodes : -1L;
	if (job_specs->warn_flags & KILL_JOB_BATCH)
		signal_flags = "B:";
	else
		signal_flags = "";
	cpu_freq_debug(NULL, NULL, buf, sizeof(buf), job_specs->cpu_freq_gov,
		       job_specs->cpu_freq_min, job_specs->cpu_freq_max,
		       NO_VAL);
	debug3("   end_time=%s signal=%s%u@%u wait_all_nodes=%ld cpu_freq=%s",
	       buf, signal_flags, job_specs->warn_signal, job_specs->warn_time,
	       wait_all_nodes, buf);

	ntasks_per_node = (job_specs->ntasks_per_node != (uint16_t) NO_VAL) ?
		(long) job_specs->ntasks_per_node : -1L;
	ntasks_per_socket = (job_specs->ntasks_per_socket !=
			     (uint16_t) NO_VAL) ?
		(long) job_specs->ntasks_per_socket : -1L;
	ntasks_per_core = (job_specs->ntasks_per_core != (uint16_t) NO_VAL) ?
		(long) job_specs->ntasks_per_core : -1L;
	debug3("   ntasks_per_node=%ld ntasks_per_socket=%ld "
	       "ntasks_per_core=%ld",
	       ntasks_per_node, ntasks_per_socket, ntasks_per_core);

	debug3("   mem_bind=%u:%s plane_size:%u",
	       job_specs->mem_bind_type, job_specs->mem_bind,
	       job_specs->plane_size);
	debug3("   array_inx=%s", job_specs->array_inx);
	debug3("   burst_buffer=%s", job_specs->burst_buffer);

	select_g_select_jobinfo_sprint(job_specs->select_jobinfo,
				       buf, sizeof(buf), SELECT_PRINT_MIXED);
	if (buf[0] != '\0')
		debug3("   %s", buf);
}


/*
 * init_job_conf - initialize the job configuration tables and values.
 *	this should be called after creating node information, but
 *	before creating any job entries. Pre-existing job entries are
 *	left unchanged.
 *	NOTE: The job hash table size does not change after initial creation.
 * RET 0 if no error, otherwise an error code
 * global: last_job_update - time of last job table update
 *	job_list - pointer to global job list
 */
int init_job_conf(void)
{
	if (job_list == NULL) {
		job_count = 0;
		job_list = list_create(_list_delete_job);
	}

	last_job_update = time(NULL);
	return SLURM_SUCCESS;
}

/*
 * rehash_jobs - Create or rebuild the job hash table.
 * NOTE: run lock_slurmctld before entry: Read config, write job
 */
extern void rehash_jobs(void)
{
	if (job_hash == NULL) {
		hash_table_size = slurmctld_conf.max_job_cnt;
		job_hash = (struct job_record **)
			xmalloc(hash_table_size * sizeof(struct job_record *));
		job_array_hash_j = (struct job_record **)
			xmalloc(hash_table_size * sizeof(struct job_record *));
		job_array_hash_t = (struct job_record **)
			xmalloc(hash_table_size * sizeof(struct job_record *));
	} else if (hash_table_size < (slurmctld_conf.max_job_cnt / 2)) {
		/* If the MaxJobCount grows by too much, the hash table will
		 * be ineffective without rebuilding. We don't presently bother
		 * to rebuild the hash table, but cut MaxJobCount back as
		 * needed. */
		error ("MaxJobCount reset too high, restart slurmctld");
		slurmctld_conf.max_job_cnt = hash_table_size;
	}
}

/* Create an exact copy of an existing job record for a job array.
 * IN job_ptr - META job record for a job array, which is to become an
 *		individial task of the job array.
 *		Set the job's array_task_id to the task to be split out.
 * RET - The new job record, which is the new META job record. */
extern struct job_record *job_array_split(struct job_record *job_ptr)
{
	struct job_record *job_ptr_pend = NULL, *save_job_next;
	struct job_details *job_details, *details_new, *save_details;
	uint32_t save_job_id, save_db_index = job_ptr->db_index;
	priority_factors_object_t *save_prio_factors;
	List save_step_list;
	int error_code = SLURM_SUCCESS;
	bool global_job = false;
	int i;

	job_ptr_pend = _create_job_record(&error_code, 0);
	if (!job_ptr_pend)     /* MaxJobCount checked when job array submitted */
		fatal("%s: _create_job_record error", __func__);
	if (error_code != SLURM_SUCCESS)
		return NULL;

	_remove_job_hash(job_ptr);
	job_ptr_pend->job_id = job_ptr->job_id;
	if (job_ptr->sicp_mode)
		global_job = true;
	if (_set_job_id(job_ptr, global_job) != SLURM_SUCCESS)
		fatal("%s: _set_job_id error", __func__);
	if (!job_ptr->array_recs) {
		fatal("%s: job %u record lacks array structure",
		      __func__, job_ptr->job_id);
	}
	if (_copy_job_desc_files(job_ptr_pend->job_id, job_ptr->job_id)) {
		/* Need to quit here to preserve job record integrity */
		fatal("%s: failed to copy enviroment/script files for job %u",
		      __func__, job_ptr->job_id);
	}

	/* Copy most of original job data.
	 * This could be done in parallel, but performance was worse. */
	save_job_id   = job_ptr_pend->job_id;
	save_job_next = job_ptr_pend->job_next;
	save_details  = job_ptr_pend->details;
	save_prio_factors = job_ptr_pend->prio_factors;
	save_step_list = job_ptr_pend->step_list;
	memcpy(job_ptr_pend, job_ptr, sizeof(struct job_record));

	job_ptr_pend->job_id   = save_job_id;
	job_ptr_pend->job_next = save_job_next;
	job_ptr_pend->details  = save_details;
	job_ptr_pend->step_list = save_step_list;
	job_ptr_pend->db_index = save_db_index;

	job_ptr_pend->prio_factors = save_prio_factors;
	if (job_ptr_pend->prio_factors && job_ptr->prio_factors)
		memcpy(job_ptr_pend->prio_factors, job_ptr->prio_factors,
				sizeof(priority_factors_object_t));

	job_ptr_pend->account = xstrdup(job_ptr->account);
	job_ptr_pend->alias_list = xstrdup(job_ptr->alias_list);
	job_ptr_pend->alloc_node = xstrdup(job_ptr->alloc_node);

	job_ptr_pend->array_recs = job_ptr->array_recs;
	job_ptr->array_recs = NULL;

	if (job_ptr_pend->array_recs &&
	    job_ptr_pend->array_recs->task_id_bitmap) {
		bit_clear(job_ptr_pend->array_recs->task_id_bitmap,
			  job_ptr_pend->array_task_id);
	}
	xfree(job_ptr_pend->array_recs->task_id_str);
	job_ptr_pend->array_recs->task_cnt--;
	job_ptr_pend->array_task_id = NO_VAL;

	job_ptr_pend->batch_host = NULL;
	if (job_ptr->check_job) {
		job_ptr_pend->check_job =
			checkpoint_copy_jobinfo(job_ptr->check_job);
	}
	job_ptr_pend->burst_buffer = xstrdup(job_ptr->burst_buffer);
	job_ptr_pend->comment = xstrdup(job_ptr->comment);

	job_ptr_pend->front_end_ptr = NULL;
	/* struct job_details *details;		*** NOTE: Copied below */
	job_ptr_pend->gres = xstrdup(job_ptr->gres);
	if (job_ptr->gres_list) {
		job_ptr_pend->gres_list =
			gres_plugin_job_state_dup(job_ptr->gres_list);
	}
	job_ptr_pend->gres_alloc = NULL;
	job_ptr_pend->gres_req = NULL;
	job_ptr_pend->gres_used = NULL;

	job_ptr_pend->limit_set.tres =
		xmalloc(sizeof(uint16_t) * slurmctld_tres_cnt);
	memcpy(job_ptr_pend->limit_set.tres, job_ptr->limit_set.tres,
	       sizeof(uint16_t) * slurmctld_tres_cnt);

	_add_job_hash(job_ptr);		/* Sets job_next */
	_add_job_hash(job_ptr_pend);	/* Sets job_next */
	_add_job_array_hash(job_ptr);
	job_ptr_pend->job_resrcs = NULL;

	job_ptr_pend->licenses = xstrdup(job_ptr->licenses);
	job_ptr_pend->license_list = license_job_copy(job_ptr->license_list);
	job_ptr_pend->mail_user = xstrdup(job_ptr->mail_user);
	job_ptr_pend->name = xstrdup(job_ptr->name);
	job_ptr_pend->network = xstrdup(job_ptr->network);
	job_ptr_pend->node_addr = NULL;
	job_ptr_pend->node_bitmap = NULL;
	job_ptr_pend->node_bitmap_cg = NULL;
	job_ptr_pend->nodes = NULL;
	job_ptr_pend->nodes_completing = NULL;
	job_ptr_pend->partition = xstrdup(job_ptr->partition);
	job_ptr_pend->part_ptr_list = part_list_copy(job_ptr->part_ptr_list);
	/* On jobs that are held the priority_array isn't set up yet,
	 * so check to see if it exists before copying. */
	if (job_ptr->part_ptr_list && job_ptr->priority_array) {
		i = list_count(job_ptr->part_ptr_list) * sizeof(uint32_t);
		job_ptr_pend->priority_array = xmalloc(i);
		memcpy(job_ptr_pend->priority_array,
		       job_ptr->priority_array, i);
	}
	job_ptr_pend->resv_name = xstrdup(job_ptr->resv_name);
	job_ptr_pend->resp_host = xstrdup(job_ptr->resp_host);
	if (job_ptr->select_jobinfo) {
		job_ptr_pend->select_jobinfo =
			select_g_select_jobinfo_copy(job_ptr->select_jobinfo);
	}
	job_ptr_pend->sched_nodes = NULL;
	if (job_ptr->spank_job_env_size) {
		job_ptr_pend->spank_job_env =
			xmalloc(sizeof(char *) *
			(job_ptr->spank_job_env_size + 1));
		for (i = 0; i < job_ptr->spank_job_env_size; i++) {
			job_ptr_pend->spank_job_env[i] =
				xstrdup(job_ptr->spank_job_env[i]);
		}
	}
	job_ptr_pend->state_desc = xstrdup(job_ptr->state_desc);

	i = sizeof(uint64_t) * slurmctld_tres_cnt;
	job_ptr_pend->tres_req_cnt = xmalloc(i);
	memcpy(job_ptr_pend->tres_req_cnt, job_ptr->tres_req_cnt, i);
	job_ptr_pend->tres_req_str = xstrdup(job_ptr->tres_req_str);

	job_ptr_pend->wckey = xstrdup(job_ptr->wckey);

	job_details = job_ptr->details;
	details_new = job_ptr_pend->details;
	memcpy(details_new, job_details, sizeof(struct job_details));
	details_new->acctg_freq = xstrdup(job_details->acctg_freq);
	if (job_details->argc) {
		details_new->argv =
			xmalloc(sizeof(char *) * (job_details->argc + 1));
		for (i = 0; i < job_details->argc; i++) {
			details_new->argv[i] = xstrdup(job_details->argv[i]);
		}
	}
	details_new->ckpt_dir = xstrdup(job_details->ckpt_dir);
	details_new->cpu_bind = xstrdup(job_details->cpu_bind);
	details_new->cpu_bind_type = job_details->cpu_bind_type;
	details_new->cpu_freq_min = job_details->cpu_freq_min;
	details_new->cpu_freq_max = job_details->cpu_freq_max;
	details_new->cpu_freq_gov = job_details->cpu_freq_gov;
	details_new->depend_list = depended_list_copy(job_details->depend_list);
	details_new->dependency = xstrdup(job_details->dependency);
	details_new->orig_dependency = xstrdup(job_details->orig_dependency);
	if (job_details->env_cnt) {
		details_new->env_sup =
			xmalloc(sizeof(char *) * (job_details->env_cnt + 1));
		for (i = 0; i < job_details->env_cnt; i++) {
			details_new->env_sup[i] =
				xstrdup(job_details->env_sup[i]);
		}
	}
	if (job_details->exc_node_bitmap) {
		details_new->exc_node_bitmap =
			bit_copy(job_details->exc_node_bitmap);
	}
	details_new->exc_nodes = xstrdup(job_details->exc_nodes);
	details_new->feature_list =
		feature_list_copy(job_details->feature_list);
	details_new->features = xstrdup(job_details->features);
	if (job_details->mc_ptr) {
		i = sizeof(multi_core_data_t);
		details_new->mc_ptr = xmalloc(i);
		memcpy(details_new->mc_ptr, job_details->mc_ptr, i);
	}
	details_new->mem_bind = xstrdup(job_details->mem_bind);
	details_new->mem_bind_type = job_details->mem_bind_type;
	if (job_details->req_node_bitmap) {
		details_new->req_node_bitmap =
			bit_copy(job_details->req_node_bitmap);
	}
	if (job_details->req_node_layout && job_details->req_node_bitmap) {
		i = bit_set_count(job_details->req_node_bitmap) *
		    sizeof(uint16_t);
		details_new->req_node_layout = xmalloc(i);
		memcpy(details_new->req_node_layout,
		       job_details->req_node_layout, i);
	}
	details_new->req_nodes = xstrdup(job_details->req_nodes);
	details_new->restart_dir = xstrdup(job_details->restart_dir);
	details_new->std_err = xstrdup(job_details->std_err);
	details_new->std_in = xstrdup(job_details->std_in);
	details_new->std_out = xstrdup(job_details->std_out);
	details_new->work_dir = xstrdup(job_details->work_dir);

	return job_ptr_pend;
}

/* Add job array data stucture to the job record */
static void _create_job_array(struct job_record *job_ptr,
			      job_desc_msg_t *job_specs)
{
	char *sep = NULL;
	int max_run_tasks;
	uint32_t i_cnt;

	if (!job_specs->array_bitmap)
		return;

	i_cnt = bit_set_count(job_specs->array_bitmap);
	if (i_cnt == 0) {
		info("_create_job_array: job %u array_bitmap is empty",
		     job_ptr->job_id);
		return;
	}

	job_ptr->array_job_id = job_ptr->job_id;
	job_ptr->array_recs = xmalloc(sizeof(job_array_struct_t));
	i_cnt = bit_fls(job_specs->array_bitmap) + 1;
	job_specs->array_bitmap = bit_realloc(job_specs->array_bitmap, i_cnt);
	job_ptr->array_recs->task_id_bitmap = job_specs->array_bitmap;
	job_specs->array_bitmap = NULL;
	job_ptr->array_recs->task_cnt =
		bit_set_count(job_ptr->array_recs->task_id_bitmap);
	if (job_ptr->array_recs->task_cnt > 1)
		job_count += (job_ptr->array_recs->task_cnt - 1);

	if (job_specs->array_inx)
		sep = strchr(job_specs->array_inx, '%');
	if (sep) {
		max_run_tasks = atoi(sep + 1);
		if (max_run_tasks > 0)
			job_ptr->array_recs->max_run_tasks = max_run_tasks;
	}
}

/*
 * Wrapper for select_nodes() function that will test all valid partitions
 * for a new job
 * IN job_ptr - pointer to the job record
 * IN test_only - if set do not allocate nodes, just confirm they
 *	could be allocated now
 * IN select_node_bitmap - bitmap of nodes to be used for the
 *	job's resource allocation (not returned if NULL), caller
 *	must free
 * OUT err_msg - error message for job, caller must xfree
 */
static int _select_nodes_parts(struct job_record *job_ptr, bool test_only,
			       bitstr_t **select_node_bitmap, char **err_msg)
{
	struct part_record *part_ptr;
	ListIterator iter;
	int rc = ESLURM_REQUESTED_PART_CONFIG_UNAVAILABLE;

	if (job_ptr->part_ptr_list) {
		iter = list_iterator_create(job_ptr->part_ptr_list);
		while ((part_ptr = list_next(iter))) {
			job_ptr->part_ptr = part_ptr;
			debug2("Try job %u on next partition %s",
			       job_ptr->job_id, part_ptr->name);
			if (job_limits_check(&job_ptr, false) != WAIT_NO_REASON)
				continue;
			rc = select_nodes(job_ptr, test_only,
					  select_node_bitmap, NULL, err_msg);
			if ((rc != ESLURM_REQUESTED_NODE_CONFIG_UNAVAILABLE) &&
			    (rc != ESLURM_REQUESTED_PART_CONFIG_UNAVAILABLE) &&
			    (rc != ESLURM_RESERVATION_BUSY) &&
			    (rc != ESLURM_NODES_BUSY))
				break;
			if ((job_ptr->preempt_in_progress) &&
			    (rc != ESLURM_NODES_BUSY))
				break;
		}
		list_iterator_destroy(iter);
	} else {
		if (job_limits_check(&job_ptr, false) != WAIT_NO_REASON)
			test_only = true;
		rc = select_nodes(job_ptr, test_only, select_node_bitmap,
				  NULL, err_msg);
	}

	return rc;
}

/*
 * job_allocate - create job_records for the supplied job specification and
 *	allocate nodes for it.
 * IN job_specs - job specifications
 * IN immediate - if set then either initiate the job immediately or fail
 * IN will_run - don't initiate the job if set, just test if it could run
 *	now or later
 * OUT resp - will run response (includes start location, time, etc.)
 * IN allocate - resource allocation request only if set, batch job if zero
 * IN submit_uid -uid of user issuing the request
 * OUT job_pptr - set to pointer to job record
 * OUT err_msg - Custom error message to the user, caller to xfree results
 * IN protocol_version - version of the code the caller is using
 * RET 0 or an error code. If the job would only be able to execute with
 *	some change in partition configuration then
 *	ESLURM_REQUESTED_PART_CONFIG_UNAVAILABLE is returned
 * globals: job_list - pointer to global job list
 *	list_part - global list of partition info
 *	default_part_loc - pointer to default partition
 * NOTE: lock_slurmctld on entry: Read config Write job, Write node, Read part
 */
extern int job_allocate(job_desc_msg_t * job_specs, int immediate,
			int will_run, will_run_response_msg_t **resp,
			int allocate, uid_t submit_uid,
			struct job_record **job_pptr, char **err_msg,
			uint16_t protocol_version)
{
	static time_t sched_update = 0;
	static int defer_sched = 0;
	char *sched_params, *tmp_ptr;
	int error_code, i;
	bool no_alloc, top_prio, test_only, too_fragmented, independent;
	struct job_record *job_ptr;
	time_t now = time(NULL);

	if (job_specs->array_bitmap) {
		i = bit_set_count(job_specs->array_bitmap);
		if ((job_count + i) >= slurmctld_conf.max_job_cnt) {
			info("%s: MaxJobCount limit reached (%d + %d >= %u)",
			     __func__, job_count, i,
			     slurmctld_conf.max_job_cnt);
			return EAGAIN;
		}
	} else if (job_count >= slurmctld_conf.max_job_cnt) {
		info("%s: MaxJobCount limit reached (%u)",
		     __func__, slurmctld_conf.max_job_cnt);
		return EAGAIN;
	}

	error_code = _job_create(job_specs, allocate, will_run,
				 &job_ptr, submit_uid, err_msg,
				 protocol_version);
	*job_pptr = job_ptr;

	if (error_code) {
		if (job_ptr && (immediate || will_run)) {
			/* this should never really happen here */
			job_ptr->job_state = JOB_FAILED;
			job_ptr->exit_code = 1;
			job_ptr->state_reason = FAIL_BAD_CONSTRAINTS;
			xfree(job_ptr->state_desc);
			job_ptr->start_time = job_ptr->end_time = now;
			job_completion_logger(job_ptr, false);
		}
		return error_code;
	}
	xassert(job_ptr);
	if (job_specs->array_bitmap)
		independent = false;
	else
		independent = job_independent(job_ptr, will_run);
	/* priority needs to be calculated after this since we set a
	 * begin time in job_independent and that lets us know if the
	 * job is eligible.
	 */
	if (job_ptr->priority == NO_VAL)
		set_job_prio(job_ptr);

	if (independent &&
	    (license_job_test(job_ptr, time(NULL)) != SLURM_SUCCESS))
		independent = false;

	/* Avoid resource fragmentation if important */
	if ((submit_uid || (job_specs->req_nodes == NULL)) &&
	    independent && job_is_completing())
		too_fragmented = true;	/* Don't pick nodes for job now */
	/* FIXME: Ideally we only want to refuse the request if the
	 * required node list is insufficient to satisfy the job's
	 * processor or node count requirements, but the overhead is
	 * rather high to do that right here. We let requests from
	 * user root proceed if a node list is specified, for
	 * meta-schedulers (e.g. LCRM). */
	else
		too_fragmented = false;

	if (sched_update != slurmctld_conf.last_update) {
		sched_update = slurmctld_conf.last_update;
		sched_params = slurm_get_sched_params();
		if (sched_params && strstr(sched_params, "defer"))
			defer_sched = 1;
		else
			defer_sched = 0;
		if (sched_params &&
		    (tmp_ptr = strstr(sched_params, "bf_min_age_reserve="))) {
			bf_min_age_reserve = atoi(tmp_ptr + 19);
			if (bf_min_age_reserve < 0)
				bf_min_age_reserve = 0;
		} else {
			bf_min_age_reserve = 0;
		}
		xfree(sched_params);
	}
	if (defer_sched == 1)
		too_fragmented = true;

	if (independent && (!too_fragmented))
		top_prio = _top_priority(job_ptr);
	else
		top_prio = true;	/* don't bother testing,
					 * it is not runable anyway */

	if (immediate && (too_fragmented || (!top_prio) || (!independent))) {
		job_ptr->job_state  = JOB_FAILED;
		job_ptr->exit_code  = 1;
		job_ptr->state_reason = FAIL_BAD_CONSTRAINTS;
		xfree(job_ptr->state_desc);
		job_ptr->start_time = job_ptr->end_time = now;
		job_completion_logger(job_ptr, false);
		if (!independent)
			return ESLURM_DEPENDENCY;
		else if (too_fragmented)
			return ESLURM_FRAGMENTATION;
		else
			return ESLURM_NOT_TOP_PRIORITY;
	}

	if (will_run && resp) {
		job_desc_msg_t job_desc_msg;
		int rc;
		memset(&job_desc_msg, 0, sizeof(job_desc_msg_t));
		job_desc_msg.job_id = job_ptr->job_id;
		rc = job_start_data(&job_desc_msg, resp);
		job_ptr->job_state  = JOB_FAILED;
		job_ptr->exit_code  = 1;
		job_ptr->start_time = job_ptr->end_time = now;
		_purge_job_record(job_ptr->job_id);
		return rc;
	}

	test_only = will_run || (allocate == 0);

	no_alloc = test_only || too_fragmented ||
		   (!top_prio) || (!independent) || !avail_front_end(job_ptr);

	no_alloc = no_alloc || (bb_g_job_test_stage_in(job_ptr, no_alloc) != 1);
	error_code = _select_nodes_parts(job_ptr, no_alloc, NULL, err_msg);
	if (!test_only) {
		last_job_update = now;
		slurm_sched_g_schedule();	/* work for external scheduler */
	}

	slurmctld_diag_stats.jobs_submitted++;
	acct_policy_add_job_submit(job_ptr);

	if ((error_code == ESLURM_NODES_BUSY) ||
	    (error_code == ESLURM_RESERVATION_BUSY) ||
	    (error_code == ESLURM_JOB_HELD) ||
	    (error_code == ESLURM_NODE_NOT_AVAIL) ||
	    (error_code == ESLURM_QOS_THRES) ||
	    (error_code == ESLURM_ACCOUNTING_POLICY) ||
	    (error_code == ESLURM_RESERVATION_NOT_USABLE) ||
	    (error_code == ESLURM_REQUESTED_PART_CONFIG_UNAVAILABLE) ||
	    (error_code == ESLURM_POWER_NOT_AVAIL) ||
	    (error_code == ESLURM_POWER_RESERVED)) {
		/* Not fatal error, but job can't be scheduled right now */
		if (immediate) {
			job_ptr->job_state  = JOB_FAILED;
			job_ptr->exit_code  = 1;
			job_ptr->state_reason = FAIL_BAD_CONSTRAINTS;
			xfree(job_ptr->state_desc);
			job_ptr->start_time = job_ptr->end_time = now;
			job_completion_logger(job_ptr, false);
		} else {	/* job remains queued */
			_create_job_array(job_ptr, job_specs);
			if ((error_code == ESLURM_NODES_BUSY) ||
			    (error_code == ESLURM_RESERVATION_BUSY) ||
			    (error_code == ESLURM_ACCOUNTING_POLICY)) {
				error_code = SLURM_SUCCESS;
			}
		}
		return error_code;
	}

	if (error_code) {	/* fundamental flaw in job request */
		job_ptr->job_state  = JOB_FAILED;
		job_ptr->exit_code  = 1;
		job_ptr->state_reason = FAIL_BAD_CONSTRAINTS;
		xfree(job_ptr->state_desc);
		job_ptr->start_time = job_ptr->end_time = now;
		job_completion_logger(job_ptr, false);
		return error_code;
	}

	if (will_run) {		/* job would run, flag job destruction */
		job_ptr->job_state  = JOB_FAILED;
		job_ptr->exit_code  = 1;
		job_ptr->start_time = job_ptr->end_time = now;
		_purge_job_record(job_ptr->job_id);
	} else if (!with_slurmdbd)
		jobacct_storage_g_job_start(acct_db_conn, job_ptr);

	if (!will_run) {
		_create_job_array(job_ptr, job_specs);
		debug2("sched: JobId=%u allocated resources: NodeList=%s",
		       job_ptr->job_id, job_ptr->nodes);
		rebuild_job_part_list(job_ptr);
	}

	return SLURM_SUCCESS;
}

/*
 * job_fail - terminate a job due to initiation failure
 * IN job_id - id of the job to be killed
 * IN job_state - desired job state (JOB_BOOT_FAIL, JOB_NODE_FAIL, etc.)
 * RET 0 on success, otherwise ESLURM error code
 */
extern int job_fail(uint32_t job_id, uint32_t job_state)
{
	struct job_record *job_ptr;
	time_t now = time(NULL);
	bool suspended = false;

	job_ptr = find_job_record(job_id);
	if (job_ptr == NULL) {
		error("job_fail: invalid job id %u", job_id);
		return ESLURM_INVALID_JOB_ID;
	}

	if (IS_JOB_FINISHED(job_ptr))
		return ESLURM_ALREADY_DONE;
	if (IS_JOB_SUSPENDED(job_ptr)) {
		uint32_t suspend_job_state = job_ptr->job_state;
		/* we can't have it as suspended when we call the
		 * accounting stuff.
		 */
		job_ptr->job_state = JOB_CANCELLED;
		jobacct_storage_g_job_suspend(acct_db_conn, job_ptr);
		job_ptr->job_state = suspend_job_state;
		suspended = true;
	}

	if (IS_JOB_RUNNING(job_ptr) || suspended) {
		/* No need to signal steps, deallocate kills them */
		job_ptr->time_last_active       = now;
		if (suspended) {
			job_ptr->end_time       = job_ptr->suspend_time;
			job_ptr->tot_sus_time  +=
				difftime(now, job_ptr->suspend_time);
		} else
			job_ptr->end_time       = now;
		last_job_update                 = now;
		job_ptr->job_state = job_state | JOB_COMPLETING;
		job_ptr->exit_code = 1;
		job_ptr->state_reason = FAIL_LAUNCH;
		xfree(job_ptr->state_desc);
		job_completion_logger(job_ptr, false);
		if (job_ptr->node_bitmap) {
			build_cg_bitmap(job_ptr);
			deallocate_nodes(job_ptr, false, suspended, false);
		}
		return SLURM_SUCCESS;
	}
	/* All other states */
	verbose("job_fail: job %u can't be killed from state=%s",
		job_id, job_state_string(job_ptr->job_state));
	return ESLURM_TRANSITION_STATE_NO_UPDATE;

}

/* Signal a job based upon job pointer.
 * Authentication and authorization checks must be performed before calling. */
static int _job_signal(struct job_record *job_ptr, uint16_t signal,
		       uint16_t flags, uid_t uid, bool preempt)
{
	uint16_t job_term_state;
	char jbuf[JBUFSIZ];
	time_t now = time(NULL);

	trace_job(job_ptr, __func__, "enter");

	if (IS_JOB_FINISHED(job_ptr))
		return ESLURM_ALREADY_DONE;

	/* let node select plugin do any state-dependent signalling actions */
	select_g_job_signal(job_ptr, signal);
	last_job_update = now;

	/* save user ID of the one who requested the job be cancelled */
	if (signal == SIGKILL)
		job_ptr->requid = uid;
	if (IS_JOB_PENDING(job_ptr) && IS_JOB_COMPLETING(job_ptr) &&
	    (signal == SIGKILL)) {
		if ((job_ptr->job_state & JOB_STATE_BASE) == JOB_PENDING) {
			/* Prevent job requeue, otherwise preserve state */
			job_ptr->job_state = JOB_CANCELLED | JOB_COMPLETING;
		}
		/* build_cg_bitmap() not needed, job already completing */
		verbose("%s: of requeuing %s successful",
			__func__, jobid2str(job_ptr, jbuf, sizeof(jbuf)));
		return SLURM_SUCCESS;
	}

	if (IS_JOB_PENDING(job_ptr) && (signal == SIGKILL)) {
		job_ptr->job_state	= JOB_CANCELLED;
		job_ptr->start_time	= now;
		job_ptr->end_time	= now;
		srun_allocate_abort(job_ptr);
		job_completion_logger(job_ptr, false);
		verbose("%s: of pending %s successful",
			__func__, jobid2str(job_ptr, jbuf, sizeof(jbuf)));
		return SLURM_SUCCESS;
	}

	if (preempt)
		job_term_state = JOB_PREEMPTED;
	else
		job_term_state = JOB_CANCELLED;
	if (IS_JOB_SUSPENDED(job_ptr) && (signal == SIGKILL)) {
		last_job_update         = now;
		job_ptr->end_time       = job_ptr->suspend_time;
		job_ptr->tot_sus_time  += difftime(now, job_ptr->suspend_time);
		job_ptr->job_state      = job_term_state | JOB_COMPLETING;
		build_cg_bitmap(job_ptr);
		jobacct_storage_g_job_suspend(acct_db_conn, job_ptr);
		job_completion_logger(job_ptr, false);
		deallocate_nodes(job_ptr, false, true, preempt);
		verbose("%s: %u of suspended %s successful",
			__func__, signal, jobid2str(job_ptr, jbuf,
						    sizeof(jbuf)));
		return SLURM_SUCCESS;
	}

	if (IS_JOB_RUNNING(job_ptr)) {
		if (signal == SIGSTOP)
			job_ptr->job_state |= JOB_STOPPED;
		else if (signal == SIGCONT)
			job_ptr->job_state &= (~JOB_STOPPED);

		if ((signal == SIGKILL)
		    && !(flags & KILL_STEPS_ONLY)
		    && !(flags & KILL_JOB_BATCH)) {
			/* No need to signal steps, deallocate kills them
			 */
			job_ptr->time_last_active	= now;
			job_ptr->end_time		= now;
			last_job_update			= now;
			job_ptr->job_state = job_term_state | JOB_COMPLETING;
			build_cg_bitmap(job_ptr);
			job_completion_logger(job_ptr, false);
			deallocate_nodes(job_ptr, false, false, preempt);
		} else if (job_ptr->batch_flag
			   && (flags & KILL_STEPS_ONLY
			       || flags & KILL_JOB_BATCH)) {
			_signal_batch_job(job_ptr, signal, flags);
		} else if ((flags & KILL_JOB_BATCH) && !job_ptr->batch_flag) {
			return ESLURM_JOB_SCRIPT_MISSING;
		} else {
			_signal_job(job_ptr, signal);
		}
		verbose("%s: %u of running %s successful 0x%x",
			__func__, signal, jobid2str(job_ptr, jbuf,
						    sizeof(jbuf)),
			job_ptr->job_state);
		return SLURM_SUCCESS;
	}

	verbose("%s: %s can't be sent signal %u from state=%s",
		__func__, jobid2str(job_ptr, jbuf, sizeof(jbuf)), signal,
		job_state_string(job_ptr->job_state));

	trace_job(job_ptr, __func__, "return");

	return ESLURM_TRANSITION_STATE_NO_UPDATE;
}

/*
 * job_signal - signal the specified job
 * IN job_id - id of the job to be signaled
 * IN signal - signal to send, SIGKILL == cancel the job
 * IN flags  - see KILL_JOB_* flags in slurm.h
 * IN uid - uid of requesting user
 * IN preempt - true if job being preempted
 * RET 0 on success, otherwise ESLURM error code
 */
extern int job_signal(uint32_t job_id, uint16_t signal, uint16_t flags,
		      uid_t uid, bool preempt)
{
	struct job_record *job_ptr;

	/* Jobs submitted using Moab command should be cancelled using
	 * Moab command for accurate job records */
	if (!wiki_sched_test) {
		char *sched_type = slurm_get_sched_type();
		if (strcmp(sched_type, "sched/wiki") == 0)
			wiki_sched  = true;
		if (strcmp(sched_type, "sched/wiki2") == 0) {
			wiki_sched  = true;
			wiki2_sched = true;
		}
		xfree(sched_type);
		wiki_sched_test = true;
	}

	job_ptr = find_job_record(job_id);
	if (job_ptr == NULL) {
		info("job_signal: invalid job id %u", job_id);
		return ESLURM_INVALID_JOB_ID;
	}

	if ((job_ptr->user_id != uid) && !validate_operator(uid) &&
	    !assoc_mgr_is_user_acct_coord(acct_db_conn, uid,
					  job_ptr->account)) {
		error("Security violation, JOB_CANCEL RPC for jobID %u from "
		      "uid %d", job_ptr->job_id, uid);
		return ESLURM_ACCESS_DENIED;
	}
	if (!validate_slurm_user(uid) && (signal == SIGKILL) &&
	    job_ptr->part_ptr &&
	    (job_ptr->part_ptr->flags & PART_FLAG_ROOT_ONLY) && wiki2_sched) {
		info("Attempt to cancel Moab job using Slurm command from "
		     "uid %d", uid);
		return ESLURM_ACCESS_DENIED;
	}

	return _job_signal(job_ptr, signal, flags, uid, preempt);
}

/*
 * job_str_signal - signal the specified job
 * IN job_id_str - id of the job to be signaled, valid formats include "#"
 *	"#_#" and "#_[expr]"
 * IN signal - signal to send, SIGKILL == cancel the job
 * IN flags  - see KILL_JOB_* flags in slurm.h
 * IN uid - uid of requesting user
 * IN preempt - true if job being preempted
 * RET 0 on success, otherwise ESLURM error code
 */
extern int job_str_signal(char *job_id_str, uint16_t signal, uint16_t flags,
			  uid_t uid, bool preempt)
{
	slurm_ctl_conf_t *conf;
	struct job_record *job_ptr;
	uint32_t job_id;
	time_t now = time(NULL);
	char *end_ptr = NULL, *tok, *tmp;
	long int long_id;
	bitstr_t *array_bitmap = NULL, *tmp_bitmap;
	bool valid = true;
	int32_t i, i_first, i_last;
	int rc = SLURM_SUCCESS, rc2, len;

	/* Jobs submitted using Moab command should be cancelled using
	 * Moab command for accurate job records */
	if (!wiki_sched_test) {
		char *sched_type = slurm_get_sched_type();
		if (strcmp(sched_type, "sched/wiki") == 0)
			wiki_sched  = true;
		if (strcmp(sched_type, "sched/wiki2") == 0) {
			wiki_sched  = true;
			wiki2_sched = true;
		}
		xfree(sched_type);
		wiki_sched_test = true;
	}
	if (max_array_size == NO_VAL) {
		conf = slurm_conf_lock();
		max_array_size = conf->max_array_sz;
		slurm_conf_unlock();
	}

	long_id = strtol(job_id_str, &end_ptr, 10);
	if ((long_id <= 0) || (long_id == LONG_MAX) ||
	    ((end_ptr[0] != '\0') && (end_ptr[0] != '_'))) {
		info("%s: 1 invalid job id %s", __func__, job_id_str);
		return ESLURM_INVALID_JOB_ID;
	}
	if ((end_ptr[0] == '_') && (end_ptr[1] == '*'))
		end_ptr += 2;	/* Defaults to full job array */

	last_job_update = now;
	job_id = (uint32_t) long_id;
	if (end_ptr[0] == '\0') {	/* Single job (or full job array) */
		int jobs_done = 0, jobs_signalled = 0;
		struct job_record *job_ptr_done = NULL;
		job_ptr = find_job_record(job_id);
		if (job_ptr && (job_ptr->array_task_id == NO_VAL) &&
		    (job_ptr->array_recs == NULL)) {
			/* This is a regular job, not a job array */
			return job_signal(job_id, signal, flags, uid, preempt);
		}

		if (job_ptr && job_ptr->array_recs) {
			/* This is a job array */
			job_ptr_done = job_ptr;
			rc = _job_signal(job_ptr, signal, flags, uid, preempt);
			jobs_signalled++;
			if (rc == ESLURM_ALREADY_DONE) {
				jobs_done++;
				rc = SLURM_SUCCESS;
			}
		}

		/* Signal all tasks of this job array */
		job_ptr = job_array_hash_j[JOB_HASH_INX(job_id)];
		if (!job_ptr && !job_ptr_done) {
			info("%s: 2 invalid job id %u", __func__, job_id);
			return ESLURM_INVALID_JOB_ID;
		}
		while (job_ptr) {
			if (job_ptr->array_job_id == job_id)
				break;
			job_ptr = job_ptr->job_array_next_j;
		}
		if (job_ptr && (job_ptr->user_id != uid) &&
		    !validate_operator(uid) &&
		    !assoc_mgr_is_user_acct_coord(acct_db_conn, uid,
						  job_ptr->account)) {
			error("Security violation, REQUEST_KILL_JOB RPC for "
			      "jobID %u from uid %d", job_ptr->job_id, uid);
			return ESLURM_ACCESS_DENIED;
		}
		while (job_ptr) {
			if ((job_ptr->array_job_id == job_id) &&
			    (job_ptr != job_ptr_done)) {
				rc2 = _job_signal(job_ptr, signal, flags, uid,
						  preempt);
				jobs_signalled++;
				if (rc2 == ESLURM_ALREADY_DONE) {
					jobs_done++;
				} else {
					rc = MAX(rc, rc2);
				}
			}
			job_ptr = job_ptr->job_array_next_j;
		}
		if ((rc == SLURM_SUCCESS) && (jobs_done == jobs_signalled))
			return ESLURM_ALREADY_DONE;
		return rc;

	}

	array_bitmap = bit_alloc(max_array_size);
	tmp = xstrdup(end_ptr + 1);
	tok = strtok_r(tmp, ",", &end_ptr);
	while (tok && valid) {
		valid = _parse_array_tok(tok, array_bitmap,
					 max_array_size);
		tok = strtok_r(NULL, ",", &end_ptr);
	}
	xfree(tmp);
	if (valid) {
		i_last = bit_fls(array_bitmap);
		if (i_last < 0)
			valid = false;
	}
	if (!valid) {
		info("%s: 3 invalid job id %s", __func__, job_id_str);
		rc = ESLURM_INVALID_JOB_ID;
		goto endit;
	}

	/* Find some job record and validate the user signalling the job */
	job_ptr = find_job_record(job_id);
	if (job_ptr == NULL) {
		job_ptr = job_array_hash_j[JOB_HASH_INX(job_id)];
		while (job_ptr) {
			if (job_ptr->array_job_id == job_id)
				break;
			job_ptr = job_ptr->job_array_next_j;
		}
	}
	if ((job_ptr == NULL) ||
	    ((job_ptr->array_task_id == NO_VAL) &&
	     (job_ptr->array_recs == NULL))) {
		info("%s: 4 invalid job id %s", __func__, job_id_str);
		rc = ESLURM_INVALID_JOB_ID;
		goto endit;
	}

	if ((job_ptr->user_id != uid) && !validate_operator(uid) &&
	    !assoc_mgr_is_user_acct_coord(acct_db_conn, uid,
					  job_ptr->account)) {
		error("%s: Security violation JOB_CANCEL RPC for jobID %s from "
		      "uid %d", __func__, job_id_str, uid);
		rc = ESLURM_ACCESS_DENIED;
		goto endit;
	}
	if (!validate_slurm_user(uid) && (signal == SIGKILL) &&
	    job_ptr->part_ptr &&
	    (job_ptr->part_ptr->flags & PART_FLAG_ROOT_ONLY) && wiki2_sched) {
		info("%s: Attempt to cancel Moab job using Slurm command from "
		     "uid %d", __func__, uid);
		rc = ESLURM_ACCESS_DENIED;
		goto endit;
	}

	if (IS_JOB_PENDING(job_ptr) &&
	    job_ptr->array_recs && job_ptr->array_recs->task_id_bitmap) {
		/* Ensure bitmap sizes match for AND operations */
		len = bit_size(job_ptr->array_recs->task_id_bitmap);
		i_last++;
		if (i_last < len) {
			array_bitmap = bit_realloc(array_bitmap, len);
		} else {
			array_bitmap = bit_realloc(array_bitmap, i_last);
			job_ptr->array_recs->task_id_bitmap = bit_realloc(
				job_ptr->array_recs->task_id_bitmap, i_last);
		}
		tmp_bitmap = bit_copy(job_ptr->array_recs->task_id_bitmap);
		if (signal == SIGKILL) {
			uint32_t orig_task_cnt, new_task_count;
			bit_not(array_bitmap);
			bit_and(job_ptr->array_recs->task_id_bitmap,
				array_bitmap);
			xfree(job_ptr->array_recs->task_id_str);
			bit_not(array_bitmap);
			orig_task_cnt = job_ptr->array_recs->task_cnt;
			new_task_count = bit_set_count(job_ptr->array_recs->
						       task_id_bitmap);
			job_ptr->array_recs->task_cnt = new_task_count;
			job_count -= (orig_task_cnt - new_task_count);
			if (job_ptr->array_recs->task_cnt == 0) {
				last_job_update		= now;
				job_ptr->job_state	= JOB_CANCELLED;
				job_ptr->start_time	= now;
				job_ptr->end_time	= now;
				job_ptr->requid		= uid;
				srun_allocate_abort(job_ptr);
				job_completion_logger(job_ptr, false);
			}
			bit_not(tmp_bitmap);
			bit_and(array_bitmap, tmp_bitmap);
			FREE_NULL_BITMAP(tmp_bitmap);
		} else {
			bit_not(tmp_bitmap);
			bit_and(array_bitmap, tmp_bitmap);
			FREE_NULL_BITMAP(tmp_bitmap);
			rc = ESLURM_TRANSITION_STATE_NO_UPDATE;
		}
	}

	i_first = bit_ffs(array_bitmap);
	if (i_first >= 0)
		i_last = bit_fls(array_bitmap);
	else
		i_last = -2;
	for (i = i_first; i <= i_last; i++) {
		if (!bit_test(array_bitmap, i))
			continue;
		job_ptr = find_job_array_rec(job_id, i);
		if (job_ptr == NULL) {
			info("%s: 5 invalid job id %u_%d", __func__, job_id, i);
			rc = ESLURM_INVALID_JOB_ID;
			continue;
		}

		rc2 = _job_signal(job_ptr, signal, flags, uid, preempt);
		rc = MAX(rc, rc2);
	}
endit:
	FREE_NULL_BITMAP(array_bitmap);

	return rc;
}

static void
_signal_batch_job(struct job_record *job_ptr, uint16_t signal, uint16_t flags)
{
	bitoff_t i;
	kill_tasks_msg_t *kill_tasks_msg = NULL;
	agent_arg_t *agent_args = NULL;
	uint32_t z = 0;

	xassert(job_ptr);
	xassert(job_ptr->batch_host);
	i = bit_ffs(job_ptr->node_bitmap);
	if (i < 0) {
		error("%s: JobId=%u lacks assigned nodes",
		      __func__, job_ptr->job_id);
		return;
	}
	if (flags > 0xf) {	/* Top 4 bits used for KILL_* flags */
		error("%s: signal flags %u for job %u exceed limit",
		      __func__, flags, job_ptr->job_id);
		return;
	}
	if (signal > 0xfff) {	/* Top 4 bits used for KILL_* flags */
		error("%s: signal value %u for job %u exceed limit",
		      __func__, signal, job_ptr->job_id);
		return;
	}

	agent_args = xmalloc(sizeof(agent_arg_t));
	agent_args->msg_type	= REQUEST_SIGNAL_TASKS;
	agent_args->retry	= 1;
	agent_args->node_count  = 1;
#ifdef HAVE_FRONT_END
	if (job_ptr->front_end_ptr)
		agent_args->protocol_version =
			job_ptr->front_end_ptr->protocol_version;
#else
	struct node_record *node_ptr;
	if ((node_ptr = find_node_record(job_ptr->batch_host)))
		agent_args->protocol_version = node_ptr->protocol_version;
#endif
	agent_args->hostlist	= hostlist_create(job_ptr->batch_host);
	kill_tasks_msg = xmalloc(sizeof(kill_tasks_msg_t));
	kill_tasks_msg->job_id      = job_ptr->job_id;
	kill_tasks_msg->job_step_id = NO_VAL;

	/* Encode the KILL_JOB_BATCH|KILL_STEPS_ONLY flags for stepd to know if
	 * has to signal only the batch script or only the steps.
	 * The job was submitted using the --signal=B:sig
	 * or without B sbatch option.
	 */
	if (flags == KILL_JOB_BATCH)
		z = KILL_JOB_BATCH << 24;
	else if (flags == KILL_STEPS_ONLY)
		z = KILL_STEPS_ONLY << 24;

	kill_tasks_msg->signal = z | signal;

	agent_args->msg_args = kill_tasks_msg;
	agent_args->node_count = 1;/* slurm/477 be sure to update node_count */
	agent_queue_request(agent_args);
	return;
}

/*
 * prolog_complete - note the normal termination of the prolog
 * IN job_id - id of the job which completed
 * IN prolog_return_code - prolog's return code,
 *    if set then set job state to FAILED
 * RET - 0 on success, otherwise ESLURM error code
 * global: job_list - pointer global job list
 *	last_job_update - time of last job table update
 */
extern int prolog_complete(uint32_t job_id,
			   uint32_t prolog_return_code)
{
	struct job_record *job_ptr;

	debug("completing prolog for job %u", job_id);
	job_ptr = find_job_record(job_id);
	if (job_ptr == NULL) {
		info("prolog_complete: invalid JobId=%u", job_id);
		return ESLURM_INVALID_JOB_ID;
	}

	if (IS_JOB_COMPLETING(job_ptr))
		return SLURM_SUCCESS;

	if (prolog_return_code)
		error("Prolog launch failure, JobId=%u", job_ptr->job_id);

	job_ptr->state_reason = WAIT_NO_REASON;

	return SLURM_SUCCESS;
}

/*
 * job_complete - note the normal termination the specified job
 * IN job_id - id of the job which completed
 * IN uid - user id of user issuing the RPC
 * IN requeue - job should be run again if possible
 * IN node_fail - true of job terminated due to node failure
 * IN job_return_code - job's return code, if set then set state to FAILED
 * RET - 0 on success, otherwise ESLURM error code
 * global: job_list - pointer global job list
 *	last_job_update - time of last job table update
 */
extern int job_complete(uint32_t job_id, uid_t uid, bool requeue,
			bool node_fail, uint32_t job_return_code)
{
	struct node_record *node_ptr;
	struct job_record *job_ptr;
	time_t now = time(NULL);
	uint32_t job_comp_flag = 0;
	bool suspended = false;
	char jbuf[JBUFSIZ];
	int i;
	int use_cloud = false;

	job_ptr = find_job_record(job_id);
	if (job_ptr == NULL) {
		info("%s: invalid JobId=%u", __func__, job_id);
		return ESLURM_INVALID_JOB_ID;
	}

	info("%s: %s WIFEXITED %d WEXITSTATUS %d",
	     __func__, jobid2str(job_ptr, jbuf, sizeof(jbuf)),
	     WIFEXITED(job_return_code), WEXITSTATUS(job_return_code));

	if (IS_JOB_FINISHED(job_ptr)) {
		if (job_ptr->exit_code == 0)
			job_ptr->exit_code = job_return_code;
		return ESLURM_ALREADY_DONE;
	}

	if ((job_ptr->user_id != uid) && !validate_slurm_user(uid)) {
		error("%s: Security violation, JOB_COMPLETE RPC for job %u "
		      "from uid %u", __func__,
		      job_ptr->job_id, (unsigned int) uid);
		return ESLURM_USER_ID_MISSING;
	}

	if (IS_JOB_COMPLETING(job_ptr))
		return SLURM_SUCCESS;	/* avoid replay */

	if (IS_JOB_RUNNING(job_ptr))
		job_comp_flag = JOB_COMPLETING;
	else if (IS_JOB_PENDING(job_ptr)) {
		job_return_code = NO_VAL;
		job_ptr->start_time = now;
	}

	if ((job_return_code == NO_VAL) &&
	    (IS_JOB_RUNNING(job_ptr) || IS_JOB_PENDING(job_ptr)))
		info("%s: %s cancelled from interactive user or node failure",
		     __func__, jobid2str(job_ptr, jbuf, sizeof(jbuf)));

	if (IS_JOB_SUSPENDED(job_ptr)) {
		uint32_t suspend_job_state = job_ptr->job_state;
		/* we can't have it as suspended when we call the
		 * accounting stuff.
		 */
		job_ptr->job_state = JOB_CANCELLED;
		jobacct_storage_g_job_suspend(acct_db_conn, job_ptr);
		job_ptr->job_state = suspend_job_state;
		job_comp_flag = JOB_COMPLETING;
		suspended = true;
	}

	if (requeue && job_ptr->details && job_ptr->batch_flag) {
		/* We want this job to look like it
		 * was terminated in the accounting logs.
		 * Set a new submit time so the restarted
		 * job looks like a new job. */
		job_ptr->end_time = now;
		job_ptr->job_state  = JOB_NODE_FAIL;
		job_completion_logger(job_ptr, true);
		/* do this after the epilog complete, setting it here
		 * is too early */
		//job_ptr->db_index = 0;
		//job_ptr->details->submit_time = now + 1;
		if (job_ptr->node_bitmap) {
			i = bit_ffs(job_ptr->node_bitmap);
			if (i >= 0) {
				node_ptr = node_record_table_ptr + i;
				if (IS_NODE_CLOUD(node_ptr))
					use_cloud = true;
			}
		}
		if (!use_cloud)
			job_ptr->batch_flag++;	/* only one retry */
		job_ptr->restart_cnt++;
		job_ptr->job_state = JOB_PENDING | job_comp_flag;
		/* Since the job completion logger removes the job submit
		 * information, we need to add it again. */
		acct_policy_add_job_submit(job_ptr);
		if (node_fail) {
			info("%s: requeue %s due to node failure",
			     __func__, jobid2str(job_ptr, jbuf, sizeof(jbuf)));
		} else {
			info("%s: requeue %s per user/system request",
			     __func__, jobid2str(job_ptr, jbuf, sizeof(jbuf)));
		}
		/* We have reached the maximum number of requeue
		 * attempts hold the job with HoldMaxRequeue reason.
		 */
		if (job_ptr->batch_flag > MAX_BATCH_REQUEUE) {
			job_ptr->job_state |= JOB_REQUEUE_HOLD;
			job_ptr->state_reason = WAIT_MAX_REQUEUE;
			job_ptr->batch_flag = 1;
			job_ptr->priority = 0;
		}
	} else if (IS_JOB_PENDING(job_ptr) && job_ptr->details &&
		   job_ptr->batch_flag) {
		/* Possible failure mode with DOWN node and job requeue.
		 * The DOWN node might actually respond to the cancel and
		 * take us here.  Don't run job_completion_logger
		 * here since this is here to catch duplicate cancels
		 * from slow responding slurmds */
		return SLURM_SUCCESS;
	} else {
		if (node_fail) {
			job_ptr->job_state = JOB_NODE_FAIL | job_comp_flag;
			job_ptr->requid = uid;
		} else if (job_return_code == NO_VAL) {
			job_ptr->job_state = JOB_CANCELLED | job_comp_flag;
			job_ptr->requid = uid;
		} else if (WIFEXITED(job_return_code) &&
			   WEXITSTATUS(job_return_code)) {
			job_ptr->job_state = JOB_FAILED   | job_comp_flag;
			job_ptr->exit_code = job_return_code;
			job_ptr->state_reason = FAIL_EXIT_CODE;
			xfree(job_ptr->state_desc);
		} else if (job_comp_flag
			   && ((job_ptr->end_time
				+ slurmctld_conf.over_time_limit * 60) < now)) {
			/* Test if the job has finished before its allowed
			 * over time has expired.
			 */
			job_ptr->job_state = JOB_TIMEOUT  | job_comp_flag;
			job_ptr->exit_code = MAX(job_ptr->exit_code, 1);
			job_ptr->state_reason = FAIL_TIMEOUT;
			xfree(job_ptr->state_desc);
		} else {
			job_ptr->job_state = JOB_COMPLETE | job_comp_flag;
			job_ptr->exit_code = job_return_code;
			if (nonstop_ops.job_fini)
				(nonstop_ops.job_fini)(job_ptr);
		}

		if (suspended) {
			job_ptr->end_time = job_ptr->suspend_time;
			job_ptr->tot_sus_time +=
				difftime(now, job_ptr->suspend_time);
		} else
			job_ptr->end_time = now;
		job_completion_logger(job_ptr, false);
	}

	last_job_update = now;
	job_ptr->time_last_active = now;   /* Timer for resending kill RPC */
	if (job_comp_flag) {	/* job was running */
		build_cg_bitmap(job_ptr);
		deallocate_nodes(job_ptr, false, suspended, false);
	}

	info("%s: %s done", __func__, jobid2str(job_ptr, jbuf, sizeof(jbuf)));

	return SLURM_SUCCESS;
}

static int _alt_part_test(struct part_record *part_ptr,
			  struct part_record **part_ptr_new)
{
	struct part_record *alt_part_ptr = NULL;
	char *alt_name;

	*part_ptr_new = NULL;
	if ((part_ptr->state_up & PARTITION_SUBMIT) == 0) {
		info("_alt_part_test: original partition is not available "
		     "(drain or inactive): %s", part_ptr->name);
		alt_name = part_ptr->alternate;
		while (alt_name) {
			alt_part_ptr = find_part_record(alt_name);
			if (alt_part_ptr == NULL) {
				info("_alt_part_test: invalid alternate "
				     "partition name specified: %s", alt_name);
				return ESLURM_INVALID_PARTITION_NAME;
			}
			if (alt_part_ptr == part_ptr) {
				info("_alt_part_test: no valid alternate "
				     "partition is available");
				return ESLURM_PARTITION_NOT_AVAIL;
			}
			if (alt_part_ptr->state_up & PARTITION_SUBMIT)
				break;
			/* Try next alternate in the sequence */
			alt_name = alt_part_ptr->alternate;
		}
		if (alt_name == NULL) {
			info("_alt_part_test: no valid alternate partition is "
			     "available");
			return ESLURM_PARTITION_NOT_AVAIL;
		}
		*part_ptr_new = alt_part_ptr;
	}
	return SLURM_SUCCESS;
}

/* Test if this job can use this partition */
static int _part_access_check(struct part_record *part_ptr,
			      job_desc_msg_t * job_desc, bitstr_t *req_bitmap,
			      uid_t submit_uid, slurmdb_qos_rec_t *qos_ptr,
			      char *acct)
{
	uint32_t total_nodes;
	size_t resv_name_leng = 0;
	int rc = SLURM_SUCCESS;

	if (job_desc->reservation != NULL) {
		resv_name_leng = strlen(job_desc->reservation);
	}

	if ((part_ptr->flags & PART_FLAG_REQ_RESV) &&
		((job_desc->reservation == NULL) ||
		(resv_name_leng == 0))) {
		info("_part_access_check: uid %u access to partition %s "
		     "denied, requires reservation",
		     (unsigned int) submit_uid, part_ptr->name);
		return ESLURM_ACCESS_DENIED;
	}


	if ((part_ptr->flags & PART_FLAG_REQ_RESV) &&
	    (!job_desc->reservation || !strlen(job_desc->reservation))) {
		info("_part_access_check: uid %u access to partition %s "
		     "denied, requires reservation",
		     (unsigned int) submit_uid, part_ptr->name);
		return ESLURM_ACCESS_DENIED;
	}

	if ((part_ptr->flags & PART_FLAG_ROOT_ONLY) && (submit_uid != 0) &&
	    (submit_uid != slurmctld_conf.slurm_user_id)) {
		info("_part_access_check: uid %u access to partition %s "
		     "denied, not root",
		     (unsigned int) submit_uid, part_ptr->name);
		return ESLURM_ACCESS_DENIED;
	}

	if ((job_desc->user_id == 0) && (part_ptr->flags & PART_FLAG_NO_ROOT)) {
		error("_part_access_check: Security violation, SUBMIT_JOB for "
		      "user root disabled");
		return ESLURM_USER_ID_MISSING;
	}

	if (validate_group(part_ptr, job_desc->user_id) == 0) {
		info("_part_access_check: uid %u access to partition %s "
		     "denied, bad group",
		     (unsigned int) job_desc->user_id, part_ptr->name);
		return ESLURM_JOB_MISSING_REQUIRED_PARTITION_GROUP;
	}

	if (validate_alloc_node(part_ptr, job_desc->alloc_node) == 0) {
		info("_part_access_check: uid %u access to partition %s "
		     "denied, bad allocating node: %s",
		     (unsigned int) job_desc->user_id, part_ptr->name,
		     job_desc->alloc_node);
		return ESLURM_ACCESS_DENIED;
	}

	if ((part_ptr->state_up & PARTITION_SCHED) &&
	    (job_desc->min_cpus != NO_VAL) &&
	    (job_desc->min_cpus >  part_ptr->total_cpus)) {
		info("_part_access_check: Job requested too many cpus (%u) of "
		     "partition %s(%u)",
		     job_desc->min_cpus, part_ptr->name,
		     part_ptr->total_cpus);
		return ESLURM_TOO_MANY_REQUESTED_CPUS;
	}

	total_nodes = part_ptr->total_nodes;
	select_g_alter_node_cnt(SELECT_APPLY_NODE_MAX_OFFSET, &total_nodes);
	if ((part_ptr->state_up & PARTITION_SCHED) &&
	    (job_desc->min_nodes != NO_VAL) &&
	    (job_desc->min_nodes > total_nodes)) {
		info("_part_access_check: Job requested too many nodes (%u) "
		     "of partition %s(%u)",
		     job_desc->min_nodes, part_ptr->name, total_nodes);
		return ESLURM_INVALID_NODE_COUNT;
	}

	if (req_bitmap && !bit_super_set(req_bitmap, part_ptr->node_bitmap)) {
		info("_part_access_check: requested nodes %s not in "
		     "partition %s", job_desc->req_nodes, part_ptr->name);
		return ESLURM_REQUESTED_NODES_NOT_IN_PARTITION;
	}

	if (slurmctld_conf.enforce_part_limits) {
		if ((rc = part_policy_valid_acct(part_ptr, acct))
		    != SLURM_SUCCESS)
			goto fini;

		if ((rc = part_policy_valid_qos(part_ptr, qos_ptr))
		    != SLURM_SUCCESS)
			goto fini;
	}

fini:
	return rc;
}

static int _get_job_parts(job_desc_msg_t * job_desc,
			  struct part_record **part_pptr,
			  List *part_pptr_list,
			  char **err_msg)
{
	struct part_record *part_ptr = NULL, *part_ptr_new = NULL;
	List part_ptr_list = NULL;
	int rc = SLURM_SUCCESS;

	/* Identify partition(s) and set pointer(s) to their struct */
	if (job_desc->partition) {
		char *err_part = NULL;
		part_ptr = find_part_record(job_desc->partition);
		if (part_ptr == NULL) {
			part_ptr_list = get_part_list(job_desc->partition,
						      &err_part);
			if (part_ptr_list)
				part_ptr = list_peek(part_ptr_list);
		}
		if (part_ptr == NULL) {
			info("%s: invalid partition specified: %s",
			     __func__, job_desc->partition);
			if (err_msg) {
				xfree(*err_msg);
				xstrfmtcat(*err_msg,
					"invalid partition specified: %s",
					err_part);
				xfree(err_part);
			}
			return ESLURM_INVALID_PARTITION_NAME;
		}
	} else {
		if (default_part_loc == NULL) {
			error("%s: default partition not set", __func__);
			return ESLURM_DEFAULT_PARTITION_NOT_SET;
		}
		part_ptr = default_part_loc;
		job_desc->partition = xstrdup(part_ptr->name);
	}

	/* Change partition pointer(s) to alternates as needed */
	if (part_ptr_list) {
		int fail_rc = SLURM_SUCCESS;
		struct part_record *part_ptr_tmp;
		bool rebuild_name_list = false;
		ListIterator iter = list_iterator_create(part_ptr_list);

		while ((part_ptr_tmp = list_next(iter))) {
			rc = _alt_part_test(part_ptr_tmp, &part_ptr_new);
			if (rc != SLURM_SUCCESS) {
				fail_rc = rc;
				list_remove(iter);
				rebuild_name_list = true;
				continue;
			}
			if (part_ptr_new) {
				list_insert(iter, part_ptr_new);
				list_remove(iter);
				rebuild_name_list = true;
			}
		}
		list_iterator_destroy(iter);
		if (list_is_empty(part_ptr_list)) {
			if (fail_rc != SLURM_SUCCESS)
				rc = fail_rc;
			else
				rc = ESLURM_PARTITION_NOT_AVAIL;
			goto fini;
		}
		rc = SLURM_SUCCESS;	/* At least some partition usable */
		if (rebuild_name_list) {
			part_ptr = NULL;
			xfree(job_desc->partition);
			iter = list_iterator_create(part_ptr_list);
			while ((part_ptr_tmp = list_next(iter))) {
				if (job_desc->partition)
					xstrcat(job_desc->partition, ",");
				else
					part_ptr = part_ptr_tmp;
				xstrcat(job_desc->partition,
					part_ptr_tmp->name);
			}
			list_iterator_destroy(iter);
		}
	} else {
		rc = _alt_part_test(part_ptr, &part_ptr_new);
		if (rc != SLURM_SUCCESS)
			goto fini;
		if (part_ptr_new) {
			part_ptr = part_ptr_new;
			xfree(job_desc->partition);
			job_desc->partition = xstrdup(part_ptr->name);
		}
	}

	*part_pptr = part_ptr;
	*part_pptr_list = part_ptr_list;
	part_ptr_list = NULL;
fini:
	return rc;
}

static int _valid_job_part(job_desc_msg_t * job_desc,
			   uid_t submit_uid, bitstr_t *req_bitmap,
			   struct part_record **part_pptr,
			   List part_ptr_list,
			   slurmdb_assoc_rec_t *assoc_ptr,
			   slurmdb_qos_rec_t *qos_ptr)
{
	int rc = SLURM_SUCCESS;
	struct part_record *part_ptr = *part_pptr, *part_ptr_tmp;
	slurmdb_assoc_rec_t assoc_rec;
	uint32_t min_nodes_orig = INFINITE, max_nodes_orig = 1;
	uint32_t max_time = 0;

	/* Change partition pointer(s) to alternates as needed */
	if (part_ptr_list) {
		int fail_rc = SLURM_SUCCESS;
		bool rebuild_name_list = false;
		ListIterator iter = list_iterator_create(part_ptr_list);

		while ((part_ptr_tmp = (struct part_record *)list_next(iter))) {
			/* FIXME: When dealing with multiple partitions we
			 * currently can't deal with partition based
			 * associations.
			 */
			memset(&assoc_rec, 0,
			       sizeof(slurmdb_assoc_rec_t));
			if (assoc_ptr) {
				assoc_rec.acct      = assoc_ptr->acct;
				assoc_rec.partition = part_ptr_tmp->name;
				assoc_rec.uid       = job_desc->user_id;

				assoc_mgr_fill_in_assoc(
					acct_db_conn, &assoc_rec,
					accounting_enforce, NULL, false);
			}

			if (assoc_ptr && assoc_rec.id != assoc_ptr->id) {
				info("%s: can't check multiple "
				     "partitions with partition based "
				     "associations", __func__);
				rc = SLURM_ERROR;
			} else
				rc = _part_access_check(part_ptr_tmp, job_desc,
							req_bitmap, submit_uid,
							qos_ptr, assoc_ptr ?
							assoc_ptr->acct : NULL);

			if (rc != SLURM_SUCCESS) {
				fail_rc = rc;
				list_remove(iter);
				rebuild_name_list = true;
				continue;
			}

			min_nodes_orig = MIN(min_nodes_orig,
					     part_ptr_tmp->min_nodes_orig);
			max_nodes_orig = MAX(max_nodes_orig,
					     part_ptr_tmp->max_nodes_orig);
			max_time = MAX(max_time, part_ptr_tmp->max_time);
		}
		list_iterator_destroy(iter);
		if (list_is_empty(part_ptr_list)) {
			if (fail_rc != SLURM_SUCCESS)
				rc = fail_rc;
			else
				rc = ESLURM_PARTITION_NOT_AVAIL;
			goto fini;
		}
		rc = SLURM_SUCCESS;	/* At least some partition usable */
		if (rebuild_name_list) {
			*part_pptr = part_ptr = NULL;
			xfree(job_desc->partition);
			iter = list_iterator_create(part_ptr_list);
			while ((part_ptr_tmp = list_next(iter))) {
				if (job_desc->partition)
					xstrcat(job_desc->partition, ",");
				else
					*part_pptr = part_ptr = part_ptr_tmp;
				xstrcat(job_desc->partition,
					part_ptr_tmp->name);
			}
			list_iterator_destroy(iter);
		}
	} else {
		min_nodes_orig = part_ptr->min_nodes_orig;
		max_nodes_orig = part_ptr->max_nodes_orig;
		max_time = part_ptr->max_time;
		rc = _part_access_check(part_ptr, job_desc, req_bitmap,
					submit_uid, qos_ptr,
					assoc_ptr ? assoc_ptr->acct : NULL);
		if (rc != SLURM_SUCCESS)
			goto fini;
	}

	/* Validate job limits against partition limits */
	if (job_desc->min_nodes == NO_VAL) {
		/* Avoid setting the job request to 0 nodes if the
		   user didn't ask for 0.
		*/
		if (!min_nodes_orig)
			job_desc->min_nodes = 1;
		else
			job_desc->min_nodes = min_nodes_orig;
	} else if ((job_desc->min_nodes > max_nodes_orig) &&
		   slurmctld_conf.enforce_part_limits &&
		   (!qos_ptr || (qos_ptr && !(qos_ptr->flags &
					      QOS_FLAG_PART_MIN_NODE)))) {
		info("%s: job's min nodes greater than "
		     "partition's max nodes (%u > %u)",
		     __func__, job_desc->min_nodes, max_nodes_orig);
		rc = ESLURM_INVALID_NODE_COUNT;
		goto fini;
	} else if ((job_desc->min_nodes < min_nodes_orig) &&
		   ((job_desc->max_nodes == NO_VAL) ||
		    (job_desc->max_nodes >= min_nodes_orig))) {
		job_desc->min_nodes = min_nodes_orig;
	}

	if ((job_desc->max_nodes != NO_VAL) &&
	    slurmctld_conf.enforce_part_limits &&
	    (job_desc->max_nodes < min_nodes_orig) &&
	    (!qos_ptr || (qos_ptr && !(qos_ptr->flags
				       & QOS_FLAG_PART_MAX_NODE)))) {
		info("%s: job's max nodes less than partition's "
		     "min nodes (%u < %u)",
		     __func__, job_desc->max_nodes, min_nodes_orig);
		rc = ESLURM_INVALID_NODE_COUNT;
		goto fini;
	}
#ifndef HAVE_FRONT_END
	if ((job_desc->min_nodes == 0) && (job_desc->script == NULL)) {
		info("%s: min_nodes==0 for non-batch job", __func__);
		rc = ESLURM_INVALID_NODE_COUNT;
		goto fini;
	}
#endif

	if ((job_desc->time_limit   == NO_VAL) &&
	    (part_ptr->default_time == 0)) {
		info("%s: job's default time is 0", __func__);
		rc = ESLURM_INVALID_TIME_LIMIT;
		goto fini;
	}

	if ((job_desc->time_limit   == NO_VAL) &&
	    (part_ptr->default_time != NO_VAL))
		job_desc->time_limit = part_ptr->default_time;

	if ((job_desc->time_min != NO_VAL) &&
	    (job_desc->time_min >  max_time) &&
	    (!qos_ptr || (qos_ptr && !(qos_ptr->flags &
				       QOS_FLAG_PART_TIME_LIMIT)))) {
		info("%s: job's min time greater than "
		     "partition's (%u > %u)",
		     __func__, job_desc->time_min, max_time);
		rc = ESLURM_INVALID_TIME_LIMIT;
		goto fini;
	}
	if ((job_desc->time_limit != NO_VAL) &&
	    (job_desc->time_limit >  max_time) &&
	    (job_desc->time_min   == NO_VAL) &&
	    slurmctld_conf.enforce_part_limits &&
	    (!qos_ptr || (qos_ptr && !(qos_ptr->flags &
				       QOS_FLAG_PART_TIME_LIMIT)))) {
		info("%s: job's time limit greater than "
		     "partition's (%u > %u)",
		     __func__, job_desc->time_limit, max_time);
		rc = ESLURM_INVALID_TIME_LIMIT;
		goto fini;
	}
	if ((job_desc->time_min != NO_VAL) &&
	    (job_desc->time_min >  job_desc->time_limit) &&
	    (!qos_ptr || (qos_ptr && !(qos_ptr->flags &
				       QOS_FLAG_PART_TIME_LIMIT)))) {
		info("%s: job's min_time greater time limit "
		     "(%u > %u)",
		     __func__, job_desc->time_min, job_desc->time_limit);
		rc = ESLURM_INVALID_TIME_LIMIT;
		goto fini;
	}

fini:
	return rc;
}

/*
 * job_limits_check - check the limits specified for the job.
 * IN job_ptr - pointer to job table entry.
 * IN check_min_time - if true test job's minimum time limit,
 *		otherwise test maximum time limit
 * RET WAIT_NO_REASON on success, fail status otherwise.
 */
extern int job_limits_check(struct job_record **job_pptr, bool check_min_time)
{
	struct job_details *detail_ptr;
	enum job_state_reason fail_reason;
	struct part_record *part_ptr = NULL;
	struct job_record *job_ptr = NULL;
	slurmdb_qos_rec_t  *qos_ptr;
	slurmdb_assoc_rec_t *assoc_ptr;
	uint32_t job_min_nodes, job_max_nodes;
	uint32_t part_min_nodes, part_max_nodes;
	uint32_t time_check;
#ifdef HAVE_BG
	static uint16_t cpus_per_node = 0;
	if (!cpus_per_node)
		select_g_alter_node_cnt(SELECT_GET_NODE_CPU_CNT,
					&cpus_per_node);
#endif
	job_ptr = *job_pptr;
	detail_ptr = job_ptr->details;
	part_ptr = job_ptr->part_ptr;
	qos_ptr = job_ptr->qos_ptr;
	assoc_ptr = job_ptr->assoc_ptr;
	if (!detail_ptr) {	/* To prevent CLANG error */
		fatal("job %u has NULL details_ptr", job_ptr->job_id);
		return WAIT_NO_REASON;
	}

#ifdef HAVE_BG
	job_min_nodes = detail_ptr->min_cpus / cpus_per_node;
	job_max_nodes = detail_ptr->max_cpus / cpus_per_node;
	part_min_nodes = part_ptr->min_nodes_orig;
	part_max_nodes = part_ptr->max_nodes_orig;
#else
	job_min_nodes = detail_ptr->min_nodes;
	job_max_nodes = detail_ptr->max_nodes;
	part_min_nodes = part_ptr->min_nodes;
	part_max_nodes = part_ptr->max_nodes;
#endif

	fail_reason = WAIT_NO_REASON;

	if (check_min_time && job_ptr->time_min)
		time_check = job_ptr->time_min;
	else
		time_check = job_ptr->time_limit;
	if ((job_min_nodes > part_max_nodes) &&
	    (!qos_ptr || (qos_ptr && !(qos_ptr->flags
				       & QOS_FLAG_PART_MAX_NODE)))) {
		debug2("Job %u requested too many nodes (%u) of "
		       "partition %s(MaxNodes %u)",
		       job_ptr->job_id, job_min_nodes,
		       part_ptr->name, part_max_nodes);
		fail_reason = WAIT_PART_NODE_LIMIT;
	} else if ((job_max_nodes != 0) &&  /* no max_nodes for job */
		   ((job_max_nodes < part_min_nodes) &&
		    (!qos_ptr || (qos_ptr && !(qos_ptr->flags &
					       QOS_FLAG_PART_MIN_NODE))))) {
		debug2("Job %u requested too few nodes (%u) of "
		       "partition %s(MinNodes %u)",
		       job_ptr->job_id, job_max_nodes,
		       part_ptr->name, part_min_nodes);
		fail_reason = WAIT_PART_NODE_LIMIT;
	} else if (part_ptr->state_up == PARTITION_DOWN) {
		debug2("Job %u requested down partition %s",
		       job_ptr->job_id, part_ptr->name);
		fail_reason = WAIT_PART_DOWN;
	} else if (part_ptr->state_up == PARTITION_INACTIVE) {
		debug2("Job %u requested inactive partition %s",
		       job_ptr->job_id, part_ptr->name);
		fail_reason = WAIT_PART_INACTIVE;
	} else if ((time_check != NO_VAL) &&
		   (time_check > part_ptr->max_time) &&
		   (!qos_ptr || (qos_ptr && !(qos_ptr->flags &
					     QOS_FLAG_PART_TIME_LIMIT)))) {
		info("Job %u exceeds partition time limit (%u > %u)",
		       job_ptr->job_id, time_check, part_ptr->max_time);
		fail_reason = WAIT_PART_TIME_LIMIT;
	} else if (qos_ptr && assoc_ptr &&
		   (qos_ptr->flags & QOS_FLAG_ENFORCE_USAGE_THRES) &&
		   (!fuzzy_equal(qos_ptr->usage_thres, NO_VAL))) {
		if (!job_ptr->prio_factors) {
			job_ptr->prio_factors =
				xmalloc(sizeof(priority_factors_object_t));
		}
		if (!job_ptr->prio_factors->priority_fs) {
			if (fuzzy_equal(assoc_ptr->usage->usage_efctv, NO_VAL))
				priority_g_set_assoc_usage(assoc_ptr);
			job_ptr->prio_factors->priority_fs =
				priority_g_calc_fs_factor(
					assoc_ptr->usage->usage_efctv,
					(long double)assoc_ptr->usage->
					shares_norm);
		}
		if (job_ptr->prio_factors->priority_fs < qos_ptr->usage_thres){
			debug2("Job %u exceeds usage threashold",
			       job_ptr->job_id);
			fail_reason = WAIT_QOS_THRES;
		}
	}

	return (fail_reason);
}

/*
 * _job_create - create a job table record for the supplied specifications.
 *	This performs only basic tests for request validity (access to
 *	partition, nodes count in partition, and sufficient processors in
 *	partition).
 * IN job_specs - job specifications
 * IN allocate - resource allocation request if set rather than job submit
 * IN will_run - job is not to be created, test of validity only
 * OUT job_pptr - pointer to the job (NULL on error)
 * OUT err_msg - Error message for user
 * RET 0 on success, otherwise ESLURM error code. If the job would only be
 *	able to execute with some change in partition configuration then
 *	ESLURM_REQUESTED_PART_CONFIG_UNAVAILABLE is returned
 */

static int _job_create(job_desc_msg_t *job_desc, int allocate, int will_run,
		       struct job_record **job_pptr, uid_t submit_uid,
		       char **err_msg, uint16_t protocol_version)
{
	static int launch_type_poe = -1;
	int error_code = SLURM_SUCCESS, i, qos_error;
	struct part_record *part_ptr = NULL;
	List part_ptr_list = NULL;
	bitstr_t *req_bitmap = NULL, *exc_bitmap = NULL;
	struct job_record *job_ptr = NULL;
	slurmdb_assoc_rec_t assoc_rec, *assoc_ptr = NULL;
	List license_list = NULL, gres_list = NULL;
	bool is_job_array = false, valid;
	slurmdb_qos_rec_t qos_rec, *qos_ptr;
	uint32_t user_submit_priority;
	static uint32_t node_scaling = 1;
	static uint32_t cpus_per_mp = 1;
	acct_policy_limit_set_t acct_policy_limit_set;

#ifdef HAVE_BG
	uint16_t geo[SYSTEM_DIMENSIONS];
	uint16_t reboot;
	uint16_t rotate;
	uint16_t conn_type[SYSTEM_DIMENSIONS];
	static bool sub_mp_system = 0;

	if (node_scaling == 1) {
		select_g_alter_node_cnt(SELECT_GET_NODE_SCALING,
					&node_scaling);
		select_g_alter_node_cnt(SELECT_GET_MP_CPU_CNT,
					&cpus_per_mp);
		if (node_scaling < 512)
			sub_mp_system = 1;
	}
#endif

	if (select_serial == -1) {
		if (strcmp(slurmctld_conf.select_type, "select/serial"))
			select_serial = 0;
		else
			select_serial = 1;
	}

	memset(&acct_policy_limit_set, 0, sizeof(acct_policy_limit_set_t));
	acct_policy_limit_set.tres =
		xmalloc(sizeof(uint16_t) * slurmctld_tres_cnt);

	*job_pptr = (struct job_record *) NULL;
	/*
	 * Check user permission for negative 'nice' and non-0 priority values
	 * (both restricted to SlurmUser) before running the job_submit plugin.
	 */
	if ((submit_uid != 0) && (submit_uid != slurmctld_conf.slurm_user_id)) {
		if (job_desc->priority != 0)
			job_desc->priority = NO_VAL;
		if (job_desc->nice < NICE_OFFSET)
			job_desc->nice = NICE_OFFSET;
	}
	user_submit_priority = job_desc->priority;

	/* insure that selected nodes are in this partition */
	if (job_desc->req_nodes) {
		error_code = node_name2bitmap(job_desc->req_nodes, false,
					      &req_bitmap);
		if (error_code) {
			error_code = ESLURM_INVALID_NODE_NAME;
			goto cleanup_fail;
		}
		if ((job_desc->contiguous != (uint16_t) NO_VAL) &&
		    (job_desc->contiguous))
			bit_fill_gaps(req_bitmap);
		i = bit_set_count(req_bitmap);
		if (i > job_desc->min_nodes)
			job_desc->min_nodes = i * node_scaling;
		if (i > job_desc->min_cpus)
			job_desc->min_cpus = i * cpus_per_mp;
		if (job_desc->max_nodes &&
		    (job_desc->min_nodes > job_desc->max_nodes)) {
#if 0
			info("_job_create: max node count less than required "
			     "hostlist size for user %u", job_desc->user_id);
			job_desc->max_nodes = job_desc->min_nodes;
#else
			error_code = ESLURM_INVALID_NODE_COUNT;
			goto cleanup_fail;
#endif
		}
	}
#ifdef HAVE_ALPS_CRAY
	if ((job_desc->max_nodes == 0) && (job_desc->script == NULL)) {
#else
	if (job_desc->max_nodes == 0) {
#endif
		info("_job_create: max_nodes == 0");
		error_code = ESLURM_INVALID_NODE_COUNT;
		goto cleanup_fail;
	}

	error_code = _get_job_parts(job_desc, &part_ptr, &part_ptr_list,
				    err_msg);
	if (error_code != SLURM_SUCCESS)
		goto cleanup_fail;


	memset(&assoc_rec, 0, sizeof(slurmdb_assoc_rec_t));
	assoc_rec.acct      = job_desc->account;
	assoc_rec.partition = part_ptr->name;
	assoc_rec.uid       = job_desc->user_id;
	/* Checks are done later to validate assoc_ptr, so we don't
	   need to lock outside of fill_in_assoc.
	*/
	if (assoc_mgr_fill_in_assoc(acct_db_conn, &assoc_rec,
				    accounting_enforce, &assoc_ptr, false)) {
		info("_job_create: invalid account or partition for user %u, "
		     "account '%s', and partition '%s'",
		     job_desc->user_id, assoc_rec.acct, assoc_rec.partition);
		error_code = ESLURM_INVALID_ACCOUNT;
		goto cleanup_fail;
	} else if (association_based_accounting &&
		   !assoc_ptr &&
		   !(accounting_enforce & ACCOUNTING_ENFORCE_ASSOCS)) {
		/* If not enforcing associations we want to look for the
		 * default account and use it to avoid getting trash in the
		 * accounting records. */
		assoc_rec.acct = NULL;
		assoc_mgr_fill_in_assoc(acct_db_conn, &assoc_rec,
					accounting_enforce, &assoc_ptr, false);
		if (assoc_ptr) {
			info("_job_create: account '%s' has no association "
			     "for user %u using default account '%s'",
			     job_desc->account, job_desc->user_id,
			     assoc_rec.acct);
			xfree(job_desc->account);
		}
	}

	if (job_desc->account == NULL)
		job_desc->account = xstrdup(assoc_rec.acct);

	/* This must be done after we have the assoc_ptr set */
	memset(&qos_rec, 0, sizeof(slurmdb_qos_rec_t));
	qos_rec.name = job_desc->qos;
	if (wiki_sched && job_desc->comment &&
	    strstr(job_desc->comment, "QOS:")) {
		if (strstr(job_desc->comment, "FLAGS:PREEMPTOR"))
			qos_rec.name = "expedite";
		else if (strstr(job_desc->comment, "FLAGS:PREEMPTEE"))
			qos_rec.name = "standby";
	}

	qos_ptr = _determine_and_validate_qos(
		job_desc->reservation, assoc_ptr, false, &qos_rec, &qos_error,
		false);

	if (qos_error != SLURM_SUCCESS) {
		error_code = qos_error;
		goto cleanup_fail;
	}

	error_code = _valid_job_part(job_desc, submit_uid, req_bitmap,
				     &part_ptr, part_ptr_list,
				     assoc_ptr, qos_ptr);

	if (error_code != SLURM_SUCCESS)
		goto cleanup_fail;

	if ((error_code = _validate_job_desc(job_desc, allocate, submit_uid,
					     part_ptr, part_ptr_list))) {
		goto cleanup_fail;
	}

	job_desc->tres_req_cnt = xmalloc(sizeof(uint64_t) * slurmctld_tres_cnt);
	job_desc->tres_req_cnt[TRES_ARRAY_NODE] = job_desc->min_nodes;
	job_desc->tres_req_cnt[TRES_ARRAY_CPU] = job_desc->min_cpus;
	job_desc->tres_req_cnt[TRES_ARRAY_MEM] =  job_get_tres_mem(
		job_desc->pn_min_memory,
		job_desc->tres_req_cnt[TRES_ARRAY_CPU],
		job_desc->min_nodes);

	license_list = license_validate(job_desc->licenses,
					job_desc->tres_req_cnt, &valid);
	if (!valid) {
		info("Job's requested licenses are invalid: %s",
		     job_desc->licenses);
		error_code = ESLURM_INVALID_LICENSES;
		goto cleanup_fail;
	}

	if (gres_plugin_job_state_validate(job_desc->gres, &gres_list)) {
		error_code = ESLURM_INVALID_GRES;
		goto cleanup_fail;
	}

	gres_set_job_tres_cnt(gres_list,
			      job_desc->min_nodes,
			      job_desc->tres_req_cnt,
			      false);

	if ((accounting_enforce & ACCOUNTING_ENFORCE_LIMITS) &&
	    (!acct_policy_validate(job_desc, part_ptr,
				   assoc_ptr, qos_ptr, NULL,
				   &acct_policy_limit_set, 0))) {
		info("_job_create: exceeded association/qos's limit "
		     "for user %u", job_desc->user_id);
		error_code = ESLURM_ACCOUNTING_POLICY;
		goto cleanup_fail;
	}

	/* This needs to be done after the association acct policy check since
	 * it looks at unaltered nodes for bluegene systems
	 */
	debug3("before alteration asking for nodes %u-%u cpus %u-%u",
	       job_desc->min_nodes, job_desc->max_nodes,
	       job_desc->min_cpus, job_desc->max_cpus);
	if (select_g_alter_node_cnt(SELECT_SET_NODE_CNT, job_desc)
	    != SLURM_SUCCESS) {
		error_code = ESLURM_INVALID_NODE_COUNT;
		goto cleanup_fail;
	}

	debug3("after alteration asking for nodes %u-%u cpus %u-%u",
	       job_desc->min_nodes, job_desc->max_nodes,
	       job_desc->min_cpus, job_desc->max_cpus);

	if (job_desc->exc_nodes) {
		error_code = node_name2bitmap(job_desc->exc_nodes, false,
					      &exc_bitmap);
		if (error_code) {
			error_code = ESLURM_INVALID_NODE_NAME;
			goto cleanup_fail;
		}
	}
	if (exc_bitmap && req_bitmap) {
		bitstr_t *tmp_bitmap = NULL;
		bitoff_t first_set;
		tmp_bitmap = bit_copy(exc_bitmap);
		bit_and(tmp_bitmap, req_bitmap);
		first_set = bit_ffs(tmp_bitmap);
		FREE_NULL_BITMAP(tmp_bitmap);
		if (first_set != -1) {
			info("Job's required and excluded node lists overlap");
			error_code = ESLURM_INVALID_NODE_NAME;
			goto cleanup_fail;
		}
	}

	if (job_desc->min_nodes == NO_VAL)
		job_desc->min_nodes = 1;

#ifdef HAVE_BG
	select_g_select_jobinfo_get(job_desc->select_jobinfo,
				    SELECT_JOBDATA_GEOMETRY, &geo);
	if (geo[0] == (uint16_t) NO_VAL) {
		for (i=0; i<SYSTEM_DIMENSIONS; i++)
			geo[i] = 0;
		select_g_select_jobinfo_set(job_desc->select_jobinfo,
					    SELECT_JOBDATA_GEOMETRY, &geo);
	} else if (geo[0] != 0) {
		uint32_t i, tot = 1;
		for (i=0; i<SYSTEM_DIMENSIONS; i++)
			tot *= geo[i];
		if (job_desc->min_nodes > tot) {
			info("MinNodes(%d) > GeometryNodes(%d)",
			     job_desc->min_nodes, tot);
			error_code = ESLURM_TOO_MANY_REQUESTED_CPUS;
			goto cleanup_fail;
		}
		job_desc->min_nodes = tot;
	}
	select_g_select_jobinfo_get(job_desc->select_jobinfo,
				    SELECT_JOBDATA_REBOOT, &reboot);
	if (reboot == (uint16_t) NO_VAL) {
		reboot = 0;	/* default is no reboot */
		select_g_select_jobinfo_set(job_desc->select_jobinfo,
					    SELECT_JOBDATA_REBOOT, &reboot);
	}
	select_g_select_jobinfo_get(job_desc->select_jobinfo,
				    SELECT_JOBDATA_ROTATE, &rotate);
	if (rotate == (uint16_t) NO_VAL) {
		rotate = 1;	/* refault is to rotate */
		select_g_select_jobinfo_set(job_desc->select_jobinfo,
					    SELECT_JOBDATA_ROTATE, &rotate);
	}
	select_g_select_jobinfo_get(job_desc->select_jobinfo,
				    SELECT_JOBDATA_CONN_TYPE, &conn_type);

	if ((conn_type[0] != (uint16_t) NO_VAL)
	    && (((conn_type[0] >= SELECT_SMALL)
		 && ((job_desc->min_cpus >= cpus_per_mp) && !sub_mp_system))
		|| (!sub_mp_system
		    && ((conn_type[0] == SELECT_TORUS)
			|| (conn_type[0] == SELECT_MESH))
		    && (job_desc->min_cpus < cpus_per_mp)))) {
		/* check to make sure we have a valid conn_type with
		 * the cpu count */
		info("Job's cpu count at %u makes our conn_type "
		     "of '%s' invalid.",
		     job_desc->min_cpus, conn_type_string(conn_type[0]));
		error_code = ESLURM_INVALID_NODE_COUNT;
		goto cleanup_fail;
	}

	/* make sure we reset all the NO_VAL's to NAV's */
	for (i=0; i<SYSTEM_DIMENSIONS; i++) {
		if (conn_type[i] == (uint16_t)NO_VAL)
			conn_type[i] = SELECT_NAV;
	}
	select_g_select_jobinfo_set(job_desc->select_jobinfo,
				    SELECT_JOBDATA_CONN_TYPE,
				    &conn_type);
#endif

	if (job_desc->max_nodes == NO_VAL)
		job_desc->max_nodes = 0;

	if (job_desc->max_nodes &&
	    (job_desc->max_nodes < job_desc->min_nodes)) {
		info("_job_create: Job's max_nodes(%u) < min_nodes(%u)",
		     job_desc->max_nodes, job_desc->min_nodes);
		error_code = ESLURM_INVALID_NODE_COUNT;
		goto cleanup_fail;
	}

	if ((error_code = _copy_job_desc_to_job_record(job_desc,
						       job_pptr,
						       &req_bitmap,
						       &exc_bitmap))) {
		if (error_code == SLURM_ERROR)
			error_code = ESLURM_ERROR_ON_DESC_TO_RECORD_COPY;
		job_ptr = *job_pptr;
		goto cleanup_fail;
	}
	job_ptr = *job_pptr;
	job_ptr->start_protocol_ver = protocol_version;
	job_ptr->part_ptr = part_ptr;
	job_ptr->part_ptr_list = part_ptr_list;

	part_ptr_list = NULL;
	if ((error_code = checkpoint_alloc_jobinfo(&(job_ptr->check_job)))) {
		error("Failed to allocate checkpoint info for job");
		goto cleanup_fail;
	}

	memcpy(&job_ptr->limit_set, &acct_policy_limit_set,
	       sizeof(acct_policy_limit_set_t));
	acct_policy_limit_set.tres = NULL;

	job_ptr->assoc_id = assoc_rec.id;
	job_ptr->assoc_ptr = (void *) assoc_ptr;
	job_ptr->qos_ptr = (void *) qos_ptr;
	job_ptr->qos_id = qos_rec.id;

	if (launch_type_poe == -1) {
		char *launch_type = slurm_get_launch_type();
		if (!strcmp(launch_type, "launch/poe"))
			launch_type_poe = 1;
		else
			launch_type_poe = 0;
		xfree(launch_type);
	}
	if (launch_type_poe == 1)
		job_ptr->next_step_id = 1;

	/*
	 * Permission for altering priority was confirmed above. The job_submit
	 * plugin may have set the priority directly or put the job on hold. If
	 * the priority is not given, we will figure it out later after we see
	 * if the job is eligible or not. So we want NO_VAL if not set.
	 */
	job_ptr->priority = job_desc->priority;
	if (job_ptr->priority == 0) {
		if (user_submit_priority == 0)
			job_ptr->state_reason = WAIT_HELD_USER;
		else
			job_ptr->state_reason = WAIT_HELD;
	} else if (job_ptr->priority != NO_VAL) {
		job_ptr->direct_set_prio = 1;
	}

	error_code = update_job_dependency(job_ptr, job_desc->dependency);
	if (error_code != SLURM_SUCCESS)
		goto cleanup_fail;
	job_ptr->details->orig_dependency = xstrdup(job_ptr->details->
						    dependency);

	if (build_feature_list(job_ptr)) {
		error_code = ESLURM_INVALID_FEATURE;
		goto cleanup_fail;
	}
	/* NOTE: If this job is being used to expand another job, this job's
	 * gres_list has already been filled in with a copy of gres_list job
	 * to be expanded by update_job_dependency() */
	if (!job_ptr->details->expanding_jobid) {
		job_ptr->gres_list = gres_list;
		gres_list = NULL;
	}
	gres_plugin_job_state_log(job_ptr->gres_list, job_ptr->job_id);

	if ((error_code = validate_job_resv(job_ptr)))
		goto cleanup_fail;

	if (job_desc->script
	    &&  (!will_run)) {	/* don't bother with copy if just a test */
		if ((error_code = _copy_job_desc_to_file(job_desc,
							 job_ptr->job_id))) {
			error_code = ESLURM_WRITING_TO_FILE;
			goto cleanup_fail;
		}
		job_ptr->batch_flag = 1;
	} else
		job_ptr->batch_flag = 0;
	if (job_desc->array_bitmap)
		is_job_array = true;
	if (!will_run &&
	    (error_code = bb_g_job_validate2(job_ptr, err_msg, is_job_array)))
		goto cleanup_fail;

	job_ptr->license_list = license_list;
	license_list = NULL;

	if (job_desc->req_switch != NO_VAL) {	/* Max # of switches */
		job_ptr->req_switch = job_desc->req_switch;
		if (job_desc->wait4switch != NO_VAL) {
			job_ptr->wait4switch =
				_max_switch_wait(job_desc->wait4switch);
		} else
			job_ptr->wait4switch = _max_switch_wait(INFINITE);
	}
	job_ptr->best_switch = true;

	FREE_NULL_LIST(license_list);
	FREE_NULL_LIST(gres_list);
	FREE_NULL_BITMAP(req_bitmap);
	FREE_NULL_BITMAP(exc_bitmap);
	return error_code;

cleanup_fail:
	if (job_ptr) {
		job_ptr->job_state = JOB_FAILED;
		job_ptr->exit_code = 1;
		job_ptr->state_reason = FAIL_SYSTEM;
		xfree(job_ptr->state_desc);
		job_ptr->start_time = job_ptr->end_time = time(NULL);
		_purge_job_record(job_ptr->job_id);
		*job_pptr = (struct job_record *) NULL;
	}
	FREE_NULL_LIST(license_list);
	xfree(acct_policy_limit_set.tres);
	FREE_NULL_LIST(gres_list);
	FREE_NULL_LIST(part_ptr_list);
	FREE_NULL_BITMAP(req_bitmap);
	FREE_NULL_BITMAP(exc_bitmap);
	return error_code;
}

static int _test_strlen(char *test_str, char *str_name, int max_str_len)
{
	int i = 0;

	if (test_str)
		i = strlen(test_str);
	if (i > max_str_len) {
		info("job_create_request: strlen(%s) too big (%d > %d)",
		     str_name, i, max_str_len);
		return ESLURM_PATHNAME_TOO_LONG;
	}
	return SLURM_SUCCESS;
}

/* For each token in a comma delimited job array expression set the matching
 * bitmap entry */
static bool _parse_array_tok(char *tok, bitstr_t *array_bitmap, uint32_t max)
{
	char *end_ptr = NULL;
	int i, first, last, step = 1;

	if (tok[0] == '[')	/* Strip leading "[" */
		tok++;
	first = strtol(tok, &end_ptr, 10);
	if (end_ptr[0] == ']')	/* Strip trailing "]" */
		end_ptr++;
	if (first < 0)
		return false;
	if (end_ptr[0] == '-') {
		last = strtol(end_ptr + 1, &end_ptr, 10);
		if (end_ptr[0] == ']')	/* Strip trailing "]" */
			end_ptr++;
		if (end_ptr[0] == ':') {
			step = strtol(end_ptr + 1, &end_ptr, 10);
			if (end_ptr[0] == ']')	/* Strip trailing "]" */
				end_ptr++;
			if ((end_ptr[0] != '\0') && (end_ptr[0] != '%'))
				return false;
			if (step <= 0)
				return false;
		} else if ((end_ptr[0] != '\0') && (end_ptr[0] != '%')) {
			return false;
		}
		if (last < first)
			return false;
	} else if ((end_ptr[0] != '\0') && (end_ptr[0] != '%')) {
		return false;
	} else {
		last = first;
	}

	if (last >= max)
		return false;

	for (i = first; i <= last; i += step) {
		bit_set(array_bitmap, i);
	}

	return true;
}

/* Translate a job array expression into the equivalent bitmap */
static bool _valid_array_inx(job_desc_msg_t *job_desc)
{
	slurm_ctl_conf_t *conf;
	bool valid = true;
	char *tmp, *tok, *last = NULL;

	FREE_NULL_BITMAP(job_desc->array_bitmap);
	if (!job_desc->array_inx || !job_desc->array_inx[0])
		return true;
	if (!job_desc->script || !job_desc->script[0])
		return false;

	if (max_array_size == NO_VAL) {
		conf = slurm_conf_lock();
		max_array_size = conf->max_array_sz;
		slurm_conf_unlock();
	}
	if (max_array_size == 0) {
		verbose("Job arrays disabled, MaxArraySize=0");
		return false;
	}

	/* We have a job array request */
	job_desc->immediate = 0;	/* Disable immediate option */
	job_desc->array_bitmap = bit_alloc(max_array_size);

	tmp = xstrdup(job_desc->array_inx);
	tok = strtok_r(tmp, ",", &last);
	while (tok && valid) {
		valid = _parse_array_tok(tok, job_desc->array_bitmap,
					 max_array_size);
		tok = strtok_r(NULL, ",", &last);
	}
	xfree(tmp);

	return valid;
}

/* Make sure a job descriptor's strings are not huge, which could result in
 * a denial of service attack due to memory demands by the slurmctld */
static int _test_job_desc_fields(job_desc_msg_t * job_desc)
{
	if (_test_strlen(job_desc->account, "account", 1024)		||
	    _test_strlen(job_desc->alloc_node, "alloc_node", 1024)	||
	    _test_strlen(job_desc->array_inx, "array_inx", 1024 * 4)	||
	    _test_strlen(job_desc->blrtsimage, "blrtsimage", 1024)	||
	    _test_strlen(job_desc->burst_buffer, "burst_buffer",1024*8) ||
	    _test_strlen(job_desc->ckpt_dir, "ckpt_dir", 1024)		||
	    _test_strlen(job_desc->comment, "comment", 1024)		||
	    _test_strlen(job_desc->cpu_bind, "cpu_bind", 1024)		||
	    _test_strlen(job_desc->dependency, "dependency", 1024*128)	||
	    _test_strlen(job_desc->features, "features", 1024)		||
	    _test_strlen(job_desc->gres, "gres", 1024)			||
	    _test_strlen(job_desc->licenses, "licenses", 1024)		||
	    _test_strlen(job_desc->linuximage, "linuximage", 1024)	||
	    _test_strlen(job_desc->mail_user, "mail_user", 1024)	||
	    _test_strlen(job_desc->mem_bind, "mem_bind", 1024)		||
	    _test_strlen(job_desc->mloaderimage, "mloaderimage", 1024)	||
	    _test_strlen(job_desc->name, "name", 1024)			||
	    _test_strlen(job_desc->network, "network", 1024)		||
	    _test_strlen(job_desc->partition, "partition", 1024)	||
	    _test_strlen(job_desc->qos, "qos", 1024)			||
	    _test_strlen(job_desc->ramdiskimage, "ramdiskimage", 1024)	||
	    _test_strlen(job_desc->reservation, "reservation", 1024)	||
	    _test_strlen(job_desc->script, "script", 1024 * 1024 * 4)	||
	    _test_strlen(job_desc->std_err, "std_err", MAXPATHLEN)	||
	    _test_strlen(job_desc->std_in, "std_in", MAXPATHLEN)	||
	    _test_strlen(job_desc->std_out, "std_out", MAXPATHLEN)	||
	    _test_strlen(job_desc->wckey, "wckey", 1024)		||
	    _test_strlen(job_desc->work_dir, "work_dir", MAXPATHLEN))
		return ESLURM_PATHNAME_TOO_LONG;

	return SLURM_SUCCESS;
}

/* Perform some size checks on strings we store to prevent
 * malicious user filling slurmctld's memory
 * IN job_desc   - user job submit request
 * IN submit_uid - UID making job submit request
 * OUT err_msg   - custom error message to return
 * RET 0 or error code */
extern int validate_job_create_req(job_desc_msg_t * job_desc, uid_t submit_uid,
				   char **err_msg)
{
	int rc;

	rc = job_submit_plugin_submit(job_desc, (uint32_t) submit_uid, err_msg);
	if (rc != SLURM_SUCCESS)
		return rc;

	rc = bb_g_job_validate(job_desc, submit_uid);
	if (rc != SLURM_SUCCESS)
		return rc;

	rc = _test_job_desc_fields(job_desc);
	if (rc != SLURM_SUCCESS)
		return rc;

	if (!_valid_array_inx(job_desc))
		return ESLURM_INVALID_ARRAY;

	/* Make sure anything that may be put in the database will be
	 * lower case */
	xstrtolower(job_desc->account);
	xstrtolower(job_desc->wckey);

	/* Basic validation of some parameters */
	if (job_desc->req_nodes) {
		hostlist_t hl;
		uint32_t host_cnt;
		hl = hostlist_create(job_desc->req_nodes);
		if (hl == NULL) {
			/* likely a badly formatted hostlist */
			error("validate_job_create_req: bad hostlist");
			return ESLURM_INVALID_NODE_NAME;
		}
		host_cnt = hostlist_count(hl);
		hostlist_destroy(hl);
		if ((job_desc->min_nodes == NO_VAL) ||
		    (job_desc->min_nodes <  host_cnt))
			job_desc->min_nodes = host_cnt;
	}
	if ((job_desc->ntasks_per_node != (uint16_t) NO_VAL) &&
	    (job_desc->min_nodes       != NO_VAL) &&
	    (job_desc->num_tasks       != NO_VAL)) {
		uint32_t ntasks = job_desc->ntasks_per_node *
				  job_desc->min_nodes;
		job_desc->num_tasks = MAX(job_desc->num_tasks, ntasks);
	}
	if ((job_desc->min_cpus  != NO_VAL) &&
	    (job_desc->min_nodes != NO_VAL) &&
	    (job_desc->min_cpus  <  job_desc->min_nodes) &&
	    (job_desc->max_cpus  >= job_desc->min_nodes))
		job_desc->min_cpus = job_desc->min_nodes;

	return SLURM_SUCCESS;
}

/* _copy_job_desc_to_file - copy the job script and environment from the RPC
 *	structure into a file */
static int
_copy_job_desc_to_file(job_desc_msg_t * job_desc, uint32_t job_id)
{
	int error_code = 0, hash;
	char *dir_name, job_dir[32], *file_name;
	DEF_TIMERS;

	START_TIMER;
	/* Create state_save_location directory */
	dir_name = slurm_get_state_save_location();

	/* Create directory based upon job ID due to limitations on the number
	 * of files possible in a directory on some file system types (e.g.
	 * up to 64k files on a FAT32 file system). */
	hash = job_id % 10;
	sprintf(job_dir, "/hash.%d", hash);
	xstrcat(dir_name, job_dir);
	(void) mkdir(dir_name, 0700);

	/* Create job_id specific directory */
	sprintf(job_dir, "/job.%u", job_id);
	xstrcat(dir_name, job_dir);
	if (mkdir(dir_name, 0700)) {
		if (!slurmctld_primary && (errno == EEXIST)) {
			error("Apparent duplicate job ID %u. Two primary "
			      "slurmctld daemons might currently be active",
			      job_id);
		}
		error("mkdir(%s) error %m", dir_name);
		xfree(dir_name);
		return ESLURM_WRITING_TO_FILE;
	}

	/* Create environment file, and write data to it */
	file_name = xstrdup(dir_name);
	xstrcat(file_name, "/environment");
	error_code = _write_data_array_to_file(file_name,
					       job_desc->environment,
					       job_desc->env_size);
	xfree(file_name);

	if (error_code == 0) {
		/* Create script file */
		file_name = xstrdup(dir_name);
		xstrcat(file_name, "/script");
		error_code = _write_data_to_file(file_name, job_desc->script);
		xfree(file_name);
	}

	xfree(dir_name);
	END_TIMER2("_copy_job_desc_to_file");
	return error_code;
}

/* Return true of the specified job ID already has a batch directory so
 * that a different job ID can be created. This is to help limit damage from
 * split-brain, where two slurmctld daemons are running as primary. */
static bool _dup_job_file_test(uint32_t job_id)
{
	char *dir_name_src, job_dir[40];
	struct stat buf;
	int rc, hash;

	dir_name_src  = slurm_get_state_save_location();
	hash = job_id % 10;
	sprintf(job_dir, "/hash.%d", hash);
	xstrcat(dir_name_src, job_dir);
	sprintf(job_dir, "/job.%u", job_id);
	xstrcat(dir_name_src, job_dir);
	rc = stat(dir_name_src, &buf);
	xfree(dir_name_src);
	if (rc == 0) {
		error("Vestigial state files for job %u, but no job record. "
		      "this may be the result of two slurmctld running in "
		      "primary mode", job_id);
		return true;
	}
	return false;
}

/* _copy_job_desc_files - create copies of a job script and environment files */
static int
_copy_job_desc_files(uint32_t job_id_src, uint32_t job_id_dest)
{
	int error_code = SLURM_SUCCESS, hash;
	char *dir_name_src, *dir_name_dest, job_dir[40];
	char *file_name_src, *file_name_dest;

	/* Create state_save_location directory */
	dir_name_src  = slurm_get_state_save_location();
	dir_name_dest = xstrdup(dir_name_src);

	/* Create directory based upon job ID due to limitations on the number
	 * of files possible in a directory on some file system types (e.g.
	 * up to 64k files on a FAT32 file system). */
	hash = job_id_dest % 10;
	sprintf(job_dir, "/hash.%d", hash);
	xstrcat(dir_name_dest, job_dir);
	(void) mkdir(dir_name_dest, 0700);

	/* Create job_id_dest specific directory */
	sprintf(job_dir, "/job.%u", job_id_dest);
	xstrcat(dir_name_dest, job_dir);
	if (mkdir(dir_name_dest, 0700)) {
		if (!slurmctld_primary && (errno == EEXIST)) {
			error("Apparent duplicate job ID %u. Two primary "
			      "slurmctld daemons might currently be active",
			      job_id_dest);
		}
		error("mkdir(%s) error %m", dir_name_dest);
		xfree(dir_name_src);
		xfree(dir_name_dest);
		return ESLURM_WRITING_TO_FILE;
	}

	/* Identify job_id_src specific directory */
	hash = job_id_src % 10;
	sprintf(job_dir, "/hash.%d", hash);
	xstrcat(dir_name_src, job_dir);
	(void) mkdir(dir_name_src, 0700);
	sprintf(job_dir, "/job.%u", job_id_src);
	xstrcat(dir_name_src, job_dir);

	file_name_src  = xstrdup(dir_name_src);
	file_name_dest = xstrdup(dir_name_dest);
	xstrcat(file_name_src,  "/environment");
	xstrcat(file_name_dest, "/environment");
	error_code = link(file_name_src, file_name_dest);
	if (error_code < 0) {
		error("%s: link() failed %m copy files src %s dest %s",
		      __func__, file_name_src, file_name_dest);
		error_code = _copy_job_file(file_name_src, file_name_dest);
		if (error_code < 0) {
			error("%s: failed copy files %m src %s dst %s",
			      __func__, file_name_src, file_name_dest);
		}
	}
	xfree(file_name_src);
	xfree(file_name_dest);

	if (error_code == 0) {
		file_name_src  = xstrdup(dir_name_src);
		file_name_dest = xstrdup(dir_name_dest);
		xstrcat(file_name_src,  "/script");
		xstrcat(file_name_dest, "/script");
		error_code = link(file_name_src, file_name_dest);
		if (error_code < 0) {
			error("%s: link() failed %m copy files src %s dest %s",
			      __func__, file_name_src, file_name_dest);
			error_code = _copy_job_file(file_name_src,
						    file_name_dest);
			if (error_code < 0) {
				error("%s: failed copy files %m src %s dst %s",
				      __func__, file_name_src, file_name_dest);
			}
		}
		xfree(file_name_src);
		xfree(file_name_dest);
	}

	xfree(dir_name_src);
	xfree(dir_name_dest);
	return error_code;
}

/*
 * Create file with specified name and write the supplied data array to it
 * IN file_name - file to create and write to
 * IN data - array of pointers to strings (e.g. env)
 * IN size - number of elements in data
 */
static int
_write_data_array_to_file(char *file_name, char **data, uint32_t size)
{
	int fd, i, pos, nwrite, amount;

	fd = creat(file_name, 0600);
	if (fd < 0) {
		error("Error creating file %s, %m", file_name);
		return ESLURM_WRITING_TO_FILE;
	}

	amount = write(fd, &size, sizeof(uint32_t));
	if (amount < sizeof(uint32_t)) {
		error("Error writing file %s, %m", file_name);
		close(fd);
		return ESLURM_WRITING_TO_FILE;
	}

	if (data == NULL) {
		close(fd);
		return SLURM_SUCCESS;
	}

	for (i = 0; i < size; i++) {
		nwrite = strlen(data[i]) + 1;
		pos = 0;
		while (nwrite > 0) {
			amount = write(fd, &data[i][pos], nwrite);
			if ((amount < 0) && (errno != EINTR)) {
				error("Error writing file %s, %m",
				      file_name);
				close(fd);
				return ESLURM_WRITING_TO_FILE;
			}
			nwrite -= amount;
			pos    += amount;
		}
	}

	close(fd);
	return SLURM_SUCCESS;
}

/*
 * Create file with specified name and write the supplied data array to it
 * IN file_name - file to create and write to
 * IN data - pointer to string
 */
static int _write_data_to_file(char *file_name, char *data)
{
	int fd, pos, nwrite, amount;

	if (data == NULL) {
		(void) unlink(file_name);
		return SLURM_SUCCESS;
	}

	fd = creat(file_name, 0700);
	if (fd < 0) {
		error("Error creating file %s, %m", file_name);
		return ESLURM_WRITING_TO_FILE;
	}

	nwrite = strlen(data) + 1;
	pos = 0;
	while (nwrite > 0) {
		amount = write(fd, &data[pos], nwrite);
		if ((amount < 0) && (errno != EINTR)) {
			error("Error writing file %s, %m", file_name);
			close(fd);
			return ESLURM_WRITING_TO_FILE;
		}
		nwrite -= amount;
		pos    += amount;
	}
	close(fd);
	return SLURM_SUCCESS;
}

/*
 * get_job_env - return the environment variables and their count for a
 *	given job
 * IN job_ptr - pointer to job for which data is required
 * OUT env_size - number of elements to read
 * RET point to array of string pointers containing environment variables
 */
char **get_job_env(struct job_record *job_ptr, uint32_t * env_size)
{
	char *file_name, **environment = NULL;
	int hash = job_ptr->job_id % 10;
	int cc;

	file_name = slurm_get_state_save_location();
	xstrfmtcat(file_name, "/hash.%d/job.%u/environment",
		   hash, job_ptr->job_id);

	if (_read_data_array_from_file(file_name, &environment, env_size,
				       job_ptr)) {
		/* Read state from version 14.03 or earlier */
		xfree(file_name);
		file_name = slurm_get_state_save_location();
		xstrfmtcat(file_name, "/job.%u/environment", job_ptr->job_id);
		cc = _read_data_array_from_file(file_name,
						&environment,
						env_size,
						job_ptr);
		if (cc < 0) {
			xfree(file_name);
			return NULL;
		}
	}

	xfree(file_name);
	return environment;
}

/*
 * get_job_script - return the script for a given job
 * IN job_ptr - pointer to job for which data is required
 * RET point to string containing job script
 */
char *get_job_script(struct job_record *job_ptr)
{
	char *file_name, job_dir[40], *script = NULL;
	int hash;

	if (!job_ptr->batch_flag)
		return NULL;

	hash = job_ptr->job_id % 10;
	file_name = slurm_get_state_save_location();
	sprintf(job_dir, "/hash.%d/job.%u/script", hash, job_ptr->job_id);
	xstrcat(file_name, job_dir);

	if (_read_data_from_file(file_name, &script)) {
		/* Read version 14.03 or earlier state format */
		xfree(file_name);
		file_name = slurm_get_state_save_location();
		sprintf(job_dir, "/job.%u/script", job_ptr->job_id);
		xstrcat(file_name, job_dir);
		(void) _read_data_from_file(file_name, &script);
	}

	xfree(file_name);
	return script;
}

/*
 * Read a collection of strings from a file
 * IN file_name - file to read from
 * OUT data - pointer to array of pointers to strings (e.g. env),
 *	must be xfreed when no longer needed
 * OUT size - number of elements in data
 * IN job_ptr - job
 * RET 0 on success, -1 on error
 * NOTE: The output format of this must be identical with _xduparray2()
 */
static int
_read_data_array_from_file(char *file_name, char ***data, uint32_t * size,
			   struct job_record *job_ptr)
{
	int fd, pos, buf_size, amount, i, j;
	char *buffer, **array_ptr;
	uint32_t rec_cnt;

	xassert(file_name);
	xassert(data);
	xassert(size);
	*data = NULL;
	*size = 0;

	fd = open(file_name, 0);
	if (fd < 0) {
		error("Error opening file %s, %m", file_name);
		return -1;
	}

	amount = read(fd, &rec_cnt, sizeof(uint32_t));
	if (amount < sizeof(uint32_t)) {
		if (amount != 0)	/* incomplete write */
			error("Error reading file %s, %m", file_name);
		else
			verbose("File %s has zero size", file_name);
		close(fd);
		return -1;
	}

	if (rec_cnt >= INT_MAX) {
		error("%s: unreasonable record counter %d in file %s",
		      __func__, rec_cnt, file_name);
		close(fd);
		return -1;
	}

	if (rec_cnt == 0) {
		*data = NULL;
		*size = 0;
		close(fd);
		return 0;
	}

	pos = 0;
	buf_size = BUF_SIZE;
	buffer = xmalloc(buf_size);
	while (1) {
		amount = read(fd, &buffer[pos], BUF_SIZE);
		if (amount < 0) {
			error("Error reading file %s, %m", file_name);
			xfree(buffer);
			close(fd);
			return -1;
		}
		pos += amount;
		if (amount < BUF_SIZE)	/* end of file */
			break;
		buf_size += amount;
		xrealloc(buffer, buf_size);
	}
	close(fd);

	/* Allocate extra space for supplemental environment variables
	 * as set by Moab */
	if (job_ptr->details->env_cnt) {
		for (j = 0; j < job_ptr->details->env_cnt; j++)
			pos += (strlen(job_ptr->details->env_sup[j]) + 1);
		xrealloc(buffer, pos);
	}

	/* We have all the data, now let's compute the pointers */
	array_ptr = xmalloc(sizeof(char *) *
			    (rec_cnt + job_ptr->details->env_cnt));
	for (i = 0, pos = 0; i < rec_cnt; i++) {
		array_ptr[i] = &buffer[pos];
		pos += strlen(&buffer[pos]) + 1;
		if ((pos > buf_size) && ((i + 1) < rec_cnt)) {
			error("Bad environment file %s", file_name);
			rec_cnt = i;
			break;
		}
	}

	/* Add supplemental environment variables for Moab */
	if (job_ptr->details->env_cnt) {
		char *tmp_chr;
		int env_len, name_len;
		for (j = 0; j < job_ptr->details->env_cnt; j++) {
			tmp_chr = strchr(job_ptr->details->env_sup[j], '=');
			if (tmp_chr == NULL) {
				error("Invalid supplemental environment "
				      "variable: %s",
				      job_ptr->details->env_sup[j]);
				continue;
			}
			env_len  = strlen(job_ptr->details->env_sup[j]) + 1;
			name_len = tmp_chr - job_ptr->details->env_sup[j] + 1;
			/* search for duplicate */
			for (i = 0; i < rec_cnt; i++) {
				if (strncmp(array_ptr[i],
					    job_ptr->details->env_sup[j],
					    name_len)) {
					continue;
				}
				/* over-write duplicate */
				memcpy(&buffer[pos],
				       job_ptr->details->env_sup[j], env_len);
				array_ptr[i] = &buffer[pos];
				pos += env_len;
				break;
			}
			if (i >= rec_cnt) {	/* add env to array end */
				memcpy(&buffer[pos],
				       job_ptr->details->env_sup[j], env_len);
				array_ptr[rec_cnt++] = &buffer[pos];
				pos += env_len;
			}
		}
	}

	*size = rec_cnt;
	*data = array_ptr;
	return 0;
}

/*
 * Read a string from a file
 * IN file_name - file to read from
 * OUT data - pointer to  string
 *	must be xfreed when no longer needed
 * RET - 0 on success, -1 on error
 */
static int _read_data_from_file(char *file_name, char **data)
{
	int fd, pos, buf_size, amount;
	char *buffer;

	xassert(file_name);
	xassert(data);
	*data = NULL;

	fd = open(file_name, 0);
	if (fd < 0) {
		error("Error opening file %s, %m", file_name);
		return -1;
	}

	pos = 0;
	buf_size = BUF_SIZE;
	buffer = xmalloc(buf_size);
	while (1) {
		amount = read(fd, &buffer[pos], BUF_SIZE);
		if (amount < 0) {
			error("Error reading file %s, %m", file_name);
			xfree(buffer);
			close(fd);
			return -1;
		}
		if (amount < BUF_SIZE)	/* end of file */
			break;
		pos += amount;
		buf_size += amount;
		xrealloc(buffer, buf_size);
	}

	*data = buffer;
	close(fd);
	return 0;
}

/* Given a job request, return a multi_core_data struct.
 * Returns NULL if no values set in the job/step request */
static multi_core_data_t *
_set_multi_core_data(job_desc_msg_t * job_desc)
{
	multi_core_data_t * mc_ptr;

	if ((job_desc->sockets_per_node  == (uint16_t) NO_VAL)	&&
	    (job_desc->cores_per_socket  == (uint16_t) NO_VAL)	&&
	    (job_desc->threads_per_core  == (uint16_t) NO_VAL)	&&
	    (job_desc->ntasks_per_socket == (uint16_t) NO_VAL)	&&
	    (job_desc->ntasks_per_core   == (uint16_t) NO_VAL)	&&
	    (job_desc->plane_size        == (uint16_t) NO_VAL))
		return NULL;

	mc_ptr = xmalloc(sizeof(multi_core_data_t));
	mc_ptr->sockets_per_node = job_desc->sockets_per_node;
	mc_ptr->cores_per_socket = job_desc->cores_per_socket;
	mc_ptr->threads_per_core = job_desc->threads_per_core;
	if (job_desc->ntasks_per_socket != (uint16_t) NO_VAL)
		mc_ptr->ntasks_per_socket  = job_desc->ntasks_per_socket;
	else
		mc_ptr->ntasks_per_socket  = (uint16_t) INFINITE;
	if (job_desc->ntasks_per_core != (uint16_t) NO_VAL)
		mc_ptr->ntasks_per_core    = job_desc->ntasks_per_core;
	else if (slurmctld_conf.select_type_param & CR_ONE_TASK_PER_CORE)
		mc_ptr->ntasks_per_core    = 1;
	else
		mc_ptr->ntasks_per_core    = (uint16_t) INFINITE;
	if (job_desc->plane_size != (uint16_t) NO_VAL)
		mc_ptr->plane_size         = job_desc->plane_size;
	else
		mc_ptr->plane_size         = 0;

	return mc_ptr;
}

/* _copy_job_desc_to_job_record - copy the job descriptor from the RPC
 *	structure into the actual slurmctld job record */
static int
_copy_job_desc_to_job_record(job_desc_msg_t * job_desc,
			     struct job_record **job_rec_ptr,
			     bitstr_t ** req_bitmap,
			     bitstr_t ** exc_bitmap)
{
	int error_code;
	struct job_details *detail_ptr;
	struct job_record *job_ptr;
	bool global_job = false;

	if (slurm_get_track_wckey()) {
		if (!job_desc->wckey) {
			/* get the default wckey for this user since none was
			 * given */
			slurmdb_user_rec_t user_rec;
			memset(&user_rec, 0, sizeof(slurmdb_user_rec_t));
			user_rec.uid = job_desc->user_id;
			assoc_mgr_fill_in_user(acct_db_conn, &user_rec,
					       accounting_enforce, NULL);
			if (user_rec.default_wckey)
				job_desc->wckey = xstrdup_printf(
					"*%s", user_rec.default_wckey);
			else if (!(accounting_enforce &
				   ACCOUNTING_ENFORCE_WCKEYS))
				job_desc->wckey = xstrdup("*");
			else {
				error("Job didn't specify wckey and user "
				      "%d has no default.", job_desc->user_id);
				return ESLURM_INVALID_WCKEY;
			}
		} else if (job_desc->wckey) {
			slurmdb_wckey_rec_t wckey_rec, *wckey_ptr = NULL;

			memset(&wckey_rec, 0, sizeof(slurmdb_wckey_rec_t));
			wckey_rec.uid       = job_desc->user_id;
			wckey_rec.name      = job_desc->wckey;

			if (assoc_mgr_fill_in_wckey(acct_db_conn, &wckey_rec,
						    accounting_enforce,
						    &wckey_ptr)) {
				if (accounting_enforce &
				    ACCOUNTING_ENFORCE_WCKEYS) {
					error("%s: invalid wckey '%s' for "
					      "user %u.",
					      __func__, wckey_rec.name,
					      job_desc->user_id);
					return ESLURM_INVALID_WCKEY;
				}
			}
		} else if (accounting_enforce & ACCOUNTING_ENFORCE_WCKEYS) {
			/* This should never happen */
			info("%s: no wckey was given for job submit", __func__);
			return ESLURM_INVALID_WCKEY;
		}
	}

	job_ptr = _create_job_record(&error_code, 1);
	if (error_code)
		return error_code;

	*job_rec_ptr = job_ptr;
	job_ptr->partition = xstrdup(job_desc->partition);
	if (job_desc->profile != ACCT_GATHER_PROFILE_NOT_SET)
		job_ptr->profile = job_desc->profile;

	if (job_desc->job_id != NO_VAL) {	/* already confirmed unique */
		job_ptr->job_id = job_desc->job_id;
	} else {
		if (job_desc->sicp_mode || job_desc->clusters)
			global_job = true;
		error_code = _set_job_id(job_ptr, global_job);
		if (error_code)
			return error_code;
	}

	if (job_desc->name)
		job_ptr->name = xstrdup(job_desc->name);
	if (job_desc->wckey)
		job_ptr->wckey = xstrdup(job_desc->wckey);

	/* Since this is only used in the slurmctld copy it now.
	 */
	job_ptr->tres_req_cnt = job_desc->tres_req_cnt;
	job_desc->tres_req_cnt = NULL;
	job_ptr->tres_req_str = assoc_mgr_make_tres_str_from_array(
		job_ptr->tres_req_cnt, false);

	_add_job_hash(job_ptr);

	job_ptr->user_id    = (uid_t) job_desc->user_id;
	job_ptr->group_id   = (gid_t) job_desc->group_id;
	job_ptr->job_state  = JOB_PENDING;
	job_ptr->time_limit = job_desc->time_limit;
	if (job_desc->time_min != NO_VAL)
		job_ptr->time_min = job_desc->time_min;
	job_ptr->alloc_sid  = job_desc->alloc_sid;
	job_ptr->alloc_node = xstrdup(job_desc->alloc_node);
	job_ptr->account    = xstrdup(job_desc->account);
	job_ptr->burst_buffer = xstrdup(job_desc->burst_buffer);
	job_ptr->gres       = xstrdup(job_desc->gres);
	job_ptr->network    = xstrdup(job_desc->network);
	job_ptr->resv_name  = xstrdup(job_desc->reservation);
	job_ptr->comment    = xstrdup(job_desc->comment);
	if (!wiki_sched_test) {
		char *sched_type = slurm_get_sched_type();
		if (strcmp(sched_type, "sched/wiki") == 0)
			wiki_sched  = true;
		if (strcmp(sched_type, "sched/wiki2") == 0) {
			wiki_sched  = true;
			wiki2_sched = true;
		}
		xfree(sched_type);
		wiki_sched_test = true;
	}

	if (job_desc->kill_on_node_fail != (uint16_t) NO_VAL)
		job_ptr->kill_on_node_fail = job_desc->kill_on_node_fail;

	job_ptr->resp_host = xstrdup(job_desc->resp_host);
	job_ptr->alloc_resp_port = job_desc->alloc_resp_port;
	job_ptr->other_port = job_desc->other_port;
	job_ptr->power_flags = job_desc->power_flags;
	job_ptr->sicp_mode = job_desc->sicp_mode;
	job_ptr->time_last_active = time(NULL);
	job_ptr->cr_enabled = 0;
	job_ptr->derived_ec = 0;

	job_ptr->licenses  = xstrdup(job_desc->licenses);
	job_ptr->mail_type = job_desc->mail_type;
	job_ptr->mail_user = xstrdup(job_desc->mail_user);
	job_ptr->bit_flags = job_desc->bitflags;
	job_ptr->ckpt_interval = job_desc->ckpt_interval;
	job_ptr->spank_job_env = job_desc->spank_job_env;
	job_ptr->spank_job_env_size = job_desc->spank_job_env_size;
	job_desc->spank_job_env = (char **) NULL; /* nothing left to free */
	job_desc->spank_job_env_size = 0;         /* nothing left to free */

	if (job_desc->wait_all_nodes == (uint16_t) NO_VAL)
		job_ptr->wait_all_nodes = DEFAULT_WAIT_ALL_NODES;
	else
		job_ptr->wait_all_nodes = job_desc->wait_all_nodes;
	job_ptr->warn_flags  = job_desc->warn_flags;
	job_ptr->warn_signal = job_desc->warn_signal;
	job_ptr->warn_time   = job_desc->warn_time;

	detail_ptr = job_ptr->details;
	detail_ptr->argc = job_desc->argc;
	detail_ptr->argv = job_desc->argv;
	job_desc->argv   = (char **) NULL; /* nothing left to free */
	job_desc->argc   = 0;		   /* nothing left to free */
	detail_ptr->acctg_freq = xstrdup(job_desc->acctg_freq);
	detail_ptr->cpu_bind_type = job_desc->cpu_bind_type;
	detail_ptr->cpu_bind   = xstrdup(job_desc->cpu_bind);
	detail_ptr->cpu_freq_gov = job_desc->cpu_freq_gov;
	detail_ptr->cpu_freq_max = job_desc->cpu_freq_max;
	detail_ptr->cpu_freq_min = job_desc->cpu_freq_min;
	detail_ptr->nice       = job_desc->nice;
	detail_ptr->open_mode  = job_desc->open_mode;
	detail_ptr->min_cpus   = job_desc->min_cpus;
	detail_ptr->max_cpus   = job_desc->max_cpus;
	detail_ptr->min_nodes  = job_desc->min_nodes;
	detail_ptr->max_nodes  = job_desc->max_nodes;
	if (job_desc->req_nodes) {
		detail_ptr->req_nodes =
			_copy_nodelist_no_dup(job_desc->req_nodes);
		detail_ptr->req_node_bitmap = *req_bitmap;
		detail_ptr->req_node_layout = NULL; /* Layout specified at
						     * start time */
		*req_bitmap = NULL;	/* Reused nothing left to free */
	}
	if (job_desc->exc_nodes) {
		detail_ptr->exc_nodes =
			_copy_nodelist_no_dup(job_desc->exc_nodes);
		detail_ptr->exc_node_bitmap = *exc_bitmap;
		*exc_bitmap = NULL;	/* Reused nothing left to free */
	}
	if (job_desc->features)
		detail_ptr->features = xstrdup(job_desc->features);
	if ((job_desc->shared == 0) && (select_serial == 0)) {
		detail_ptr->share_res  = 0;
		detail_ptr->whole_node = 1;
	} else if (job_desc->shared == 1) {
		detail_ptr->share_res  = 1;
		detail_ptr->whole_node = 0;
	} else if (job_desc->shared == 2) {
		detail_ptr->share_res  = (uint8_t) NO_VAL;
		detail_ptr->whole_node = 2;
	} else {
		detail_ptr->share_res  = (uint8_t) NO_VAL;
		detail_ptr->whole_node = 0;
	}
	if (job_desc->contiguous != (uint16_t) NO_VAL)
		detail_ptr->contiguous = job_desc->contiguous;
	if (slurm_get_use_spec_resources())
		detail_ptr->core_spec = job_desc->core_spec;
	else
		detail_ptr->core_spec = (uint16_t) NO_VAL;
	if (detail_ptr->core_spec != (uint16_t) NO_VAL)
		detail_ptr->whole_node = 1;
	if (job_desc->task_dist != NO_VAL)
		detail_ptr->task_dist = job_desc->task_dist;
	if (job_desc->cpus_per_task != (uint16_t) NO_VAL)
		detail_ptr->cpus_per_task = MAX(job_desc->cpus_per_task, 1);
	else
		detail_ptr->cpus_per_task = 1;
	if (job_desc->pn_min_cpus != (uint16_t) NO_VAL)
		detail_ptr->pn_min_cpus = job_desc->pn_min_cpus;
	if (job_desc->overcommit != (uint8_t) NO_VAL)
		detail_ptr->overcommit = job_desc->overcommit;
	if (job_desc->ntasks_per_node != (uint16_t) NO_VAL) {
		detail_ptr->ntasks_per_node = job_desc->ntasks_per_node;
		if (detail_ptr->overcommit == 0) {
			detail_ptr->pn_min_cpus =
				MAX(detail_ptr->pn_min_cpus,
				    (detail_ptr->cpus_per_task *
				     detail_ptr->ntasks_per_node));
		}
	} else {
		detail_ptr->pn_min_cpus = MAX(detail_ptr->pn_min_cpus,
					      detail_ptr->cpus_per_task);
	}
	if (job_desc->reboot != (uint16_t) NO_VAL)
		job_ptr->reboot = MIN(job_desc->reboot, 1);
	else
		job_ptr->reboot = 0;
	if (job_desc->requeue != (uint16_t) NO_VAL)
		detail_ptr->requeue = MIN(job_desc->requeue, 1);
	else
		detail_ptr->requeue = slurmctld_conf.job_requeue;
	if (job_desc->pn_min_memory != NO_VAL)
		detail_ptr->pn_min_memory = job_desc->pn_min_memory;
	if (job_desc->pn_min_tmp_disk != NO_VAL)
		detail_ptr->pn_min_tmp_disk = job_desc->pn_min_tmp_disk;
	if (job_desc->num_tasks != NO_VAL)
		detail_ptr->num_tasks = job_desc->num_tasks;
	if (job_desc->std_err)
		detail_ptr->std_err = xstrdup(job_desc->std_err);
	if (job_desc->std_in)
		detail_ptr->std_in = xstrdup(job_desc->std_in);
	if (job_desc->std_out)
		detail_ptr->std_out = xstrdup(job_desc->std_out);
	if (job_desc->work_dir)
		detail_ptr->work_dir = xstrdup(job_desc->work_dir);
	if (job_desc->begin_time > time(NULL))
		detail_ptr->begin_time = job_desc->begin_time;
	job_ptr->select_jobinfo =
		select_g_select_jobinfo_copy(job_desc->select_jobinfo);
	select_g_select_jobinfo_set(job_ptr->select_jobinfo,
				    SELECT_JOBDATA_USER_NAME,
				    &job_ptr->user_id);

	select_g_select_jobinfo_set(job_ptr->select_jobinfo,
				    SELECT_JOBDATA_NETWORK,
				    job_ptr->network);

	if (job_desc->ckpt_dir)
		detail_ptr->ckpt_dir = xstrdup(job_desc->ckpt_dir);
	else
		detail_ptr->ckpt_dir = xstrdup(detail_ptr->work_dir);

	/* The priority needs to be set after this since we don't have
	 * an association rec yet
	 */
	detail_ptr->mc_ptr = _set_multi_core_data(job_desc);

	return SLURM_SUCCESS;
}

/*
 * _copy_nodelist_no_dup - Take a node_list string and convert it to an
 *	expression without duplicate names. For example, we want to convert
 *	a users request for nodes "lx1,lx2,lx1,lx3" to "lx[1-3]"
 * node_list IN - string describing a list of nodes
 * RET a compact node expression, must be xfreed by the user
 */
static char *_copy_nodelist_no_dup(char *node_list)
{
	char *buf;

	hostlist_t hl = hostlist_create(node_list);
	if (hl == NULL)
		return NULL;
	hostlist_uniq(hl);
	buf = hostlist_ranged_string_xmalloc(hl);
	hostlist_destroy(hl);

	return buf;
}

static bool _valid_pn_min_mem(job_desc_msg_t * job_desc_msg,
			      struct part_record *part_ptr)
{
	uint32_t job_mem_limit = job_desc_msg->pn_min_memory;
	uint32_t sys_mem_limit;
	uint16_t cpus_per_node;

	if (part_ptr && part_ptr->max_mem_per_cpu)
		sys_mem_limit = part_ptr->max_mem_per_cpu;
	else
		sys_mem_limit = slurmctld_conf.max_mem_per_cpu;

	if ((sys_mem_limit == 0) || (sys_mem_limit == MEM_PER_CPU))
		return true;

	if ((job_mem_limit & MEM_PER_CPU) && (sys_mem_limit & MEM_PER_CPU)) {
		uint32_t mem_ratio;
		job_mem_limit &= (~MEM_PER_CPU);
		sys_mem_limit &= (~MEM_PER_CPU);
		if (job_mem_limit <= sys_mem_limit)
			return true;
		mem_ratio = (job_mem_limit + sys_mem_limit - 1);
		mem_ratio /= sys_mem_limit;
		debug("increasing cpus_per_task and decreasing mem_per_cpu by "
		      "factor of %u based upon mem_per_cpu limits", mem_ratio);
		if (job_desc_msg->cpus_per_task == (uint16_t) NO_VAL)
			job_desc_msg->cpus_per_task = mem_ratio;
		else
			job_desc_msg->cpus_per_task *= mem_ratio;
		job_desc_msg->pn_min_memory = ((job_mem_limit + mem_ratio - 1) /
					       mem_ratio) | MEM_PER_CPU;
		return true;
	}

	if (((job_mem_limit & MEM_PER_CPU) == 0) &&
	    ((sys_mem_limit & MEM_PER_CPU) == 0)) {
		if (job_mem_limit <= sys_mem_limit)
			return true;
		return false;
	}

	/* Our size is per CPU and limit per node or vice-versa.
	 * CPU count my vary by node, but we don't have a good
	 * way to identify specific nodes for the job at this
	 * point, so just pick the first node as a basis for enforcing
	 * MaxMemPerCPU and convert both numbers to per-node values. */
	if (slurmctld_conf.fast_schedule)
		cpus_per_node = node_record_table_ptr[0].config_ptr->cpus;
	else
		cpus_per_node = node_record_table_ptr[0].cpus;
	if (job_desc_msg->min_cpus != NO_VAL)
		cpus_per_node = MIN(cpus_per_node, job_desc_msg->min_cpus);
	if (job_mem_limit & MEM_PER_CPU) {
		job_mem_limit &= (~MEM_PER_CPU);
		job_mem_limit *= cpus_per_node;
	} else {
		uint32_t min_cpus;
		sys_mem_limit &= (~MEM_PER_CPU);
		min_cpus = (job_mem_limit + sys_mem_limit - 1) / sys_mem_limit;
		if ((job_desc_msg->pn_min_cpus == (uint16_t) NO_VAL) ||
		    (job_desc_msg->pn_min_cpus < min_cpus)) {
			debug("Setting job's pn_min_cpus to %u due to memory "
			      "limit", min_cpus);
			job_desc_msg->pn_min_cpus = min_cpus;
			sys_mem_limit *= min_cpus;
		} else {
			sys_mem_limit *= cpus_per_node;
		}
	}
	if (job_mem_limit <= sys_mem_limit)
		return true;
	return false;
}

/*
 * job_time_limit - terminate jobs which have exceeded their time limit
 * global: job_list - pointer global job list
 *	last_job_update - time of last job table update
 * NOTE: READ lock_slurmctld config before entry
 */
void job_time_limit(void)
{
	ListIterator job_iterator;
	struct job_record *job_ptr;
	time_t now = time(NULL);
	time_t old = now - ((slurmctld_conf.inactive_limit * 4 / 3) +
			    slurmctld_conf.msg_timeout + 1);
	time_t over_run;
	int resv_status = 0;
#ifndef HAVE_BG
	uint8_t prolog;
#endif
	if (slurmctld_conf.over_time_limit == (uint16_t) INFINITE)
		over_run = now - (365 * 24 * 60 * 60);	/* one year */
	else
		over_run = now - (slurmctld_conf.over_time_limit  * 60);

	begin_job_resv_check();
	job_iterator = list_iterator_create(job_list);
	while ((job_ptr =(struct job_record *) list_next(job_iterator))) {
		xassert (job_ptr->magic == JOB_MAGIC);

#ifndef HAVE_BG
		/* If the CONFIGURING flag is removed elsewhere like
		 * on a Bluegene system this check is not needed and
		 * should be avoided.  In the case of BG blocks that
		 * are booting aren't associated with
		 * power_node_bitmap so bit_overlap always returns 0
		 * and erroneously removes the flag.
		 */
		prolog = 0;
		if (job_ptr->details)
			prolog = job_ptr->details->prolog_running;

		if (prolog == 0
		    && IS_JOB_CONFIGURING(job_ptr)) {
			if (!IS_JOB_RUNNING(job_ptr) ||
			    (bit_overlap(job_ptr->node_bitmap,
					 power_node_bitmap) == 0)) {
				debug("%s: Configuration for job %u is "
				      "complete",
				      __func__, job_ptr->job_id);
				job_ptr->job_state &= (~JOB_CONFIGURING);
			}
		}
#endif
		/* This needs to be near the top of the loop, checks every
		 * running, suspended and pending job */
		resv_status = job_resv_check(job_ptr);

		if (job_ptr->preempt_time &&
		    (IS_JOB_RUNNING(job_ptr) || IS_JOB_SUSPENDED(job_ptr))) {
			if ((job_ptr->warn_time) &&
			    (job_ptr->warn_time + PERIODIC_TIMEOUT + now >=
			     job_ptr->end_time)) {
				debug("%s: preempt warning signal %u to job %u ",
				      __func__, job_ptr->warn_signal,
				      job_ptr->job_id);
				(void) job_signal(job_ptr->job_id,
						  job_ptr->warn_signal,
						  job_ptr->warn_flags, 0,
						  false);
				job_ptr->warn_signal = 0;
				job_ptr->warn_time = 0;
			}
			if (job_ptr->end_time <= now) {
				last_job_update = now;
				info("%s: Preemption GraceTime reached JobId=%u",
				     __func__, job_ptr->job_id);
				_job_timed_out(job_ptr);
				job_ptr->job_state = JOB_PREEMPTED |
						     JOB_COMPLETING;
				xfree(job_ptr->state_desc);
			}
			continue;
		}

		if (!IS_JOB_RUNNING(job_ptr))
			continue;

		if (slurmctld_conf.inactive_limit &&
		    (job_ptr->batch_flag == 0)    &&
		    (job_ptr->time_last_active <= old) &&
		    (job_ptr->other_port) &&
		    (job_ptr->part_ptr) &&
		    (!(job_ptr->part_ptr->flags & PART_FLAG_ROOT_ONLY))) {
			/* job inactive, kill it */
			info("%s: inactivity time limit reached for JobId=%u",
			     __func__, job_ptr->job_id);
			_job_timed_out(job_ptr);
			job_ptr->state_reason = FAIL_INACTIVE_LIMIT;
			xfree(job_ptr->state_desc);
			continue;
		}
		if (job_ptr->time_limit != INFINITE) {
			if ((job_ptr->warn_time) &&
			    (job_ptr->warn_time + PERIODIC_TIMEOUT + now >=
			     job_ptr->end_time)) {

				/* If --signal B option was not specified,
				 * signal only the steps but not the batch step.
				 */
				if (job_ptr->warn_flags == 0)
					job_ptr->warn_flags = KILL_STEPS_ONLY;

				debug("%s: warning signal %u to job %u ",
				      __func__, job_ptr->warn_signal,
				      job_ptr->job_id);

				(void) job_signal(job_ptr->job_id,
						  job_ptr->warn_signal,
						  job_ptr->warn_flags, 0,
						  false);
				job_ptr->warn_signal = 0;
				job_ptr->warn_time = 0;
			}
			if ((job_ptr->mail_type & MAIL_JOB_TIME100) &&
			    (now >= job_ptr->end_time)) {
				job_ptr->mail_type &= (~MAIL_JOB_TIME100);
				mail_job_info(job_ptr, MAIL_JOB_TIME100);
			}
			if ((job_ptr->mail_type & MAIL_JOB_TIME90) &&
			    (now + (job_ptr->time_limit * 60 * 0.1) >=
			     job_ptr->end_time)) {
				job_ptr->mail_type &= (~MAIL_JOB_TIME90);
				mail_job_info(job_ptr, MAIL_JOB_TIME90);
			}
			if ((job_ptr->mail_type & MAIL_JOB_TIME80) &&
			    (now + (job_ptr->time_limit * 60 * 0.2) >=
			     job_ptr->end_time)) {
				job_ptr->mail_type &= (~MAIL_JOB_TIME80);
				mail_job_info(job_ptr, MAIL_JOB_TIME80);
			}
			if ((job_ptr->mail_type & MAIL_JOB_TIME50) &&
			    (now + (job_ptr->time_limit * 60 * 0.5) >=
			     job_ptr->end_time)) {
				job_ptr->mail_type &= (~MAIL_JOB_TIME50);
				mail_job_info(job_ptr, MAIL_JOB_TIME50);
			}
			if (job_ptr->end_time <= over_run) {
				last_job_update = now;
				info("Time limit exhausted for JobId=%u",
				     job_ptr->job_id);
				_job_timed_out(job_ptr);
				job_ptr->state_reason = FAIL_TIMEOUT;
				xfree(job_ptr->state_desc);
				continue;
			}
		}

		if (resv_status != SLURM_SUCCESS) {
			last_job_update = now;
			info("Reservation ended for JobId=%u",
			     job_ptr->job_id);
			_job_timed_out(job_ptr);
			job_ptr->state_reason = FAIL_TIMEOUT;
			xfree(job_ptr->state_desc);
			continue;
		}

		/* check if any individual job steps have exceeded
		 * their time limit */
		if (job_ptr->step_list &&
		    (list_count(job_ptr->step_list) > 0))
			check_job_step_time_limit(job_ptr, now);

		acct_policy_job_time_out(job_ptr);

		if (job_ptr->state_reason == FAIL_TIMEOUT) {
			last_job_update = now;
			_job_timed_out(job_ptr);
			xfree(job_ptr->state_desc);
			continue;
		}

		/* Give srun command warning message about pending timeout */
		if (job_ptr->end_time <= (now + PERIODIC_TIMEOUT * 2))
			srun_timeout (job_ptr);
	}
	list_iterator_destroy(job_iterator);
	fini_job_resv_check();
}

/* job write lock must be locked before calling this */
extern void job_set_req_tres(
	struct job_record *job_ptr, bool assoc_mgr_locked)
{
	uint32_t cpu_cnt = 0, mem_cnt = 0, node_cnt = 0;
	assoc_mgr_lock_t locks = { NO_LOCK, NO_LOCK, NO_LOCK, NO_LOCK,
				   READ_LOCK, NO_LOCK, NO_LOCK };

	xfree(job_ptr->tres_req_str);
	xfree(job_ptr->tres_req_cnt);

	if (!assoc_mgr_locked)
		assoc_mgr_lock(&locks);

	xfree(job_ptr->tres_req_cnt);
	job_ptr->tres_req_cnt = xmalloc(sizeof(uint64_t) * g_tres_count);

	if (job_ptr->details) {
		node_cnt = job_ptr->details->min_nodes;
		cpu_cnt = job_ptr->details->min_cpus;
		if (job_ptr->details->pn_min_memory)
			mem_cnt = job_ptr->details->pn_min_memory;
	}

	/* if this is set just override */
	if (job_ptr->total_cpus)
		cpu_cnt = job_ptr->total_cpus;

#ifdef HAVE_BG
	select_g_select_jobinfo_get(job_ptr->select_jobinfo,
				    SELECT_JOBDATA_NODE_CNT,
				    &node_cnt);
#else
	if (job_ptr->node_cnt)
		node_cnt = job_ptr->node_cnt;
#endif

	job_ptr->tres_req_cnt[TRES_ARRAY_NODE] = (uint64_t)node_cnt;
	job_ptr->tres_req_cnt[TRES_ARRAY_CPU] = (uint64_t)cpu_cnt;
	job_ptr->tres_req_cnt[TRES_ARRAY_MEM] = (uint64_t)mem_cnt;

	license_set_job_tres_cnt(job_ptr->license_list,
				 job_ptr->tres_req_cnt,
				 true);

	gres_set_job_tres_cnt(job_ptr->gres_list,
			      node_cnt,
			      job_ptr->tres_req_cnt,
			      true);

	/* now that the array is filled lets make the string from it */
	job_ptr->tres_req_str =	assoc_mgr_make_tres_str_from_array(
		job_ptr->tres_req_cnt, true);

	if (!assoc_mgr_locked)
		assoc_mgr_unlock(&locks);
}

extern void job_set_alloc_tres(struct job_record *job_ptr,
			       bool assoc_mgr_locked)
{
	uint64_t tres_count;
	uint32_t alloc_nodes = 0;
	assoc_mgr_lock_t locks = { NO_LOCK, NO_LOCK, NO_LOCK, NO_LOCK,
				   READ_LOCK, NO_LOCK, NO_LOCK };

	xfree(job_ptr->tres_alloc_str);
	xfree(job_ptr->tres_alloc_cnt);

	/* We only need to do this on non-pending jobs */
	if (IS_JOB_PENDING(job_ptr))
		return;

	if (!assoc_mgr_locked)
		assoc_mgr_lock(&locks);
	xfree(job_ptr->tres_alloc_cnt);

	job_ptr->tres_alloc_cnt = xmalloc(
		sizeof(uint64_t) * slurmctld_tres_cnt);

	job_ptr->tres_alloc_cnt[TRES_ARRAY_CPU] = (uint64_t)job_ptr->total_cpus;

#ifdef HAVE_BG
	select_g_select_jobinfo_get(job_ptr->select_jobinfo,
				    SELECT_JOBDATA_NODE_CNT,
				    &alloc_nodes);
#else
	alloc_nodes = job_ptr->node_cnt;
#endif
	job_ptr->tres_alloc_cnt[TRES_ARRAY_NODE] = (uint64_t)alloc_nodes;

	tres_count = (uint64_t)job_ptr->details->pn_min_memory;
	if (tres_count & MEM_PER_CPU) {
		tres_count &= (~MEM_PER_CPU);
		tres_count *= job_ptr->tres_alloc_cnt[TRES_ARRAY_CPU];
	} else {
		tres_count *= job_ptr->tres_alloc_cnt[TRES_ARRAY_NODE];
	}
	job_ptr->tres_alloc_cnt[TRES_ARRAY_MEM] = tres_count;

	license_set_job_tres_cnt(job_ptr->license_list,
				 job_ptr->tres_alloc_cnt,
				 true);

	gres_set_job_tres_cnt(job_ptr->gres_list,
			      alloc_nodes,
			      job_ptr->tres_alloc_cnt,
			      true);

	/* now that the array is filled lets make the string from it */
	job_ptr->tres_alloc_str = assoc_mgr_make_tres_str_from_array(
		job_ptr->tres_alloc_cnt, true);

	xfree(job_ptr->tres_fmt_alloc_str);
	job_ptr->tres_fmt_alloc_str = slurmdb_make_tres_string_from_simple(
		job_ptr->tres_alloc_str, assoc_mgr_tres_list);

	if (!assoc_mgr_locked)
		assoc_mgr_unlock(&locks);

	return;
}

extern int job_update_tres_cnt(struct job_record *job_ptr, int node_inx)
{
	int cpu_cnt, offset = -1, rc = SLURM_SUCCESS;

	xassert(job_ptr);

#ifdef HAVE_BG
	/* This function doesn't apply to a bluegene system since the
	 * cpu count isn't set up on that system. */
	return SLURM_SUCCESS;
#endif
	if (job_ptr->details->whole_node == 1) {
		/* Since we are allocating whole nodes don't rely on
		 * the job_resrcs since it could be less because the
		 * node could of only used 1 thread per core.
		 */
		struct node_record *node_ptr =
			node_record_table_ptr + node_inx;
		if (slurmctld_conf.fast_schedule)
			cpu_cnt = node_ptr->config_ptr->cpus;
		else
			cpu_cnt = node_ptr->cpus;
	} else {
		if ((offset = job_resources_node_inx_to_cpu_inx(
			     job_ptr->job_resrcs, node_inx)) < 0) {
			error("job_update_tres_cnt: problem getting "
			      "offset of job %u",
			      job_ptr->job_id);
			job_ptr->cpu_cnt = 0;
			return SLURM_ERROR;
		}

		cpu_cnt = job_ptr->job_resrcs->cpus[offset];
	}
	if (cpu_cnt > job_ptr->cpu_cnt) {
		error("job_update_tres_cnt: cpu_cnt underflow on job_id %u",
		      job_ptr->job_id);
		job_ptr->cpu_cnt = 0;
		rc = SLURM_ERROR;
	} else
		job_ptr->cpu_cnt -= cpu_cnt;

	if (IS_JOB_RESIZING(job_ptr)) {
		if (cpu_cnt > job_ptr->total_cpus) {
			error("job_update_tres_cnt: total_cpus "
			      "underflow on job_id %u",
			      job_ptr->job_id);
			job_ptr->total_cpus = 0;
			rc = SLURM_ERROR;
		} else
			job_ptr->total_cpus -= cpu_cnt;

		job_set_alloc_tres(job_ptr, false);
	}
	return rc;
}

/* Terminate a job that has exhausted its time limit */
static void _job_timed_out(struct job_record *job_ptr)
{
	xassert(job_ptr);

	srun_timeout(job_ptr);
	if (job_ptr->details) {
		time_t now      = time(NULL);
		job_ptr->end_time           = now;
		job_ptr->time_last_active   = now;
		job_ptr->job_state          = JOB_TIMEOUT | JOB_COMPLETING;
		build_cg_bitmap(job_ptr);
		job_ptr->exit_code = MAX(job_ptr->exit_code, 1);
		job_completion_logger(job_ptr, false);
		deallocate_nodes(job_ptr, true, false, false);
	} else
		job_signal(job_ptr->job_id, SIGKILL, 0, 0, false);
	return;
}

/* _validate_job_desc - validate that a job descriptor for job submit or
 *	allocate has valid data, set values to defaults as required
 * IN/OUT job_desc_msg - pointer to job descriptor, modified as needed
 * IN allocate - if clear job to be queued, if set allocate for user now
 * IN submit_uid - who request originated
 */
static int _validate_job_desc(job_desc_msg_t * job_desc_msg, int allocate,
			      uid_t submit_uid, struct part_record *part_ptr,
			      List part_list)
{
	if ((job_desc_msg->min_cpus  == NO_VAL) &&
	    (job_desc_msg->min_nodes == NO_VAL) &&
	    (job_desc_msg->req_nodes == NULL)) {
		info("Job specified no min_cpus, min_nodes or req_nodes");
		return ESLURM_JOB_MISSING_SIZE_SPECIFICATION;
	}
	if ((allocate == SLURM_CREATE_JOB_FLAG_NO_ALLOCATE_0) &&
	    (job_desc_msg->script == NULL)) {
		info("_validate_job_desc: job failed to specify Script");
		return ESLURM_JOB_SCRIPT_MISSING;
	}
	if (job_desc_msg->user_id == NO_VAL) {
		info("_validate_job_desc: job failed to specify User");
		return ESLURM_USER_ID_MISSING;
	}
	if ( job_desc_msg->group_id == NO_VAL ) {
		debug("_validate_job_desc: job failed to specify group");
		job_desc_msg->group_id = 0;	/* uses user default */
	}
	if (job_desc_msg->contiguous == (uint16_t) NO_VAL)
		job_desc_msg->contiguous = 0;

	if (job_desc_msg->task_dist == NO_VAL) {
		/* not typically set by salloc or sbatch */
		job_desc_msg->task_dist = SLURM_DIST_CYCLIC;
	}
	if (job_desc_msg->plane_size == (uint16_t) NO_VAL)
		job_desc_msg->plane_size = 0;

	if (job_desc_msg->kill_on_node_fail == (uint16_t) NO_VAL)
		job_desc_msg->kill_on_node_fail = 1;

	if (job_desc_msg->job_id != NO_VAL) {
		struct job_record *dup_job_ptr;
		if ((submit_uid != 0) &&
		    (submit_uid != slurmctld_conf.slurm_user_id)) {
			info("attempt by uid %u to set job_id", submit_uid);
			return ESLURM_INVALID_JOB_ID;
		}
		if (job_desc_msg->job_id == 0) {
			info("attempt by uid %u to set zero job_id",
			     submit_uid);
			return ESLURM_INVALID_JOB_ID;
		}
		dup_job_ptr = find_job_record((uint32_t) job_desc_msg->job_id);
		if (dup_job_ptr) {
			info("attempt re-use active job_id %u",
			     job_desc_msg->job_id);
			return ESLURM_DUPLICATE_JOB_ID;
		}
	}


	if (job_desc_msg->nice == (uint16_t) NO_VAL)
		job_desc_msg->nice = NICE_OFFSET;

	if (job_desc_msg->pn_min_memory == NO_VAL) {
		/* Default memory limit is DefMemPerCPU (if set) or no limit */
		if (part_ptr && part_ptr->def_mem_per_cpu) {
			job_desc_msg->pn_min_memory =
					part_ptr->def_mem_per_cpu;
		} else {
			job_desc_msg->pn_min_memory =
					slurmctld_conf.def_mem_per_cpu;
		}
	} else if (!_validate_min_mem_partition(job_desc_msg, part_ptr, part_list))
		return ESLURM_INVALID_TASK_MEMORY;
	if (job_desc_msg->pn_min_memory == MEM_PER_CPU) {
		/* Map --mem-per-cpu=0 to --mem=0 for simpler logic */
		job_desc_msg->pn_min_memory = 0;
	}

	/* Validate a job's accounting frequency, if specified */
	if (acct_gather_check_acct_freq_task(
		    job_desc_msg->pn_min_memory, job_desc_msg->acctg_freq))
		return ESLURMD_INVALID_ACCT_FREQ;

	if (job_desc_msg->min_nodes == NO_VAL)
		job_desc_msg->min_nodes = 1;	/* default node count of 1 */
	if (job_desc_msg->min_cpus == NO_VAL)
		job_desc_msg->min_cpus = job_desc_msg->min_nodes;

	if ((job_desc_msg->pn_min_cpus == (uint16_t) NO_VAL) ||
	    (job_desc_msg->pn_min_cpus == 0))
		job_desc_msg->pn_min_cpus = 1;   /* default 1 cpu per node */
	if (job_desc_msg->pn_min_tmp_disk == NO_VAL)
		job_desc_msg->pn_min_tmp_disk = 0;/* default 0MB disk per node */

	return SLURM_SUCCESS;
}

/* _validate_pn_min_mem()
 * Traverse the list of partitions and invoke the
 * function validating the job memory specification.
 */
static bool
_validate_min_mem_partition(job_desc_msg_t *job_desc_msg,
			    struct part_record *part_ptr, List part_list)
{
	ListIterator iter;
	struct part_record *part;
	bool cc;

	if (part_list == NULL)
		return _valid_pn_min_mem(job_desc_msg, part_ptr);

	cc = false;
	iter = list_iterator_create(part_list);
	while ((part = list_next(iter))) {
		if ((cc = _valid_pn_min_mem(job_desc_msg, part)))
			break;
	}
	list_iterator_destroy(iter);

	return cc;
}

/*
 * _list_delete_job - delete a job record and its corresponding job_details,
 *	see common/list.h for documentation
 * IN job_entry - pointer to job_record to delete
 */
static void _list_delete_job(void *job_entry)
{
	struct job_record *job_ptr = (struct job_record *) job_entry;
	struct job_record **job_pptr, *tmp_ptr;
	int job_array_size, i;

	xassert(job_entry);
	xassert (job_ptr->magic == JOB_MAGIC);
	job_ptr->magic = 0;	/* make sure we don't delete record twice */

	/* Remove the record from job hash table */
	job_pptr = &job_hash[JOB_HASH_INX(job_ptr->job_id)];
	while ((job_pptr != NULL) && (*job_pptr != NULL) &&
	       ((tmp_ptr = *job_pptr) != (struct job_record *) job_entry)) {
		xassert(tmp_ptr->magic == JOB_MAGIC);
		job_pptr = &tmp_ptr->job_next;
	}
	if (job_pptr == NULL)
		error("job hash error");
	else
		*job_pptr = job_ptr->job_next;

	if (job_ptr->array_recs) {
		job_array_size = MAX(1, job_ptr->array_recs->task_cnt);
	} else {
		job_array_size = 1;
	}

	/* Remove the record from job array hash tables, if applicable */
	if (job_ptr->array_task_id != NO_VAL) {
		job_pptr = &job_array_hash_j[
			JOB_HASH_INX(job_ptr->array_job_id)];
		while ((job_pptr != NULL) && (*job_pptr != NULL) &&
		       ((tmp_ptr = *job_pptr) !=
			(struct job_record *) job_entry)) {
			xassert(tmp_ptr->magic == JOB_MAGIC);
			job_pptr = &tmp_ptr->job_array_next_j;
		}
		if (job_pptr == NULL)
			error("job array hash error");
		else
			*job_pptr = job_ptr->job_array_next_j;

		job_pptr = &job_array_hash_t[
			JOB_ARRAY_HASH_INX(job_ptr->array_job_id,
					   job_ptr->array_task_id)];
		while ((job_pptr != NULL) && (*job_pptr != NULL) &&
		       ((tmp_ptr = *job_pptr) !=
			(struct job_record *) job_entry)) {
			xassert(tmp_ptr->magic == JOB_MAGIC);
			job_pptr = &tmp_ptr->job_array_next_t;
		}
		if (job_pptr == NULL)
			error("job array, task ID hash error");
		else
			*job_pptr = job_ptr->job_array_next_t;
	}

	delete_job_details(job_ptr);
	xfree(job_ptr->account);
	xfree(job_ptr->alias_list);
	xfree(job_ptr->alloc_node);
	if (job_ptr->array_recs) {
		FREE_NULL_BITMAP(job_ptr->array_recs->task_id_bitmap);
		xfree(job_ptr->array_recs->task_id_str);
		xfree(job_ptr->array_recs);
	}
	xfree(job_ptr->batch_host);
	xfree(job_ptr->burst_buffer);
	xfree(job_ptr->comment);
	free_job_resources(&job_ptr->job_resrcs);
	xfree(job_ptr->gres);
	xfree(job_ptr->gres_alloc);
	xfree(job_ptr->gres_req);
	xfree(job_ptr->gres_used);
	FREE_NULL_LIST(job_ptr->gres_list);
	xfree(job_ptr->licenses);
	FREE_NULL_LIST(job_ptr->license_list);
	xfree(job_ptr->limit_set.tres);
	xfree(job_ptr->mail_user);
	xfree(job_ptr->name);
	xfree(job_ptr->network);
	xfree(job_ptr->node_addr);
	FREE_NULL_BITMAP(job_ptr->node_bitmap);
	FREE_NULL_BITMAP(job_ptr->node_bitmap_cg);
	xfree(job_ptr->nodes);
	xfree(job_ptr->nodes_completing);
	xfree(job_ptr->partition);
	FREE_NULL_LIST(job_ptr->part_ptr_list);
	xfree(job_ptr->priority_array);
	slurm_destroy_priority_factors_object(job_ptr->prio_factors);
	xfree(job_ptr->resp_host);
	xfree(job_ptr->resv_name);
	xfree(job_ptr->sched_nodes);
	for (i = 0; i < job_ptr->spank_job_env_size; i++)
		xfree(job_ptr->spank_job_env[i]);
	xfree(job_ptr->spank_job_env);
	xfree(job_ptr->state_desc);
	xfree(job_ptr->tres_alloc_cnt);
	xfree(job_ptr->tres_alloc_str);
	xfree(job_ptr->tres_fmt_alloc_str);
	xfree(job_ptr->tres_req_cnt);
	xfree(job_ptr->tres_req_str);
	step_list_purge(job_ptr);
	select_g_select_jobinfo_free(job_ptr->select_jobinfo);
	xfree(job_ptr->wckey);
	if (job_array_size > job_count) {
		error("job_count underflow");
		job_count = 0;
	} else {
		job_count -= job_array_size;
	}
	job_ptr->job_id = 0;
	xfree(job_ptr);
}


/*
 * _list_find_job_id - find specific job_id entry in the job list,
 *	see common/list.h for documentation, key is job_id_ptr
 * global- job_list - the global partition list
 */
static int _list_find_job_id(void *job_entry, void *key)
{
	uint32_t *job_id_ptr = (uint32_t *) key;

	if (((struct job_record *) job_entry)->job_id == *job_id_ptr)
		return 1;
	else
		return 0;
}


/*
 * _list_find_job_old - find old entries in the job list,
 *	see common/list.h for documentation, key is ignored
 * global- job_list - the global partition list
 */
static int _list_find_job_old(void *job_entry, void *key)
{
	time_t kill_age, min_age, now = time(NULL);;
	struct job_record *job_ptr = (struct job_record *)job_entry;
	uint16_t cleaning = 0;

	if (IS_JOB_COMPLETING(job_ptr) && !LOTS_OF_AGENTS) {
		kill_age = now - (slurmctld_conf.kill_wait +
				  2 * slurm_get_msg_timeout());
		if (job_ptr->time_last_active < kill_age) {
			job_ptr->time_last_active = now;
			re_kill_job(job_ptr);
		}
		return 0;       /* Job still completing */
	}

	if (job_ptr->epilog_running)
		return 0;       /* EpilogSlurmctld still running */

	if (slurmctld_conf.min_job_age == 0)
		return 0;	/* No job record purging */

	min_age  = now - slurmctld_conf.min_job_age;
	if (job_ptr->end_time > min_age)
		return 0;	/* Too new to purge */

	if (!(IS_JOB_COMPLETED(job_ptr)))
		return 0;	/* Job still active */

	if (job_ptr->step_list && list_count(job_ptr->step_list)) {
		debug("Job %u still has %d active steps",
		      job_ptr->job_id, list_count(job_ptr->step_list));
		return 0;	/* steps are still active */
	}

	if (job_ptr->array_recs) {
		if (job_ptr->array_recs->tot_run_tasks ||
		    !test_job_array_completed(job_ptr->array_job_id)) {
			/* Some tasks from this job array still active */
			return 0;
		}
	}

	select_g_select_jobinfo_get(job_ptr->select_jobinfo,
				    SELECT_JOBDATA_CLEANING,
				    &cleaning);
	if (cleaning)
		return 0;      /* Job hasn't finished yet */

	if (bb_g_job_test_stage_out(job_ptr) != 1)
		return 0;      /* Stage out in progress */

	/* If we don't have a db_index by now and we are running with
	 * the slurmdbd, lets put it on the list to be handled later
	 * when slurmdbd comes back up since we won't get another chance.
	 * job_start won't pend for job_db_inx when the job is finished.
	 */
	if (with_slurmdbd && !job_ptr->db_index)
		jobacct_storage_g_job_start(acct_db_conn, job_ptr);

	return 1;		/* Purge the job */
}

/* Determine if ALL partitions associated with a job are hidden */
static bool _all_parts_hidden(struct job_record *job_ptr)
{
	bool rc;
	ListIterator part_iterator;
	struct part_record *part_ptr;

	if (job_ptr->part_ptr_list) {
		rc = true;
		part_iterator = list_iterator_create(job_ptr->part_ptr_list);
		while ((part_ptr = (struct part_record *)
				   list_next(part_iterator))) {
			if (!(part_ptr->flags & PART_FLAG_HIDDEN)) {
				rc = false;
				break;
			}
		}
		list_iterator_destroy(part_iterator);
		return rc;
	}

	if ((job_ptr->part_ptr) &&
	    (job_ptr->part_ptr->flags & PART_FLAG_HIDDEN))
		return true;
	return false;
}

/* Determine if a given job should be seen by a specific user */
static bool _hide_job(struct job_record *job_ptr, uid_t uid)
{
	if ((slurmctld_conf.private_data & PRIVATE_DATA_JOBS) &&
	    (job_ptr->user_id != uid) && !validate_operator(uid) &&
	    !assoc_mgr_is_user_acct_coord(acct_db_conn, uid, job_ptr->account))
		return true;
	return false;
}

/*
 * pack_all_sicp - dump inter-cluster job state information
 * OUT buffer_ptr - the pointer is set to the allocated buffer.
 * OUT buffer_size - set to size of the buffer in bytes
 * IN uid - uid of user making request (for job/partition filtering)
 * NOTE: the buffer at *buffer_ptr must be xfreed by the caller
 * NOTE: change _unpack_sicp_msg() in common/slurm_protocol_pack.c
 *	whenever the data format changes
 */
extern void pack_all_sicp(char **buffer_ptr, int *buffer_size,
			  uid_t uid, uint16_t protocol_version)
{
	ListIterator job_iterator;
	struct job_record *job_ptr;
	uint32_t jobs_packed = 0, tmp_offset;
	Buf buffer;

	buffer_ptr[0] = NULL;
	*buffer_size = 0;

	buffer = init_buf(BUF_SIZE);

	/* write message body header : size */
	/* put in a place holder job record count of 0 for now */
	pack32(jobs_packed, buffer);

	/* write individual job records */
	part_filter_set(uid);
	job_iterator = list_iterator_create(job_list);
	while ((job_ptr = (struct job_record *) list_next(job_iterator))) {
		xassert (job_ptr->magic == JOB_MAGIC);
		if ((job_ptr->job_id & 0x80000000) == 0)
			continue;
		if ((uid != 0) && _all_parts_hidden(job_ptr))
			continue;
		if (_hide_job(job_ptr, uid))
			continue;

		pack32(job_ptr->job_id,    buffer);
		pack32(job_ptr->job_state, buffer);
		jobs_packed++;
	}
	list_iterator_destroy(job_iterator);
	part_filter_clear();

	/* put the real record count in the message body header */
	tmp_offset = get_buf_offset(buffer);
	set_buf_offset(buffer, 0);
	pack32(jobs_packed, buffer);
	set_buf_offset(buffer, tmp_offset);

	*buffer_size = get_buf_offset(buffer);
	buffer_ptr[0] = xfer_buf_data(buffer);
}

/*
 * pack_all_jobs - dump all job information for all jobs in
 *	machine independent form (for network transmission)
 * OUT buffer_ptr - the pointer is set to the allocated buffer.
 * OUT buffer_size - set to size of the buffer in bytes
 * IN show_flags - job filtering options
 * IN uid - uid of user making request (for partition filtering)
 * IN filter_uid - pack only jobs belonging to this user if not NO_VAL
 * global: job_list - global list of job records
 * NOTE: the buffer at *buffer_ptr must be xfreed by the caller
 * NOTE: change _unpack_job_desc_msg() in common/slurm_protocol_pack.c
 *	whenever the data format changes
 */
extern void pack_all_jobs(char **buffer_ptr, int *buffer_size,
			  uint16_t show_flags, uid_t uid, uint32_t filter_uid,
			  uint16_t protocol_version)
{
	ListIterator job_iterator;
	struct job_record *job_ptr;
	uint32_t jobs_packed = 0, tmp_offset;
	Buf buffer;

	buffer_ptr[0] = NULL;
	*buffer_size = 0;

	buffer = init_buf(BUF_SIZE);

	/* write message body header : size and time */
	/* put in a place holder job record count of 0 for now */
	pack32(jobs_packed, buffer);
	pack_time(time(NULL), buffer);

	/* write individual job records */
	part_filter_set(uid);
	job_iterator = list_iterator_create(job_list);
	while ((job_ptr = (struct job_record *) list_next(job_iterator))) {
		xassert (job_ptr->magic == JOB_MAGIC);

		if (((show_flags & SHOW_ALL) == 0) && (uid != 0) &&
		    _all_parts_hidden(job_ptr))
			continue;

		if (_hide_job(job_ptr, uid))
			continue;

		if ((filter_uid != NO_VAL) && (filter_uid != job_ptr->user_id))
			continue;

		pack_job(job_ptr, show_flags, buffer, protocol_version, uid);
		jobs_packed++;
	}
	list_iterator_destroy(job_iterator);
	part_filter_clear();

	/* put the real record count in the message body header */
	tmp_offset = get_buf_offset(buffer);
	set_buf_offset(buffer, 0);
	pack32(jobs_packed, buffer);
	set_buf_offset(buffer, tmp_offset);

	*buffer_size = get_buf_offset(buffer);
	buffer_ptr[0] = xfer_buf_data(buffer);
}

/*
 * pack_one_job - dump information for one jobs in
 *	machine independent form (for network transmission)
 * OUT buffer_ptr - the pointer is set to the allocated buffer.
 * OUT buffer_size - set to size of the buffer in bytes
 * IN job_id - ID of job that we want info for
 * IN show_flags - job filtering options
 * IN uid - uid of user making request (for partition filtering)
 * NOTE: the buffer at *buffer_ptr must be xfreed by the caller
 * NOTE: change _unpack_job_desc_msg() in common/slurm_protocol_pack.c
 *	whenever the data format changes
 */
extern int pack_one_job(char **buffer_ptr, int *buffer_size,
			uint32_t job_id, uint16_t show_flags, uid_t uid,
			uint16_t protocol_version)
{
	struct job_record *job_ptr;
	uint32_t jobs_packed = 0, tmp_offset;
	Buf buffer;

	buffer_ptr[0] = NULL;
	*buffer_size = 0;

	buffer = init_buf(BUF_SIZE);

	/* write message body header : size and time */
	/* put in a place holder job record count of 0 for now */
	pack32(jobs_packed, buffer);
	pack_time(time(NULL), buffer);

	job_ptr = find_job_record(job_id);
	if (job_ptr && (job_ptr->array_task_id == NO_VAL) &&
	    !job_ptr->array_recs) {
		if (!_hide_job(job_ptr, uid)) {
			pack_job(job_ptr, show_flags, buffer, protocol_version,
				 uid);
			jobs_packed++;
		}
	} else {
		bool packed_head = false;

		/* Either the job is not found or it is a job array */
		if (job_ptr) {
			packed_head = true;
			if (!_hide_job(job_ptr, uid)) {
				pack_job(job_ptr, show_flags, buffer,
					 protocol_version, uid);
				jobs_packed++;
			}
		}

		job_ptr = job_array_hash_j[JOB_HASH_INX(job_id)];
		while (job_ptr) {
			if ((job_ptr->job_id == job_id) && packed_head) {
				;	/* Already packed */
			} else if (job_ptr->array_job_id == job_id) {
				if (_hide_job(job_ptr, uid))
					break;
				pack_job(job_ptr, show_flags, buffer,
					 protocol_version, uid);
				jobs_packed++;
			}
			job_ptr = job_ptr->job_array_next_j;
		}
	}

	if (jobs_packed == 0) {
		free_buf(buffer);
		return ESLURM_INVALID_JOB_ID;
	}

	/* put the real record count in the message body header */
	tmp_offset = get_buf_offset(buffer);
	set_buf_offset(buffer, 0);
	pack32(jobs_packed, buffer);
	set_buf_offset(buffer, tmp_offset);

	*buffer_size = get_buf_offset(buffer);
	buffer_ptr[0] = xfer_buf_data(buffer);

	return SLURM_SUCCESS;
}

/*
 * pack_job - dump all configuration information about a specific job in
 *	machine independent form (for network transmission)
 * IN dump_job_ptr - pointer to job for which information is requested
 * IN show_flags - job filtering options
 * IN/OUT buffer - buffer in which data is placed, pointers automatically
 *	updated
 * IN uid - user requesting the data
 * NOTE: change _unpack_job_info_members() in common/slurm_protocol_pack.c
 *	  whenever the data format changes
 */
void pack_job(struct job_record *dump_job_ptr, uint16_t show_flags, Buf buffer,
	      uint16_t protocol_version, uid_t uid)
{
	struct job_details *detail_ptr;
	time_t begin_time = 0;
	char *nodelist = NULL;
	assoc_mgr_lock_t locks = { NO_LOCK, NO_LOCK, READ_LOCK, NO_LOCK,
				   NO_LOCK, NO_LOCK, NO_LOCK };

	if (protocol_version >= SLURM_15_08_PROTOCOL_VERSION) {
		detail_ptr = dump_job_ptr->details;
		pack32(dump_job_ptr->array_job_id, buffer);
		pack32(dump_job_ptr->array_task_id, buffer);
		if (dump_job_ptr->array_recs) {
			build_array_str(dump_job_ptr);
			packstr(dump_job_ptr->array_recs->task_id_str, buffer);
			pack32(dump_job_ptr->array_recs->max_run_tasks, buffer);
		} else {
			packnull(buffer);
			pack32((uint32_t) 0, buffer);
		}

		pack32(dump_job_ptr->assoc_id, buffer);
		pack32(dump_job_ptr->job_id,   buffer);
		pack32(dump_job_ptr->user_id,  buffer);
		pack32(dump_job_ptr->group_id, buffer);
		pack32(dump_job_ptr->profile,  buffer);

		pack32(dump_job_ptr->job_state,    buffer);
		pack16(dump_job_ptr->batch_flag,   buffer);
		pack16(dump_job_ptr->state_reason, buffer);
		pack8(dump_job_ptr->power_flags,   buffer);
		pack8(dump_job_ptr->reboot,        buffer);
		pack8(dump_job_ptr->sicp_mode,     buffer);
		pack16(dump_job_ptr->restart_cnt,  buffer);
		pack16(show_flags,  buffer);

		pack32(dump_job_ptr->alloc_sid, buffer);
		if ((dump_job_ptr->time_limit == NO_VAL)
		    && dump_job_ptr->part_ptr)
			pack32(dump_job_ptr->part_ptr->max_time, buffer);
		else
			pack32(dump_job_ptr->time_limit, buffer);
		pack32(dump_job_ptr->time_min, buffer);

		if (dump_job_ptr->details) {
			pack16(dump_job_ptr->details->nice,  buffer);
			pack_time(dump_job_ptr->details->submit_time, buffer);
			/* Earliest possible begin time */
			begin_time = dump_job_ptr->details->begin_time;
		} else {   /* Some job details may be purged after completion */
			pack16(NICE_OFFSET, buffer);	/* Best guess */
			pack_time((time_t) 0, buffer);
		}

		pack_time(begin_time, buffer);
		/* Actual or expected start time */
		if ((dump_job_ptr->start_time) || (begin_time <= time(NULL)))
			pack_time(dump_job_ptr->start_time, buffer);
		else	/* earliest start time in the future */
			pack_time(begin_time, buffer);

		pack_time(dump_job_ptr->end_time, buffer);
		pack_time(dump_job_ptr->suspend_time, buffer);
		pack_time(dump_job_ptr->pre_sus_time, buffer);
		pack_time(dump_job_ptr->resize_time, buffer);
		pack_time(dump_job_ptr->preempt_time, buffer);
		pack32(dump_job_ptr->priority, buffer);

		/* Only send the allocated nodelist since we are only sending
		 * the number of cpus and nodes that are currently allocated. */
		if (!IS_JOB_COMPLETING(dump_job_ptr))
			packstr(dump_job_ptr->nodes, buffer);
		else {
			nodelist =
				bitmap2node_name(dump_job_ptr->node_bitmap_cg);
			packstr(nodelist, buffer);
			xfree(nodelist);
		}

		packstr(dump_job_ptr->sched_nodes, buffer);

		if (!IS_JOB_PENDING(dump_job_ptr) && dump_job_ptr->part_ptr)
			packstr(dump_job_ptr->part_ptr->name, buffer);
		else
			packstr(dump_job_ptr->partition, buffer);
		packstr(dump_job_ptr->account, buffer);
		packstr(dump_job_ptr->network, buffer);
		packstr(dump_job_ptr->comment, buffer);
		packstr(dump_job_ptr->gres, buffer);
		packstr(dump_job_ptr->batch_host, buffer);
		if (!IS_JOB_COMPLETED(dump_job_ptr) &&
		    (show_flags & SHOW_DETAIL2) &&
		    ((dump_job_ptr->user_id == (uint32_t) uid) ||
		     validate_operator(uid))) {
			char *batch_script = get_job_script(dump_job_ptr);
			packstr(batch_script, buffer);
			xfree(batch_script);
		} else {
			packnull(buffer);
		}
		packstr(dump_job_ptr->burst_buffer, buffer);

		assoc_mgr_lock(&locks);
		if (assoc_mgr_qos_list) {
			packstr(slurmdb_qos_str(assoc_mgr_qos_list,
						dump_job_ptr->qos_id), buffer);
		} else
			packnull(buffer);
		assoc_mgr_unlock(&locks);

		packstr(dump_job_ptr->licenses, buffer);
		packstr(dump_job_ptr->state_desc, buffer);
		packstr(dump_job_ptr->resv_name, buffer);

		pack32(dump_job_ptr->exit_code, buffer);
		pack32(dump_job_ptr->derived_ec, buffer);

		if (show_flags & SHOW_DETAIL) {
			pack_job_resources(dump_job_ptr->job_resrcs, buffer,
					   protocol_version);
		} else {
			uint32_t empty = NO_VAL;
			pack32(empty, buffer);
		}

		packstr(dump_job_ptr->name, buffer);
		packstr(dump_job_ptr->wckey, buffer);
		pack32(dump_job_ptr->req_switch, buffer);
		pack32(dump_job_ptr->wait4switch, buffer);

		packstr(dump_job_ptr->alloc_node, buffer);
		if (!IS_JOB_COMPLETING(dump_job_ptr))
			pack_bit_fmt(dump_job_ptr->node_bitmap, buffer);
		else
			pack_bit_fmt(dump_job_ptr->node_bitmap_cg, buffer);

		select_g_select_jobinfo_pack(dump_job_ptr->select_jobinfo,
					     buffer, protocol_version);

		/* A few details are always dumped here */
		_pack_default_job_details(dump_job_ptr, buffer,
					  protocol_version);

		/* other job details are only dumped until the job starts
		 * running (at which time they become meaningless) */
		if (detail_ptr)
			_pack_pending_job_details(detail_ptr, buffer,
						  protocol_version);
		else
			_pack_pending_job_details(NULL, buffer,
						  protocol_version);
		pack32(dump_job_ptr->bit_flags, buffer);
		packstr(dump_job_ptr->tres_fmt_alloc_str, buffer);
	} else if (protocol_version >= SLURM_14_11_PROTOCOL_VERSION) {
		detail_ptr = dump_job_ptr->details;
		pack32(dump_job_ptr->array_job_id, buffer);
		pack32(dump_job_ptr->array_task_id, buffer);
		if (dump_job_ptr->array_recs) {
			build_array_str(dump_job_ptr);
			packstr(dump_job_ptr->array_recs->task_id_str, buffer);
			pack32(dump_job_ptr->array_recs->max_run_tasks, buffer);
		} else {
			packnull(buffer);
			pack32((uint32_t) 0, buffer);
		}
		pack32(dump_job_ptr->assoc_id, buffer);
		pack32(dump_job_ptr->job_id,   buffer);
		pack32(dump_job_ptr->user_id,  buffer);
		pack32(dump_job_ptr->group_id, buffer);
		pack32(dump_job_ptr->profile,  buffer);

		pack16(dump_job_ptr->job_state,    buffer);
		pack16(dump_job_ptr->batch_flag,   buffer);
		pack16(dump_job_ptr->state_reason, buffer);
		pack8(dump_job_ptr->reboot,        buffer);
		pack16(dump_job_ptr->restart_cnt,  buffer);
		pack16(show_flags,  buffer);

		pack32(dump_job_ptr->alloc_sid, buffer);
		if ((dump_job_ptr->time_limit == NO_VAL)
		    && dump_job_ptr->part_ptr)
			pack32(dump_job_ptr->part_ptr->max_time, buffer);
		else
			pack32(dump_job_ptr->time_limit, buffer);
		pack32(dump_job_ptr->time_min, buffer);

		if (dump_job_ptr->details) {
			pack16(dump_job_ptr->details->nice,  buffer);
			pack_time(dump_job_ptr->details->submit_time, buffer);
			/* Earliest possible begin time */
			begin_time = dump_job_ptr->details->begin_time;
		} else {
			pack16(0, buffer);
			pack_time((time_t) 0, buffer);
		}

		pack_time(begin_time, buffer);
		/* Actual or expected start time */
		if ((dump_job_ptr->start_time) || (begin_time <= time(NULL)))
			pack_time(dump_job_ptr->start_time, buffer);
		else	/* earliest start time in the future */
			pack_time(begin_time, buffer);

		pack_time(dump_job_ptr->end_time, buffer);
		pack_time(dump_job_ptr->suspend_time, buffer);
		pack_time(dump_job_ptr->pre_sus_time, buffer);
		pack_time(dump_job_ptr->resize_time, buffer);
		pack_time(dump_job_ptr->preempt_time, buffer);
		pack32(dump_job_ptr->priority, buffer);

		/* Only send the allocated nodelist since we are only sending
		 * the number of cpus and nodes that are currently allocated. */
		if (!IS_JOB_COMPLETING(dump_job_ptr))
			packstr(dump_job_ptr->nodes, buffer);
		else {
			nodelist =
				bitmap2node_name(dump_job_ptr->node_bitmap_cg);
			packstr(nodelist, buffer);
			xfree(nodelist);
		}

		packstr(dump_job_ptr->sched_nodes, buffer);

		if (!IS_JOB_PENDING(dump_job_ptr) && dump_job_ptr->part_ptr)
			packstr(dump_job_ptr->part_ptr->name, buffer);
		else
			packstr(dump_job_ptr->partition, buffer);
		packstr(dump_job_ptr->account, buffer);
		packstr(dump_job_ptr->network, buffer);
		packstr(dump_job_ptr->comment, buffer);
		packstr(dump_job_ptr->gres, buffer);
		packstr(dump_job_ptr->batch_host, buffer);
		if (!IS_JOB_COMPLETED(dump_job_ptr) &&
		    (show_flags & SHOW_DETAIL2) &&
		    ((dump_job_ptr->user_id == (uint32_t) uid) ||
		     validate_operator(uid))) {
			char *batch_script = get_job_script(dump_job_ptr);
			packstr(batch_script, buffer);
			xfree(batch_script);
		} else {
			packnull(buffer);
		}

		assoc_mgr_lock(&locks);
		if (assoc_mgr_qos_list) {
			packstr(slurmdb_qos_str(assoc_mgr_qos_list,
						dump_job_ptr->qos_id), buffer);
		} else
			packnull(buffer);
		assoc_mgr_unlock(&locks);

		packstr(dump_job_ptr->licenses, buffer);
		packstr(dump_job_ptr->state_desc, buffer);
		packstr(dump_job_ptr->resv_name, buffer);

		pack32(dump_job_ptr->exit_code, buffer);
		pack32(dump_job_ptr->derived_ec, buffer);

		if (show_flags & SHOW_DETAIL) {
			pack_job_resources(dump_job_ptr->job_resrcs, buffer,
					   protocol_version);
		} else {
			uint32_t empty = NO_VAL;
			pack32(empty, buffer);
		}

		packstr(dump_job_ptr->name, buffer);
		packstr(dump_job_ptr->wckey, buffer);
		pack32(dump_job_ptr->req_switch, buffer);
		pack32(dump_job_ptr->wait4switch, buffer);

		packstr(dump_job_ptr->alloc_node, buffer);
		if (!IS_JOB_COMPLETING(dump_job_ptr))
			pack_bit_fmt(dump_job_ptr->node_bitmap, buffer);
		else
			pack_bit_fmt(dump_job_ptr->node_bitmap_cg, buffer);

		select_g_select_jobinfo_pack(dump_job_ptr->select_jobinfo,
					     buffer, protocol_version);

		/* A few details are always dumped here */
		_pack_default_job_details(dump_job_ptr, buffer,
					  protocol_version);

		/* other job details are only dumped until the job starts
		 * running (at which time they become meaningless) */
		if (detail_ptr)
			_pack_pending_job_details(detail_ptr, buffer,
						  protocol_version);
		else
			_pack_pending_job_details(NULL, buffer,
						  protocol_version);
	} else if (protocol_version >= SLURM_14_03_PROTOCOL_VERSION) {
		detail_ptr = dump_job_ptr->details;
		pack32(dump_job_ptr->array_job_id, buffer);
		pack32(dump_job_ptr->array_task_id, buffer);
		pack32(dump_job_ptr->assoc_id, buffer);
		pack32(dump_job_ptr->job_id, buffer);
		pack32(dump_job_ptr->user_id, buffer);
		pack32(dump_job_ptr->group_id, buffer);
		pack32(dump_job_ptr->profile, buffer);

		pack16(dump_job_ptr->job_state,    buffer);
		pack16(dump_job_ptr->batch_flag,   buffer);
		pack16(dump_job_ptr->state_reason, buffer);
		pack16(dump_job_ptr->restart_cnt,  buffer);
		pack16(show_flags,  buffer);

		pack32(dump_job_ptr->alloc_sid, buffer);
		if ((dump_job_ptr->time_limit == NO_VAL)
		    && dump_job_ptr->part_ptr)
			pack32(dump_job_ptr->part_ptr->max_time, buffer);
		else
			pack32(dump_job_ptr->time_limit, buffer);
		pack32(dump_job_ptr->time_min, buffer);

		if (dump_job_ptr->details) {
			pack16(dump_job_ptr->details->nice,  buffer);
			pack_time(dump_job_ptr->details->submit_time, buffer);
			/* Earliest possible begin time */
			begin_time = dump_job_ptr->details->begin_time;
		} else {
			pack16(0, buffer);
			pack_time((time_t) 0, buffer);
		}

		pack_time(begin_time, buffer);
		/* Actual or expected start time */
		if ((dump_job_ptr->start_time) || (begin_time <= time(NULL)))
			pack_time(dump_job_ptr->start_time, buffer);
		else	/* earliest start time in the future */
			pack_time(begin_time, buffer);

		pack_time(dump_job_ptr->end_time, buffer);
		pack_time(dump_job_ptr->suspend_time, buffer);
		pack_time(dump_job_ptr->pre_sus_time, buffer);
		pack_time(dump_job_ptr->resize_time, buffer);
		pack_time(dump_job_ptr->preempt_time, buffer);
		pack32(dump_job_ptr->priority, buffer);

		/* Only send the allocated nodelist since we are only sending
		 * the number of cpus and nodes that are currently allocated. */
		if (!IS_JOB_COMPLETING(dump_job_ptr))
			packstr(dump_job_ptr->nodes, buffer);
		else {
			nodelist =
				bitmap2node_name(dump_job_ptr->node_bitmap_cg);
			packstr(nodelist, buffer);
			xfree(nodelist);
		}

		if (!IS_JOB_PENDING(dump_job_ptr) && dump_job_ptr->part_ptr)
			packstr(dump_job_ptr->part_ptr->name, buffer);
		else
			packstr(dump_job_ptr->partition, buffer);
		packstr(dump_job_ptr->account, buffer);
		packstr(dump_job_ptr->network, buffer);
		packstr(dump_job_ptr->comment, buffer);
		packstr(dump_job_ptr->gres, buffer);
		packstr(dump_job_ptr->batch_host, buffer);
		if (!IS_JOB_COMPLETED(dump_job_ptr) &&
		    (show_flags & SHOW_DETAIL2) &&
		    ((dump_job_ptr->user_id == (uint32_t) uid) ||
		     validate_operator(uid))) {
			char *batch_script = get_job_script(dump_job_ptr);
			packstr(batch_script, buffer);
			xfree(batch_script);
		} else {
			packnull(buffer);
		}

		assoc_mgr_lock(&locks);
		if (assoc_mgr_qos_list) {
			packstr(slurmdb_qos_str(assoc_mgr_qos_list,
						dump_job_ptr->qos_id), buffer);
		} else
			packnull(buffer);
		assoc_mgr_unlock(&locks);

		packstr(dump_job_ptr->licenses, buffer);
		packstr(dump_job_ptr->state_desc, buffer);
		packstr(dump_job_ptr->resv_name, buffer);

		pack32(dump_job_ptr->exit_code, buffer);
		pack32(dump_job_ptr->derived_ec, buffer);

		if (show_flags & SHOW_DETAIL) {
			pack_job_resources(dump_job_ptr->job_resrcs, buffer,
					   protocol_version);
		} else {
			uint32_t empty = NO_VAL;
			pack32(empty, buffer);
		}

		packstr(dump_job_ptr->name, buffer);
		packstr(dump_job_ptr->wckey, buffer);
		pack32(dump_job_ptr->req_switch, buffer);
		pack32(dump_job_ptr->wait4switch, buffer);

		packstr(dump_job_ptr->alloc_node, buffer);
		if (!IS_JOB_COMPLETING(dump_job_ptr))
			pack_bit_fmt(dump_job_ptr->node_bitmap, buffer);
		else
			pack_bit_fmt(dump_job_ptr->node_bitmap_cg, buffer);

		select_g_select_jobinfo_pack(dump_job_ptr->select_jobinfo,
					     buffer, protocol_version);

		/* A few details are always dumped here */
		_pack_default_job_details(dump_job_ptr, buffer,
					  protocol_version);

		/* other job details are only dumped until the job starts
		 * running (at which time they become meaningless) */
		if (detail_ptr)
			_pack_pending_job_details(detail_ptr, buffer,
						  protocol_version);
		else
			_pack_pending_job_details(NULL, buffer,
						  protocol_version);
	} else {
		error("pack_job: protocol_version "
		      "%hu not supported", protocol_version);
	}
}

static void _find_node_config(int *cpu_cnt_ptr, int *core_cnt_ptr)
{
	static int max_cpu_cnt = -1, max_core_cnt = -1;
	int i;
	struct node_record *node_ptr = node_record_table_ptr;

	*cpu_cnt_ptr  = max_cpu_cnt;
	*core_cnt_ptr = max_core_cnt;

	if (max_cpu_cnt != -1)
		return;

	for (i = 0; i < node_record_count; i++, node_ptr++) {
#ifndef HAVE_BG
		if (slurmctld_conf.fast_schedule) {
			/* Only data from config_record used for scheduling */
			max_cpu_cnt = MAX(max_cpu_cnt,
					  node_ptr->config_ptr->cpus);
			max_core_cnt =  MAX(max_core_cnt,
					    node_ptr->config_ptr->cores);
		} else {
#endif
			/* Individual node data used for scheduling */
			max_cpu_cnt = MAX(max_cpu_cnt, node_ptr->cpus);
			max_core_cnt =  MAX(max_core_cnt, node_ptr->cores);
#ifndef HAVE_BG
		}
#endif
	}
}

/* pack default job details for "get_job_info" RPC */
static void _pack_default_job_details(struct job_record *job_ptr,
				      Buf buffer, uint16_t protocol_version)
{
	int max_cpu_cnt = -1, max_core_cnt = -1;
	int i;
	struct job_details *detail_ptr = job_ptr->details;
	char *cmd_line = NULL;
	char *tmp = NULL;
	uint32_t len = 0;
	uint16_t shared = 0;

	if (!detail_ptr)
		shared = (uint16_t) NO_VAL;
	else if (detail_ptr->share_res == 1)	/* User --share */
		shared = 1;
	else if ((detail_ptr->share_res == 0) ||
		 (detail_ptr->whole_node == 1))	/* User --exclusive */
		shared = 0;
	else if (detail_ptr->whole_node == 2)	/* User --exclusive=user */
		shared = 2;
	else if (job_ptr->part_ptr) {
		/* Report shared status based upon latest partition info */
		if (job_ptr->part_ptr->flags & PART_FLAG_EXCLUSIVE_USER)
			shared = 2;
		else if ((job_ptr->part_ptr->max_share & SHARED_FORCE) &&
			 ((job_ptr->part_ptr->max_share & (~SHARED_FORCE)) > 1))
			shared = 1;		/* Partition Shared=force */
		else if (job_ptr->part_ptr->max_share == 0)
			shared = 0;		/* Partition Shared=exclusive */
		else
			shared = (uint16_t) NO_VAL;  /* Part Shared=yes or no */
	} else
		shared = (uint16_t) NO_VAL;	/* No user or partition info */

	if (job_ptr->part_ptr && job_ptr->part_ptr->max_cpu_cnt) {
		max_cpu_cnt  = job_ptr->part_ptr->max_cpu_cnt;
		max_core_cnt = job_ptr->part_ptr->max_core_cnt;
	} else
		_find_node_config(&max_cpu_cnt, &max_core_cnt);

	if (protocol_version >= SLURM_15_08_PROTOCOL_VERSION) {
		if (detail_ptr) {
			packstr(detail_ptr->features,   buffer);
			packstr(detail_ptr->work_dir,   buffer);
			packstr(detail_ptr->dependency, buffer);

			if (detail_ptr->argv) {
				/* Determine size needed for a string
				 * containing all arguments */
				for (i =0; detail_ptr->argv[i]; i++) {
					len += strlen(detail_ptr->argv[i]);
				}
				len += i;

				cmd_line = xmalloc(len*sizeof(char));
				tmp = cmd_line;
				for (i = 0; detail_ptr->argv[i]; i++) {
					if (i != 0) {
						*tmp = ' ';
						tmp++;
					}
					strcpy(tmp,detail_ptr->argv[i]);
					tmp += strlen(detail_ptr->argv[i]);
				}
				packstr(cmd_line, buffer);
				xfree(cmd_line);
			} else
				packnull(buffer);

			if (IS_JOB_COMPLETING(job_ptr) && job_ptr->cpu_cnt) {
				pack32(job_ptr->cpu_cnt, buffer);
				pack32((uint32_t) 0, buffer);
			} else if (job_ptr->total_cpus &&
				   !IS_JOB_PENDING(job_ptr)) {
				/* If job is PENDING ignore total_cpus,
				 * which may have been set by previous run
				 * followed by job requeue. */
				pack32(job_ptr->total_cpus, buffer);
				pack32((uint32_t) 0, buffer);
			} else {
				pack32(detail_ptr->min_cpus, buffer);
				if (detail_ptr->max_cpus != NO_VAL)
					pack32(detail_ptr->max_cpus, buffer);
				else
					pack32((uint32_t) 0, buffer);

			}

			if (IS_JOB_COMPLETING(job_ptr) && job_ptr->node_cnt) {
				pack32(job_ptr->node_cnt, buffer);
				pack32((uint32_t) 0, buffer);
			} else if (job_ptr->total_nodes) {
				pack32(job_ptr->total_nodes, buffer);
				pack32((uint32_t) 0, buffer);
			} else if (job_ptr->node_cnt_wag) {
				/* This should catch everything else, but
				 * just incase this is 0 (startup or
				 * whatever) we will keep the rest of
				 * this if statement around.
				 */
				pack32(job_ptr->node_cnt_wag, buffer);
				pack32((uint32_t) detail_ptr->max_nodes,
				       buffer);
			} else if (detail_ptr->ntasks_per_node) {
				/* min_nodes based upon task count and ntasks
				 * per node */
				uint32_t min_nodes;
				min_nodes = detail_ptr->num_tasks /
					    detail_ptr->ntasks_per_node;
				min_nodes = MAX(min_nodes,
						detail_ptr->min_nodes);
				pack32(min_nodes, buffer);
				pack32(detail_ptr->max_nodes, buffer);
			} else if (detail_ptr->cpus_per_task > 1) {
				/* min_nodes based upon task count and cpus
				 * per task */
				uint32_t min_cpus, min_nodes;
				min_cpus = detail_ptr->num_tasks *
					   detail_ptr->cpus_per_task;
				min_nodes = min_cpus + max_cpu_cnt - 1;
				min_nodes /= max_cpu_cnt;
				min_nodes = MAX(min_nodes,
						detail_ptr->min_nodes);
				pack32(min_nodes, buffer);
				pack32(detail_ptr->max_nodes, buffer);
			} else if (detail_ptr->mc_ptr &&
				   detail_ptr->mc_ptr->ntasks_per_core &&
				   (detail_ptr->mc_ptr->ntasks_per_core
				    != (uint16_t)INFINITE)) {
				/* min_nodes based upon task count and ntasks
				 * per core */
				uint32_t min_cores, min_nodes;
				min_cores = detail_ptr->num_tasks +
					    detail_ptr->mc_ptr->ntasks_per_core
					    - 1;
				min_cores /= detail_ptr->mc_ptr->ntasks_per_core;

				min_nodes = min_cores + max_core_cnt - 1;
				min_nodes /= max_core_cnt;
				min_nodes = MAX(min_nodes,
						detail_ptr->min_nodes);
				pack32(min_nodes, buffer);
				pack32(detail_ptr->max_nodes, buffer);
			} else {
				/* min_nodes based upon task count only */
				uint32_t min_nodes;
				min_nodes = detail_ptr->num_tasks +
					    max_cpu_cnt - 1;
				min_nodes /= max_cpu_cnt;
				min_nodes = MAX(min_nodes,
						detail_ptr->min_nodes);
				pack32(min_nodes, buffer);
				pack32(detail_ptr->max_nodes, buffer);
			}
			pack16(detail_ptr->requeue,   buffer);
			pack16(detail_ptr->ntasks_per_node, buffer);
			pack16(shared, buffer);
			pack32(detail_ptr->cpu_freq_min, buffer);
			pack32(detail_ptr->cpu_freq_max, buffer);
			pack32(detail_ptr->cpu_freq_gov, buffer);
		} else {
			packnull(buffer);
			packnull(buffer);
			packnull(buffer);
			packnull(buffer);

			if (job_ptr->total_cpus)
				pack32(job_ptr->total_cpus, buffer);
			else
				pack32(job_ptr->cpu_cnt, buffer);
			pack32((uint32_t) 0, buffer);

			pack32(job_ptr->node_cnt, buffer);
			pack32((uint32_t) 0, buffer);
			pack16((uint16_t) 0, buffer);
			pack16((uint16_t) 0, buffer);
			pack16((uint16_t) 0, buffer);
			pack32((uint32_t) 0, buffer);
			pack32((uint32_t) 0, buffer);
			pack32((uint32_t) 0, buffer);
		}
	} else if (protocol_version >= SLURM_MIN_PROTOCOL_VERSION) {
		if (detail_ptr) {
			packstr(detail_ptr->features,   buffer);
			packstr(detail_ptr->work_dir,   buffer);
			packstr(detail_ptr->dependency, buffer);

			if (detail_ptr->argv) {
				/* Determine size needed for a string
				 * containing all arguments */
				for (i=0; detail_ptr->argv[i]; i++) {
					len += strlen(detail_ptr->argv[i]);
				}
				len += i;

				cmd_line = xmalloc(len*sizeof(char));
				tmp = cmd_line;
				for (i=0; detail_ptr->argv[i]; i++) {
					if (i != 0) {
						*tmp = ' ';
						tmp++;
					}
					strcpy(tmp,detail_ptr->argv[i]);
					tmp += strlen(detail_ptr->argv[i]);
				}
				packstr(cmd_line, buffer);
				xfree(cmd_line);
			} else
				packnull(buffer);

			if (IS_JOB_COMPLETING(job_ptr) && job_ptr->cpu_cnt) {
				pack32(job_ptr->cpu_cnt, buffer);
				pack32((uint32_t) 0, buffer);
			} else if (job_ptr->total_cpus &&
				   !IS_JOB_PENDING(job_ptr)) {
				/* If job is PENDING ignore total_cpus,
				 * which may have been set by previous run
				 * followed by job requeue. */
				pack32(job_ptr->total_cpus, buffer);
				pack32((uint32_t) 0, buffer);
			} else {
				pack32(detail_ptr->min_cpus, buffer);
				if (detail_ptr->max_cpus != NO_VAL)
					pack32(detail_ptr->max_cpus, buffer);
				else
					pack32((uint32_t) 0, buffer);

			}

			if (IS_JOB_COMPLETING(job_ptr) && job_ptr->node_cnt) {
				pack32(job_ptr->node_cnt, buffer);
				pack32((uint32_t) 0, buffer);
			} else if (job_ptr->total_nodes) {
				pack32(job_ptr->total_nodes, buffer);
				pack32((uint32_t) 0, buffer);
			} else if (job_ptr->node_cnt_wag) {
				/* This should catch everything else, but
				 * just incase this is 0 (startup or
				 * whatever) we will keep the rest of
				 * this if statement around.
				 */
				pack32(job_ptr->node_cnt_wag, buffer);
				pack32((uint32_t) detail_ptr->max_nodes,
				       buffer);
			} else if (detail_ptr->ntasks_per_node) {
				/* min_nodes based upon task count and ntasks
				 * per node */
				uint32_t min_nodes;
				min_nodes = detail_ptr->num_tasks /
					    detail_ptr->ntasks_per_node;
				min_nodes = MAX(min_nodes,
						detail_ptr->min_nodes);
				pack32(min_nodes, buffer);
				pack32(detail_ptr->max_nodes, buffer);
			} else if (detail_ptr->cpus_per_task > 1) {
				/* min_nodes based upon task count and cpus
				 * per task */
				uint32_t min_cpus, min_nodes;
				min_cpus = detail_ptr->num_tasks *
					   detail_ptr->cpus_per_task;
				min_nodes = min_cpus + max_cpu_cnt - 1;
				min_nodes /= max_cpu_cnt;
				min_nodes = MAX(min_nodes,
						detail_ptr->min_nodes);
				pack32(min_nodes, buffer);
				pack32(detail_ptr->max_nodes, buffer);
			} else if (detail_ptr->mc_ptr &&
				   detail_ptr->mc_ptr->ntasks_per_core &&
				   (detail_ptr->mc_ptr->ntasks_per_core
				    != (uint16_t)INFINITE)) {
				/* min_nodes based upon task count and ntasks
				 * per core */
				uint32_t min_cores, min_nodes;
				min_cores = detail_ptr->num_tasks +
					    detail_ptr->mc_ptr->ntasks_per_core
					    - 1;
				min_cores /= detail_ptr->mc_ptr->ntasks_per_core;

				min_nodes = min_cores + max_core_cnt - 1;
				min_nodes /= max_core_cnt;
				min_nodes = MAX(min_nodes,
						detail_ptr->min_nodes);
				pack32(min_nodes, buffer);
				pack32(detail_ptr->max_nodes, buffer);
			} else {
				/* min_nodes based upon task count only */
				uint32_t min_nodes;
				min_nodes = detail_ptr->num_tasks +
					    max_cpu_cnt - 1;
				min_nodes /= max_cpu_cnt;
				min_nodes = MAX(min_nodes,
						detail_ptr->min_nodes);
				pack32(min_nodes, buffer);
				pack32(detail_ptr->max_nodes, buffer);
			}
			pack16(detail_ptr->requeue,   buffer);
			pack16(detail_ptr->ntasks_per_node, buffer);
			pack16(shared, buffer);
		} else {
			packnull(buffer);
			packnull(buffer);
			packnull(buffer);
			packnull(buffer);

			if (job_ptr->total_cpus)
				pack32(job_ptr->total_cpus, buffer);
			else
				pack32(job_ptr->cpu_cnt, buffer);
			pack32((uint32_t) 0, buffer);

			pack32(job_ptr->node_cnt, buffer);
			pack32((uint32_t) 0, buffer);
			pack16((uint16_t) 0, buffer);
			pack16((uint16_t) 0, buffer);
			pack16((uint16_t) 0, buffer);
		}
	} else {
		error("_pack_default_job_details: protocol_version "
		      "%hu not supported", protocol_version);
	}
}

/* pack pending job details for "get_job_info" RPC */
static void _pack_pending_job_details(struct job_details *detail_ptr,
				      Buf buffer, uint16_t protocol_version)
{
	if (protocol_version >= SLURM_15_08_PROTOCOL_VERSION) {
		if (detail_ptr) {
			pack16(detail_ptr->contiguous, buffer);
			pack16(detail_ptr->core_spec, buffer);
			pack16(detail_ptr->cpus_per_task, buffer);
			pack16(detail_ptr->pn_min_cpus, buffer);

			pack32(detail_ptr->pn_min_memory, buffer);
			pack32(detail_ptr->pn_min_tmp_disk, buffer);

			packstr(detail_ptr->req_nodes, buffer);
			pack_bit_fmt(detail_ptr->req_node_bitmap, buffer);
			/* detail_ptr->req_node_layout is not packed */
			packstr(detail_ptr->exc_nodes, buffer);
			pack_bit_fmt(detail_ptr->exc_node_bitmap, buffer);

			packstr(detail_ptr->std_err, buffer);
			packstr(detail_ptr->std_in, buffer);
			packstr(detail_ptr->std_out, buffer);

			pack_multi_core_data(detail_ptr->mc_ptr, buffer,
					     protocol_version);
		} else {
			pack16((uint16_t) 0, buffer);
			pack16((uint16_t) 0, buffer);
			pack16((uint16_t) 0, buffer);
			pack16((uint16_t) 0, buffer);

			pack32((uint32_t) 0, buffer);
			pack32((uint32_t) 0, buffer);

			packnull(buffer);
			packnull(buffer);
			packnull(buffer);
			packnull(buffer);

			packnull(buffer);
			packnull(buffer);
			packnull(buffer);

			pack_multi_core_data(NULL, buffer, protocol_version);
		}
	} else if (protocol_version >= SLURM_14_03_PROTOCOL_VERSION) {
		if (detail_ptr) {
			pack16(detail_ptr->contiguous, buffer);
			pack16(detail_ptr->core_spec, buffer);
			pack16(detail_ptr->cpus_per_task, buffer);
			pack16(detail_ptr->pn_min_cpus, buffer);

			pack32(detail_ptr->pn_min_memory, buffer);
			pack32(detail_ptr->pn_min_tmp_disk, buffer);

			packstr(detail_ptr->req_nodes, buffer);
			pack_bit_fmt(detail_ptr->req_node_bitmap, buffer);
			/* detail_ptr->req_node_layout is not packed */
			packstr(detail_ptr->exc_nodes, buffer);
			pack_bit_fmt(detail_ptr->exc_node_bitmap, buffer);

			packstr(detail_ptr->std_err, buffer);
			packstr(detail_ptr->std_in, buffer);
			packstr(detail_ptr->std_out, buffer);

			pack_multi_core_data(detail_ptr->mc_ptr, buffer,
					     protocol_version);
		} else {
			pack16((uint16_t) 0, buffer);
			pack16((uint16_t) 0, buffer);
			pack16((uint16_t) 0, buffer);
			pack16((uint16_t) 0, buffer);

			pack32((uint32_t) 0, buffer);
			pack32((uint32_t) 0, buffer);

			packnull(buffer);
			packnull(buffer);
			packnull(buffer);
			packnull(buffer);

			packnull(buffer);
			packnull(buffer);
			packnull(buffer);

			pack_multi_core_data(NULL, buffer, protocol_version);
		}
	} else if (protocol_version >= SLURM_14_03_PROTOCOL_VERSION) {
		if (detail_ptr) {
			pack16(detail_ptr->contiguous, buffer);
			pack16(detail_ptr->core_spec, buffer);
			pack16(detail_ptr->cpus_per_task, buffer);
			pack16(detail_ptr->pn_min_cpus, buffer);

			pack32(detail_ptr->pn_min_memory, buffer);
			pack32(detail_ptr->pn_min_tmp_disk, buffer);

			packstr(detail_ptr->req_nodes, buffer);
			pack_bit_fmt(detail_ptr->req_node_bitmap, buffer);
			/* detail_ptr->req_node_layout is not packed */
			packstr(detail_ptr->exc_nodes, buffer);
			pack_bit_fmt(detail_ptr->exc_node_bitmap, buffer);

			packstr(detail_ptr->std_err, buffer);
			packstr(detail_ptr->std_in, buffer);
			packstr(detail_ptr->std_out, buffer);

			pack_multi_core_data(detail_ptr->mc_ptr, buffer,
					     protocol_version);
		} else {
			pack16((uint16_t) 0, buffer);
			pack16((uint16_t) 0, buffer);
			pack16((uint16_t) 0, buffer);
			pack16((uint16_t) 0, buffer);

			pack32((uint32_t) 0, buffer);
			pack32((uint32_t) 0, buffer);

			packnull(buffer);
			packnull(buffer);
			packnull(buffer);
			packnull(buffer);

			packnull(buffer);
			packnull(buffer);
			packnull(buffer);

			pack_multi_core_data(NULL, buffer, protocol_version);
		}
	} else {
		error("_pack_pending_job_details: protocol_version "
		      "%hu not supported", protocol_version);
	}
}

/*
 * purge_old_job - purge old job records.
 *	The jobs must have completed at least MIN_JOB_AGE minutes ago.
 *	Test job dependencies, handle after_ok, after_not_ok before
 *	purging any jobs.
 * NOTE: READ lock slurmctld config and WRITE lock jobs before entry
 */
void purge_old_job(void)
{
	ListIterator job_iterator;
	struct job_record  *job_ptr;
	int i;

	job_iterator = list_iterator_create(job_list);
	while ((job_ptr = (struct job_record *) list_next(job_iterator))) {
		if (!IS_JOB_PENDING(job_ptr))
			continue;
		if (test_job_dependency(job_ptr) == 2) {
			char jbuf[JBUFSIZ];

			/* Check what are the job disposition
			 * to deal with invalid dependecies
			 */
			if (job_ptr->bit_flags & KILL_INV_DEP) {
				_kill_dependent(job_ptr);
			} else if (job_ptr->bit_flags & NO_KILL_INV_DEP) {
				debug("\
%s: %s job dependency condition never satisfied", __func__,
				      jobid2str(job_ptr, jbuf, sizeof(jbuf)));
				job_ptr->state_reason = WAIT_DEP_INVALID;
				xfree(job_ptr->state_desc);
			} else if (kill_invalid_dep) {
				_kill_dependent(job_ptr);
			} else {
				debug("\
%s: %s dependency condition never satisfied", __func__,
				      jobid2str(job_ptr, jbuf, sizeof(jbuf)));
				job_ptr->state_reason = WAIT_DEP_INVALID;
				xfree(job_ptr->state_desc);
			}
		}

		if (job_ptr->state_reason == WAIT_DEP_INVALID) {
			if (job_ptr->bit_flags & KILL_INV_DEP) {
				/* The job got the WAIT_DEP_INVALID
				 * before slurmctld was reconfigured.
				 */
				_kill_dependent(job_ptr);
			} else if (job_ptr->bit_flags & NO_KILL_INV_DEP) {
				continue;
			} else if (kill_invalid_dep) {
				_kill_dependent(job_ptr);
			}
		}
	}
	list_iterator_destroy(job_iterator);

	i = list_delete_all(job_list, &_list_find_job_old, "");
	if (i) {
		debug2("purge_old_job: purged %d old job records", i);
		last_job_update = time(NULL);
	}
}


/*
 * _purge_job_record - purge specific job record. No testing is performed to
 *	insure the job records has no active references. Use only for job
 *	records that were never fully operational (e.g. WILL_RUN test, failed
 *	job load, failed job create, etc.).
 * IN job_id - job_id of job record to be purged
 * RET int - count of job's purged
 * global: job_list - global job table
 */
static int _purge_job_record(uint32_t job_id)
{
	return list_delete_all(job_list, &_list_find_job_id, (void *) &job_id);
}


/*
 * reset_job_bitmaps - reestablish bitmaps for existing jobs.
 *	this should be called after rebuilding node information,
 *	but before using any job entries.
 * global: last_job_update - time of last job table update
 *	job_list - pointer to global job list
 */
void reset_job_bitmaps(void)
{
	ListIterator job_iterator;
	struct job_record  *job_ptr;
	struct part_record *part_ptr;
	List part_ptr_list = NULL;
	bool job_fail = false;
	time_t now = time(NULL);
	bool gang_flag = false;
	static uint32_t cr_flag = NO_VAL;

	xassert(job_list);

	if (cr_flag == NO_VAL) {
		cr_flag = 0;  /* call is no-op for select/linear and bluegene */
		if (select_g_get_info_from_plugin(SELECT_CR_PLUGIN,
						  NULL, &cr_flag)) {
			cr_flag = NO_VAL;	/* error */
		}

	}
	if (slurm_get_preempt_mode() == PREEMPT_MODE_GANG)
		gang_flag = true;

	job_iterator = list_iterator_create(job_list);
	while ((job_ptr = (struct job_record *) list_next(job_iterator))) {
		xassert (job_ptr->magic == JOB_MAGIC);
		job_fail = false;

		if (job_ptr->partition == NULL) {
			error("No partition for job_id %u", job_ptr->job_id);
			part_ptr = NULL;
			job_fail = true;
		} else {
			char *err_part = NULL;
			part_ptr = find_part_record(job_ptr->partition);
			if (part_ptr == NULL) {
				part_ptr_list = get_part_list(
						job_ptr->partition,
						&err_part);
				if (part_ptr_list)
					part_ptr = list_peek(part_ptr_list);
			}
			if (part_ptr == NULL) {
				error("Invalid partition (%s) for job %u",
				      err_part, job_ptr->job_id);
				xfree(err_part);
				job_fail = true;
			}
		}
		job_ptr->part_ptr = part_ptr;
		FREE_NULL_LIST(job_ptr->part_ptr_list);
		if (part_ptr_list) {
			job_ptr->part_ptr_list = part_ptr_list;
			part_ptr_list = NULL;	/* clear for next job */
		}

		FREE_NULL_BITMAP(job_ptr->node_bitmap_cg);
		if (job_ptr->nodes_completing &&
		    node_name2bitmap(job_ptr->nodes_completing,
				     false,  &job_ptr->node_bitmap_cg)) {
			error("Invalid nodes (%s) for job_id %u",
			      job_ptr->nodes_completing,
			      job_ptr->job_id);
			job_fail = true;
		}
		FREE_NULL_BITMAP(job_ptr->node_bitmap);
		if (job_ptr->nodes &&
		    node_name2bitmap(job_ptr->nodes, false,
				     &job_ptr->node_bitmap) && !job_fail) {
			error("Invalid nodes (%s) for job_id %u",
			      job_ptr->nodes, job_ptr->job_id);
			job_fail = true;
		}
		if (reset_node_bitmap(job_ptr->job_resrcs, job_ptr->job_id))
			job_fail = true;
		if (!job_fail && !IS_JOB_FINISHED(job_ptr) &&
		    job_ptr->job_resrcs && (cr_flag || gang_flag) &&
		    valid_job_resources(job_ptr->job_resrcs,
					node_record_table_ptr,
					slurmctld_conf.fast_schedule)) {
			error("Aborting JobID %u due to change in socket/core "
			      "configuration of allocated nodes",
			      job_ptr->job_id);
			job_fail = true;
		}
		_reset_step_bitmaps(job_ptr);

		/* Do not increase the job->node_cnt for
		 * completed jobs.
		 */
		if (! IS_JOB_COMPLETED(job_ptr))
			build_node_details(job_ptr, false); /* set node_addr */

		if (_reset_detail_bitmaps(job_ptr))
			job_fail = true;

		if (job_fail) {
			if (IS_JOB_PENDING(job_ptr)) {
				job_ptr->start_time =
					job_ptr->end_time = time(NULL);
				job_ptr->job_state = JOB_NODE_FAIL;
			} else if (IS_JOB_RUNNING(job_ptr)) {
				job_ptr->end_time = time(NULL);
				job_ptr->job_state = JOB_NODE_FAIL |
						     JOB_COMPLETING;
				build_cg_bitmap(job_ptr);
			} else if (IS_JOB_SUSPENDED(job_ptr)) {
				job_ptr->end_time = job_ptr->suspend_time;
				job_ptr->job_state = JOB_NODE_FAIL |
						     JOB_COMPLETING;
				build_cg_bitmap(job_ptr);
				job_ptr->tot_sus_time +=
					difftime(now, job_ptr->suspend_time);
				jobacct_storage_g_job_suspend(acct_db_conn,
							      job_ptr);
			}
			job_ptr->exit_code = MAX(job_ptr->exit_code, 1);
			job_ptr->state_reason = FAIL_DOWN_NODE;
			xfree(job_ptr->state_desc);
			job_completion_logger(job_ptr, false);
			if (job_ptr->job_state == JOB_NODE_FAIL) {
				/* build_cg_bitmap() may clear JOB_COMPLETING */
				epilog_slurmctld(job_ptr);
			}
		}
	}

	list_iterator_reset(job_iterator);
	/* This will reinitialize the select plugin database, which
	 * we can only do after ALL job's states and bitmaps are set
	 * (i.e. it needs to be in this second loop) */
	while ((job_ptr = (struct job_record *) list_next(job_iterator))) {
		if (select_g_select_nodeinfo_set(job_ptr) != SLURM_SUCCESS) {
			error("select_g_select_nodeinfo_set(%u): %m",
			      job_ptr->job_id);
		}
	}
	list_iterator_destroy(job_iterator);

	last_job_update = now;
}

static int _reset_detail_bitmaps(struct job_record *job_ptr)
{
	if (job_ptr->details == NULL)
		return SLURM_SUCCESS;

	FREE_NULL_BITMAP(job_ptr->details->req_node_bitmap);
	xfree(job_ptr->details->req_node_layout); /* layout info is lost
						   * but should be re-generated
						   * at job start time */
	if ((job_ptr->details->req_nodes) &&
	    (node_name2bitmap(job_ptr->details->req_nodes, false,
			      &job_ptr->details->req_node_bitmap))) {
		error("Invalid req_nodes (%s) for job_id %u",
		      job_ptr->details->req_nodes, job_ptr->job_id);
		return SLURM_ERROR;
	}

	FREE_NULL_BITMAP(job_ptr->details->exc_node_bitmap);
	if ((job_ptr->details->exc_nodes) &&
	    (node_name2bitmap(job_ptr->details->exc_nodes, true,
			      &job_ptr->details->exc_node_bitmap))) {
		error("Invalid exc_nodes (%s) for job_id %u",
		      job_ptr->details->exc_nodes, job_ptr->job_id);
		return SLURM_ERROR;
	}

	return SLURM_SUCCESS;
}

static void _reset_step_bitmaps(struct job_record *job_ptr)
{
	ListIterator step_iterator;
	struct step_record *step_ptr;

	step_iterator = list_iterator_create (job_ptr->step_list);
	while ((step_ptr = (struct step_record *) list_next (step_iterator))) {
		if (step_ptr->state < JOB_RUNNING)
			continue;
		FREE_NULL_BITMAP(step_ptr->step_node_bitmap);
		if (step_ptr->step_layout &&
		    step_ptr->step_layout->node_list &&
		    (node_name2bitmap(step_ptr->step_layout->node_list, false,
				      &step_ptr->step_node_bitmap))) {
			error("Invalid step_node_list (%s) for step_id %u.%u",
			      step_ptr->step_layout->node_list,
			      job_ptr->job_id, step_ptr->step_id);
			delete_step_record (job_ptr, step_ptr->step_id);
		}
		if ((step_ptr->step_node_bitmap == NULL) &&
		    (step_ptr->step_id != SLURM_EXTERN_CONT) &&
		    (step_ptr->batch_step == 0)) {
			error("Missing node_list for step_id %u.%u",
			      job_ptr->job_id, step_ptr->step_id);
			delete_step_record (job_ptr, step_ptr->step_id);
		}
	}

	list_iterator_destroy (step_iterator);
	return;
}

/* update first assigned job id as needed on reconfigure
 * NOTE: READ lock_slurmctld config before entry */
void reset_first_job_id(void)
{
	job_id_sequence = MAX(job_id_sequence, slurmctld_conf.first_job_id);
}

/*
 * get_next_job_id - return the job_id to be used by default for
 *	the next job
 */
extern uint32_t get_next_job_id(void)
{
	uint32_t next_id;

	job_id_sequence = MAX(job_id_sequence, slurmctld_conf.first_job_id);
	next_id = job_id_sequence + 1;
	if (next_id >= slurmctld_conf.max_job_id)
		next_id = slurmctld_conf.first_job_id;
	return next_id;
}

/*
 * _set_job_id - set a default job_id, insure that it is unique
 * IN job_ptr - pointer to the job_record
 */
static int _set_job_id(struct job_record *job_ptr, bool global_job)
{
	int i;
	uint32_t global_base, new_id, max_jobs;

	xassert(job_ptr);
	xassert (job_ptr->magic == JOB_MAGIC);

	max_jobs = slurmctld_conf.max_job_id - slurmctld_conf.first_job_id;
	if (global_job) {
uint16_t cluster_id = 0;	/* FIXME: Temporary value */
		/* 0x80000000 set for global jobs
		 * 0x7E000000 contains the cluster ID (0 t0 63)
		 * 0x01ffffff contains a sequence number (1 to 33,554,431) */
		global_base = 0x80000000 | (cluster_id << 25);
		max_jobs = MIN(max_jobs, 0x01ffffff);
		for (i = 0; i < max_jobs; i++) {
			if (++job_id_sequence >= slurmctld_conf.max_job_id)
				job_id_sequence = slurmctld_conf.first_job_id;
			new_id = job_id_sequence + global_base;
			if (find_job_record(new_id))
				continue;
			if (_dup_job_file_test(new_id))
				continue;

			job_ptr->job_id = new_id;
			/* When we get a new job id might as well make sure
			 * the db_index is 0 since there is no way it will be
			 * correct otherwise :).
			 */
			job_ptr->db_index = 0;
			return SLURM_SUCCESS;
		}
		error("We have exhausted our supply of global job id values");
		job_ptr->job_id = NO_VAL;
		return EAGAIN;
	} else {
		job_id_sequence = MAX(job_id_sequence,
				      slurmctld_conf.first_job_id);

		/* Insure no conflict in job id if we roll over 32 bits */
		for (i = 0; i < max_jobs; i++) {
			if (++job_id_sequence >= slurmctld_conf.max_job_id)
				job_id_sequence = slurmctld_conf.first_job_id;
			new_id = job_id_sequence;
			if (find_job_record(new_id))
				continue;
			if (_dup_job_file_test(new_id))
				continue;

			job_ptr->job_id = new_id;
			/* When we get a new job id might as well make sure
			 * the db_index is 0 since there is no way it will be
			 * correct otherwise :).
			 */
			job_ptr->db_index = 0;
			return SLURM_SUCCESS;
		}
		error("We have exhausted our supply of valid job id values. "
		      "FirstJobId=%u MaxJobId=%u", slurmctld_conf.first_job_id,
		      slurmctld_conf.max_job_id);
		job_ptr->job_id = NO_VAL;
		return EAGAIN;
	}
}


/*
 * set_job_prio - set a default job priority
 * IN job_ptr - pointer to the job_record
 */
extern void set_job_prio(struct job_record *job_ptr)
{
	uint32_t relative_prio;

	xassert(job_ptr);
	xassert (job_ptr->magic == JOB_MAGIC);

	if (IS_JOB_FINISHED(job_ptr))
		return;
	job_ptr->priority = slurm_sched_g_initial_priority(lowest_prio,
							   job_ptr);
	if ((job_ptr->priority == 0) || (job_ptr->direct_set_prio))
		return;

	relative_prio = job_ptr->priority;
	if (job_ptr->details && (job_ptr->details->nice != NICE_OFFSET)) {
		int offset = job_ptr->details->nice;
		offset -= NICE_OFFSET;
		relative_prio += offset;
	}
	lowest_prio = MIN(relative_prio, lowest_prio);
}

/* After recovering job state, if using priority/basic then we increment the
 * priorities of all jobs to avoid decrementing the base down to zero */
extern void sync_job_priorities(void)
{
	ListIterator job_iterator;
	struct job_record *job_ptr;
	uint32_t prio_boost = 0;

	if ((highest_prio != 0) && (highest_prio < TOP_PRIORITY))
		prio_boost = TOP_PRIORITY - highest_prio;
	if (strcmp(slurmctld_conf.priority_type, "priority/basic") ||
	    (prio_boost < 1000000))
		return;

	job_iterator = list_iterator_create(job_list);
	while ((job_ptr = (struct job_record *) list_next(job_iterator))) {
		if ((job_ptr->priority) && (job_ptr->direct_set_prio == 0))
			job_ptr->priority += prio_boost;
	}
	list_iterator_destroy(job_iterator);
	lowest_prio += prio_boost;
}

/*
 * _top_priority - determine if any other job has a higher priority than the
 *	specified job
 * IN job_ptr - pointer to selected job
 * RET true if selected job has highest priority
 */
static bool _top_priority(struct job_record *job_ptr)
{
	struct job_details *detail_ptr = job_ptr->details;
	time_t now = time(NULL);
	int pend_time;
	bool top;

#ifdef HAVE_BG
	static uint16_t static_part = (uint16_t)NO_VAL;
	int rc = SLURM_SUCCESS;

	/* On BlueGene with static partitioning, we don't want to delay
	 * jobs based upon priority since jobs of different sizes can
	 * execute on different sets of nodes. While sched/backfill would
	 * eventually start the job if delayed here based upon priority,
	 * that could delay the initiation of a job by a few seconds. */
	if (static_part == (uint16_t)NO_VAL) {
		/* Since this never changes we can just set it once
		   and not look at it again. */
		rc = select_g_get_info_from_plugin(SELECT_STATIC_PART, job_ptr,
						   &static_part);
	}
	if ((rc == SLURM_SUCCESS) && (static_part == 1))
		return true;
#endif

	if (job_ptr->priority == 0)	/* user held */
		top = false;
	else {
		ListIterator job_iterator;
		struct job_record *job_ptr2;

		top = true;	/* assume top priority until found otherwise */
		job_iterator = list_iterator_create(job_list);
		while ((job_ptr2 = (struct job_record *)
					list_next(job_iterator))) {
			if (job_ptr2 == job_ptr)
				continue;
			if (!IS_JOB_PENDING(job_ptr2))
				continue;
			if (IS_JOB_COMPLETING(job_ptr2)) {
				/* Job is hung in pending & completing state,
				 * indicative of job requeue */
				continue;
			}

			if (bf_min_age_reserve) {
				if (job_ptr2->details->begin_time == 0)
					continue;
				pend_time = difftime(now, job_ptr2->
						     details->begin_time);
				if (pend_time < bf_min_age_reserve)
					continue;
			}
			if (!acct_policy_job_runnable_state(job_ptr2) ||
			    !misc_policy_job_runnable_state(job_ptr2) ||
			    !part_policy_job_runnable_state(job_ptr2) ||
			    !job_independent(job_ptr2, 0))
				continue;
			if ((job_ptr2->resv_name && (!job_ptr->resv_name)) ||
			    ((!job_ptr2->resv_name) && job_ptr->resv_name))
				continue;	/* different reservation */
			if (job_ptr2->resv_name && job_ptr->resv_name &&
			    (!strcmp(job_ptr2->resv_name,
				     job_ptr->resv_name))) {
				/* same reservation */
				if (job_ptr2->priority <= job_ptr->priority)
					continue;
				top = false;
				break;
			}
			if (job_ptr2->part_ptr == job_ptr->part_ptr) {
				/* same partition */
				if (job_ptr2->priority <= job_ptr->priority)
					continue;
				top = false;
				break;
			}
			if (bit_overlap(job_ptr->part_ptr->node_bitmap,
					job_ptr2->part_ptr->node_bitmap) == 0)
				continue;   /* no node overlap in partitions */
			if ((job_ptr2->part_ptr->priority >
			     job_ptr ->part_ptr->priority) ||
			    ((job_ptr2->part_ptr->priority ==
			      job_ptr ->part_ptr->priority) &&
			     (job_ptr2->priority >  job_ptr->priority))) {
				top = false;
				break;
			}
		}
		list_iterator_destroy(job_iterator);
	}

	if ((!top) && detail_ptr) {	/* not top prio */
		if (job_ptr->priority == 0) {		/* user/admin hold */
			if (job_ptr->state_reason != FAIL_BAD_CONSTRAINTS
			    && (job_ptr->state_reason != WAIT_HELD)
			    && (job_ptr->state_reason != WAIT_HELD_USER)
			    && job_ptr->state_reason != WAIT_MAX_REQUEUE) {
				job_ptr->state_reason = WAIT_HELD;
				xfree(job_ptr->state_desc);
			}
		} else if (job_ptr->state_reason == WAIT_NO_REASON) {
			job_ptr->state_reason = WAIT_PRIORITY;
			xfree(job_ptr->state_desc);
		}
	}
	return top;
}

static void _merge_job_licenses(struct job_record *shrink_job_ptr,
				struct job_record *expand_job_ptr)
{
	xassert(shrink_job_ptr);
	xassert(expand_job_ptr);

	/* FIXME: do we really need to update accounting here?  It
	 * might already happen */

	if (!shrink_job_ptr->licenses)		/* No licenses to add */
		return;

	if (!expand_job_ptr->licenses) {	/* Just transfer licenses */
		expand_job_ptr->licenses = shrink_job_ptr->licenses;
		shrink_job_ptr->licenses = NULL;
		FREE_NULL_LIST(expand_job_ptr->license_list);
		expand_job_ptr->license_list = shrink_job_ptr->license_list;
		shrink_job_ptr->license_list = NULL;
		return;
	}

	/* Merge the license information into expanding job */
	xstrcat(expand_job_ptr->licenses, ",");
	xstrcat(expand_job_ptr->licenses, shrink_job_ptr->licenses);
	xfree(shrink_job_ptr->licenses);
	FREE_NULL_LIST(expand_job_ptr->license_list);
	FREE_NULL_LIST(shrink_job_ptr->license_list);
	license_job_merge(expand_job_ptr);
	return;
}

static int _update_job(struct job_record *job_ptr, job_desc_msg_t * job_specs,
		       uid_t uid)
{
	int error_code = SLURM_SUCCESS;
	enum job_state_reason fail_reason;
	bool authorized = false, admin = false;
	uint32_t save_min_nodes = 0, save_max_nodes = 0;
	uint32_t save_min_cpus = 0, save_max_cpus = 0;
	struct job_details *detail_ptr;
	struct part_record *tmp_part_ptr;
	bitstr_t *exc_bitmap = NULL, *req_bitmap = NULL;
	time_t now = time(NULL);
	multi_core_data_t *mc_ptr = NULL;
	bool update_accounting = false;
	acct_policy_limit_set_t acct_policy_limit_set;
	uint16_t tres[slurmctld_tres_cnt];
	bool acct_limit_already_set;
	int tres_pos;
	uint64_t tres_req_cnt[slurmctld_tres_cnt];
	List gres_list = NULL;
	List license_list = NULL;
	assoc_mgr_lock_t locks = { NO_LOCK, NO_LOCK, NO_LOCK, NO_LOCK,
				   READ_LOCK, NO_LOCK, NO_LOCK };

#ifdef HAVE_BG
	uint16_t conn_type[SYSTEM_DIMENSIONS] = {(uint16_t) NO_VAL};
	uint16_t reboot = (uint16_t) NO_VAL;
	uint16_t rotate = (uint16_t) NO_VAL;
	uint16_t geometry[SYSTEM_DIMENSIONS] = {(uint16_t) NO_VAL};
	char *image = NULL;
	static uint32_t cpus_per_mp = 0;
	static uint16_t cpus_per_node = 0;

	if (!cpus_per_mp)
		select_g_alter_node_cnt(SELECT_GET_MP_CPU_CNT, &cpus_per_mp);
	if (!cpus_per_node)
		select_g_alter_node_cnt(SELECT_GET_NODE_CPU_CNT,
					&cpus_per_node);
#endif

	if (job_specs->user_id == NO_VAL) {
		/* Used by job_submit/lua to find default partition and
		 * access control logic below to validate partition change */
		job_specs->user_id = job_ptr->user_id;
	}
	error_code = job_submit_plugin_modify(job_specs, job_ptr,
					      (uint32_t) uid);
	if (error_code != SLURM_SUCCESS)
		return error_code;

	error_code = _test_job_desc_fields(job_specs);
	if (error_code != SLURM_SUCCESS)
		return error_code;

	admin = validate_operator(uid);

	memset(&acct_policy_limit_set, 0, sizeof(acct_policy_limit_set_t));
	acct_policy_limit_set.tres = tres;

	if ((authorized = admin || assoc_mgr_is_user_acct_coord(
		     acct_db_conn, uid, job_ptr->account))) {
		/* set up the acct_policy if we are authorized */
		for (tres_pos = 0; tres_pos < slurmctld_tres_cnt; tres_pos++)
			acct_policy_limit_set.tres[tres_pos] = ADMIN_SET_LIMIT;
		acct_policy_limit_set.time = ADMIN_SET_LIMIT;
		acct_policy_limit_set.qos = ADMIN_SET_LIMIT;
	} else
		memset(tres, 0, sizeof(tres));

	if ((job_ptr->user_id != uid) && !authorized) {
		error("Security violation, JOB_UPDATE RPC from uid %d",
		      uid);
		return ESLURM_USER_ID_MISSING;
	}

	detail_ptr = job_ptr->details;
	if (detail_ptr)
		mc_ptr = detail_ptr->mc_ptr;
	last_job_update = now;

	memset(tres_req_cnt, 0, sizeof(tres_req_cnt));
	job_specs->tres_req_cnt = tres_req_cnt;
	if (job_specs->min_cpus != NO_VAL)
		job_specs->tres_req_cnt[TRES_ARRAY_CPU] = job_specs->min_cpus;

	job_specs->tres_req_cnt[TRES_ARRAY_MEM] = job_get_tres_mem(
		job_specs->pn_min_memory,
		job_specs->tres_req_cnt[TRES_ARRAY_CPU] ?
		job_specs->tres_req_cnt[TRES_ARRAY_CPU] :
		job_ptr->tres_req_cnt[TRES_ARRAY_CPU],
		job_specs->min_nodes != NO_VAL ?
		job_specs->min_nodes :
		detail_ptr->min_nodes);

	if (job_specs->gres) {
		if ((!IS_JOB_PENDING(job_ptr)) || (detail_ptr == NULL) ||
		    (detail_ptr->expanding_jobid != 0)) {
			error_code = ESLURM_JOB_NOT_PENDING;
		} else if (gres_plugin_job_state_validate(job_specs->gres,
							  &gres_list)) {
			info("sched: update_job: invalid gres %s for job %u",
			     job_specs->gres, job_ptr->job_id);
			error_code = ESLURM_INVALID_GRES;
		} else {
			gres_set_job_tres_cnt(gres_list,
					      detail_ptr->min_nodes,
					      job_specs->tres_req_cnt,
					      false);
		}
	}

	if (error_code != SLURM_SUCCESS)
		goto fini;

	if (job_specs->licenses) {
		bool valid, pending = IS_JOB_PENDING(job_ptr);
		license_list = license_validate(job_specs->licenses,
						pending ?
						tres_req_cnt : NULL,
						&valid);

		if (!valid) {
			info("sched: update_job: invalid licenses: %s",
			     job_specs->licenses);
			error_code = ESLURM_INVALID_LICENSES;
		}
	}

	if (error_code != SLURM_SUCCESS)
		goto fini;


	/* Check to see if the requested job_specs exceeds any
	 * existing limit.  If it passes cool, we will check the new
	 * association/qos later in the code.  This will prevent the
	 * update returning an error code that is confusing since many
	 * things could successfully update and we are now just
	 * violating a limit.  The job won't be allowed to run, but it
	 * will allow the update to happen which is most likely what
	 * was desired.
	 *
	 * FIXME: Should we really be looking at the potentially old
	 * part, assoc, and qos pointer?  This patch is from bug 1381
	 * for future reference.
	 */

	acct_limit_already_set = false;
	if (!authorized && (accounting_enforce & ACCOUNTING_ENFORCE_LIMITS)) {
		if (!acct_policy_validate(job_specs, job_ptr->part_ptr,
					  job_ptr->assoc_ptr, job_ptr->qos_ptr,
					  NULL, &acct_policy_limit_set, 1)) {
			debug("%s: exceeded association's cpu, node, "
			      "memory or time limit for user %u",
			      __func__, job_specs->user_id);
			acct_limit_already_set = true;
		}
	}

	if (!wiki_sched_test) {
		char *sched_type = slurm_get_sched_type();
		if (strcmp(sched_type, "sched/wiki") == 0)
			wiki_sched  = true;
		if (strcmp(sched_type, "sched/wiki2") == 0) {
			wiki_sched  = true;
			wiki2_sched = true;
		}
		xfree(sched_type);
		wiki_sched_test = true;
	}

	if (job_specs->account
	    && !xstrcmp(job_specs->account, job_ptr->account)) {
		debug("sched: update_job: new account identical to "
		      "old account %u", job_ptr->job_id);
	} else if (job_specs->account) {
		if (!IS_JOB_PENDING(job_ptr))
			error_code = ESLURM_JOB_NOT_PENDING;
		else {
			int rc = update_job_account("update_job", job_ptr,
						    job_specs->account);
			if (rc != SLURM_SUCCESS)
				error_code = rc;
			else
				update_accounting = true;
		}
	}
	if (error_code != SLURM_SUCCESS)
		goto fini;

	if (job_specs->exc_nodes) {
		if ((!IS_JOB_PENDING(job_ptr)) || (detail_ptr == NULL))
			error_code = ESLURM_JOB_NOT_PENDING;
		else if (job_specs->exc_nodes[0] == '\0') {
			xfree(detail_ptr->exc_nodes);
			FREE_NULL_BITMAP(detail_ptr->exc_node_bitmap);
		} else {
			if (node_name2bitmap(job_specs->exc_nodes, false,
					     &exc_bitmap)) {
				error("sched: update_job: Invalid node list "
				      "for update of job %u: %s",
				      job_ptr->job_id, job_specs->exc_nodes);
				FREE_NULL_BITMAP(exc_bitmap);
				error_code = ESLURM_INVALID_NODE_NAME;
			}
			if (exc_bitmap) {
				xfree(detail_ptr->exc_nodes);
				detail_ptr->exc_nodes =
					xstrdup(job_specs->exc_nodes);
				FREE_NULL_BITMAP(detail_ptr->exc_node_bitmap);
				detail_ptr->exc_node_bitmap = exc_bitmap;
				info("sched: update_job: setting exc_nodes to "
				     "%s for job_id %u", job_specs->exc_nodes,
				     job_ptr->job_id);
			}
		}
	}
	if (error_code != SLURM_SUCCESS)
		goto fini;

#ifndef HAVE_BG
	if (job_specs->req_nodes &&
	    (IS_JOB_RUNNING(job_ptr) || IS_JOB_SUSPENDED(job_ptr))) {
		/* Use req_nodes to change the nodes associated with a running
		 * for lack of other field in the job request to use */
		if ((job_specs->req_nodes[0] == '\0') ||
		    node_name2bitmap(job_specs->req_nodes,false, &req_bitmap) ||
		    !bit_super_set(req_bitmap, job_ptr->node_bitmap) ||
		    job_ptr->details->expanding_jobid) {
			info("sched: Invalid node list (%s) for job %u update",
			     job_specs->req_nodes, job_ptr->job_id);
			error_code = ESLURM_INVALID_NODE_NAME;
			goto fini;
		} else if (req_bitmap) {
			int i, i_first, i_last;
			struct node_record *node_ptr;
			info("sched: update_job: setting nodes to %s for "
			     "job_id %u",
			     job_specs->req_nodes, job_ptr->job_id);
			job_pre_resize_acctg(job_ptr);
			i_first = bit_ffs(job_ptr->node_bitmap);
			i_last  = bit_fls(job_ptr->node_bitmap);
			for (i=i_first; i<=i_last; i++) {
				if (bit_test(req_bitmap, i) ||
				    !bit_test(job_ptr->node_bitmap, i))
					continue;
				node_ptr = node_record_table_ptr + i;
				kill_step_on_node(job_ptr, node_ptr, false);
				excise_node_from_job(job_ptr, node_ptr);
			}
			job_post_resize_acctg(job_ptr);
			/* Since job_post_resize_acctg will restart
			 * things, don't do it again. */
			update_accounting = false;
		} else {
			update_accounting = true;
		}
		FREE_NULL_BITMAP(req_bitmap);
	} else	/* NOTE: continues to "if" logic below */
#endif

	if (job_specs->req_nodes) {
		if ((!IS_JOB_PENDING(job_ptr)) || (detail_ptr == NULL))
			error_code = ESLURM_JOB_NOT_PENDING;
		else if (job_specs->req_nodes[0] == '\0') {
			xfree(detail_ptr->req_nodes);
			FREE_NULL_BITMAP(detail_ptr->req_node_bitmap);
			xfree(detail_ptr->req_node_layout);
		} else {
			if (node_name2bitmap(job_specs->req_nodes, false,
					     &req_bitmap)) {
				info("sched: Invalid node list for "
				     "job_update: %s", job_specs->req_nodes);
				FREE_NULL_BITMAP(req_bitmap);
				error_code = ESLURM_INVALID_NODE_NAME;
			}
			if (req_bitmap) {
				xfree(detail_ptr->req_nodes);
				detail_ptr->req_nodes =
					xstrdup(job_specs->req_nodes);
				FREE_NULL_BITMAP(detail_ptr->req_node_bitmap);
				xfree(detail_ptr->req_node_layout);
				detail_ptr->req_node_bitmap = req_bitmap;
				info("sched: update_job: setting req_nodes to "
				     "%s for job_id %u", job_specs->req_nodes,
				     job_ptr->job_id);
			}
		}
	}
	if (error_code != SLURM_SUCCESS)
		goto fini;

	if (job_specs->burst_buffer) {
		/* burst_buffer contents are validated at job submit time and
		 * data is possibly being staged at later times. It can not
		 * be changed. */
		error_code = ESLURM_NOT_SUPPORTED;
	}
	if (error_code != SLURM_SUCCESS)
		goto fini;

	if (job_specs->min_nodes == INFINITE) {
		/* Used by scontrol just to get current configuration info */
		job_specs->min_nodes = NO_VAL;
	}
#if defined(HAVE_BG) || defined(HAVE_ALPS_CRAY)
	if ((job_specs->min_nodes != NO_VAL) &&
	    (IS_JOB_RUNNING(job_ptr) || IS_JOB_SUSPENDED(job_ptr))) {
#else
	if ((job_specs->min_nodes != NO_VAL) &&
	    (job_specs->min_nodes > job_ptr->node_cnt) &&
	    !select_g_job_expand_allow() &&
	    (IS_JOB_RUNNING(job_ptr) || IS_JOB_SUSPENDED(job_ptr))) {
#endif
		info("Change of size for job %u not supported",
		     job_ptr->job_id);
		error_code = ESLURM_NOT_SUPPORTED;
		goto fini;
	}

	if (job_specs->req_switch != NO_VAL) {
		job_ptr->req_switch = job_specs->req_switch;
		info("Change of switches to %u job %u",
		     job_specs->req_switch, job_ptr->job_id);
	}
	if (job_specs->wait4switch != NO_VAL) {
		job_ptr->wait4switch = _max_switch_wait(job_specs->wait4switch);
		info("Change of switch wait to %u secs job %u",
		     job_ptr->wait4switch, job_ptr->job_id);
	}

	/* NOTE: Update QOS before updating partition in order to enforce
	 * AllowQOS and DenyQOS partition configuration options */
	if (job_specs->qos) {
		if (!authorized && !IS_JOB_PENDING(job_ptr))
			error_code = ESLURM_JOB_NOT_PENDING;
		else {
			slurmdb_qos_rec_t qos_rec;
			slurmdb_qos_rec_t *new_qos_ptr;
			char *resv_name;

			if (job_specs->reservation
			    && job_specs->reservation[0] != '\0')
				resv_name = job_specs->reservation;
			else
				resv_name = job_ptr->resv_name;

			memset(&qos_rec, 0, sizeof(slurmdb_qos_rec_t));
			qos_rec.name = job_specs->qos;

			new_qos_ptr = _determine_and_validate_qos(
				resv_name, job_ptr->assoc_ptr,
				authorized, &qos_rec, &error_code, false);
			if (error_code == SLURM_SUCCESS) {
				info("%s: setting QOS to %s for job_id %u",
				     __func__, job_specs->qos, job_ptr->job_id);
				if (job_ptr->qos_id != qos_rec.id) {
					job_ptr->qos_id = qos_rec.id;
					job_ptr->qos_ptr = new_qos_ptr;
					job_ptr->limit_set.qos =
						acct_policy_limit_set.qos;
					update_accounting = true;
				} else {
					debug("sched: %s: new QOS identical "
					      "to old QOS %u",
					      __func__, job_ptr->job_id);
				}
			}
		}
	}
	if (error_code != SLURM_SUCCESS)
		goto fini;

	if (job_specs->partition
	    && !xstrcmp(job_specs->partition, job_ptr->partition)) {
		debug("sched: update_job: new partition identical to "
		      "old partition %u", job_ptr->job_id);
	} else if (job_specs->partition) {
		List part_ptr_list = NULL;
		bool resv_reset = false;
		char *resv_orig = NULL;

		if (!IS_JOB_PENDING(job_ptr)) {
			error_code = ESLURM_JOB_NOT_PENDING;
			goto fini;
		}

		if (job_specs->min_nodes == NO_VAL) {
#ifdef HAVE_BG
			select_g_select_jobinfo_get(
				job_ptr->select_jobinfo,
				SELECT_JOBDATA_NODE_CNT,
				&job_specs->min_nodes);
#else
			job_specs->min_nodes = detail_ptr->min_nodes;
#endif
		}
		if ((job_specs->max_nodes == NO_VAL) &&
		    (detail_ptr->max_nodes != 0)) {
#ifdef HAVE_BG
			select_g_select_jobinfo_get(
				job_ptr->select_jobinfo,
				SELECT_JOBDATA_NODE_CNT,
				&job_specs->max_nodes);
#else
			job_specs->max_nodes = detail_ptr->max_nodes;
#endif
		}

		if ((job_specs->time_min == NO_VAL) &&
		    (job_ptr->time_min != 0))
			job_specs->time_min = job_ptr->time_min;
		if (job_specs->time_limit == NO_VAL)
			job_specs->time_limit = job_ptr->time_limit;
		if (!job_specs->reservation
		    || job_specs->reservation[0] == '\0') {
			resv_reset = true;
			resv_orig = job_specs->reservation;
			job_specs->reservation = job_ptr->resv_name;
		}

		error_code = _get_job_parts(job_specs,
					    &tmp_part_ptr,
					    &part_ptr_list, NULL);

		if (error_code != SLURM_SUCCESS)
			;
		else if ((tmp_part_ptr->state_up & PARTITION_SUBMIT) == 0)
			error_code = ESLURM_PARTITION_NOT_AVAIL;
		else {
			slurmdb_assoc_rec_t assoc_rec;
			memset(&assoc_rec, 0,
			       sizeof(slurmdb_assoc_rec_t));
			assoc_rec.acct      = job_ptr->account;
			assoc_rec.partition = tmp_part_ptr->name;
			assoc_rec.uid       = job_ptr->user_id;
			if (assoc_mgr_fill_in_assoc(
				    acct_db_conn, &assoc_rec,
				    accounting_enforce,
				    (slurmdb_assoc_rec_t **)
				    &job_ptr->assoc_ptr, false)) {
				info("job_update: invalid account %s "
				     "for job %u",
				     job_specs->account, job_ptr->job_id);
				error_code = ESLURM_INVALID_ACCOUNT;
				/* Let update proceed. Note there is an invalid
				 * association ID for accounting purposes */
			} else
				job_ptr->assoc_id = assoc_rec.id;

			error_code = _valid_job_part(
				job_specs, uid,
				job_ptr->details->req_node_bitmap,
				&tmp_part_ptr, part_ptr_list,
				job_ptr->assoc_ptr, job_ptr->qos_ptr);

			if (!error_code) {
				xfree(job_ptr->partition);
				job_ptr->partition =
					xstrdup(job_specs->partition);
				job_ptr->part_ptr = tmp_part_ptr;
				xfree(job_ptr->priority_array);	/* Rebuilt in
								   plugin */
				FREE_NULL_LIST(job_ptr->part_ptr_list);
				job_ptr->part_ptr_list = part_ptr_list;
				part_ptr_list = NULL;	/* nothing to free */
				info("update_job: setting partition to %s for "
				     "job_id %u", job_specs->partition,
				     job_ptr->job_id);
				update_accounting = true;
			}
		}
		FREE_NULL_LIST(part_ptr_list);	/* error clean-up */

		if (resv_reset)
			job_specs->reservation = resv_orig;

		if (error_code != SLURM_SUCCESS)
			goto fini;
	}

	/* Always do this last just in case the assoc_ptr changed */
	if (job_specs->comment && wiki_sched && !validate_slurm_user(uid)) {
		/* User must use Moab command to change job comment */
		error("Attempt to change comment for job %u",
		      job_ptr->job_id);
		error_code = ESLURM_ACCESS_DENIED;
	} else if (job_specs->comment) {
		xfree(job_ptr->comment);
		job_ptr->comment = xstrdup(job_specs->comment);
		info("update_job: setting comment to %s for job_id %u",
		     job_ptr->comment, job_ptr->job_id);

		if (wiki_sched && strstr(job_ptr->comment, "QOS:")) {
			if (!IS_JOB_PENDING(job_ptr))
				error_code = ESLURM_JOB_NOT_PENDING;
			else {
				slurmdb_qos_rec_t qos_rec;
				slurmdb_qos_rec_t *new_qos_ptr;
				char *resv_name;
				if (job_specs->reservation
				    && job_specs->reservation[0] != '\0')
					resv_name = job_specs->reservation;
				else
					resv_name = job_ptr->resv_name;

				memset(&qos_rec, 0, sizeof(slurmdb_qos_rec_t));
				if (strstr(job_ptr->comment,
					   "FLAGS:PREEMPTOR"))
					qos_rec.name = "expedite";
				else if (strstr(job_ptr->comment,
						"FLAGS:PREEMPTEE"))
					qos_rec.name = "standby";

				new_qos_ptr = _determine_and_validate_qos(
					resv_name, job_ptr->assoc_ptr,
					authorized, &qos_rec, &error_code,
					false);
				if (error_code == SLURM_SUCCESS) {
					info("update_job: setting qos to %s "
					     "for job_id %u",
					     job_specs->qos, job_ptr->job_id);
					if (job_ptr->qos_id != qos_rec.id) {
						job_ptr->qos_id = qos_rec.id;
						job_ptr->qos_ptr = new_qos_ptr;
						job_ptr->limit_set.qos =
							acct_policy_limit_set.
							qos;
						update_accounting = true;
					} else
						debug("sched: update_job: "
						      "new qos identical to "
						      "old qos %u",
						      job_ptr->job_id);
				}
			}
		}
	}

	if (error_code != SLURM_SUCCESS)
		goto fini;

	if (!authorized && (accounting_enforce & ACCOUNTING_ENFORCE_LIMITS)) {
		if (!acct_policy_validate(job_specs, job_ptr->part_ptr,
					  job_ptr->assoc_ptr, job_ptr->qos_ptr,
					  NULL, &acct_policy_limit_set, 1)
		    && acct_limit_already_set == false) {
			info("update_job: exceeded association's cpu, node, "
			     "memory or time limit for user %u",
			     job_specs->user_id);
			error_code = ESLURM_ACCOUNTING_POLICY;
			goto fini;
		}

		/* Perhaps the limit was removed, so we will remove it
		 * since it was imposed previously.
		 *
		 * acct_policy_validate will only set the time limit
		 * so don't worry about any of the others
		 */
		if (job_ptr->limit_set.time != ADMIN_SET_LIMIT)
			job_ptr->limit_set.time = acct_policy_limit_set.time;
	}


	/* This needs to be done after the association acct policy check since
	 * it looks at unaltered nodes for bluegene systems
	 */
	debug3("update before alteration asking for nodes %u-%u cpus %u-%u",
	       job_specs->min_nodes, job_specs->max_nodes,
	       job_specs->min_cpus, job_specs->max_cpus);
	if (select_g_alter_node_cnt(SELECT_SET_NODE_CNT, job_specs)
	    != SLURM_SUCCESS) {
		error_code = ESLURM_INVALID_NODE_COUNT;
		goto fini;
	}
	debug3("update after alteration asking for nodes %u-%u cpus %u-%u",
	       job_specs->min_nodes, job_specs->max_nodes,
	       job_specs->min_cpus, job_specs->max_cpus);

	/* Reset min and max cpu counts as needed, insure consistency */
	if (job_specs->min_cpus != NO_VAL) {
		if ((!IS_JOB_PENDING(job_ptr)) || (detail_ptr == NULL))
			error_code = ESLURM_JOB_NOT_PENDING;
		else if (job_specs->min_cpus < 1)
			error_code = ESLURM_INVALID_CPU_COUNT;
		else {
			save_min_cpus = detail_ptr->min_cpus;
			detail_ptr->min_cpus = job_specs->min_cpus;
			job_ptr->tres_req_cnt[TRES_ARRAY_CPU] =
				(uint64_t)detail_ptr->min_cpus;
			xfree(job_ptr->tres_req_str);
			job_ptr->tres_req_str =
				assoc_mgr_make_tres_str_from_array(
					job_ptr->tres_req_cnt,
					false);

		}
	}
	if (job_specs->max_cpus != NO_VAL) {
		if ((!IS_JOB_PENDING(job_ptr)) || (detail_ptr == NULL))
			error_code = ESLURM_JOB_NOT_PENDING;
		else {
			save_max_cpus = detail_ptr->max_cpus;
			detail_ptr->max_cpus = job_specs->max_cpus;
		}
	}
	if ((save_min_cpus || save_max_cpus) && detail_ptr->max_cpus &&
	    (detail_ptr->max_cpus < detail_ptr->min_cpus)) {
		error_code = ESLURM_INVALID_CPU_COUNT;
		if (save_min_cpus) {
			detail_ptr->min_cpus = save_min_cpus;
			save_min_cpus = 0;
			/* revert it */
			job_ptr->tres_req_cnt[TRES_ARRAY_CPU] =
				(uint64_t)detail_ptr->min_cpus;
			xfree(job_ptr->tres_req_str);
			job_ptr->tres_req_str =
				assoc_mgr_make_tres_str_from_array(
					job_ptr->tres_req_cnt,
					false);

		}
		if (save_max_cpus) {
			detail_ptr->max_cpus = save_max_cpus;
			save_max_cpus = 0;
		}
	}

	if (error_code != SLURM_SUCCESS)
		goto fini;

	if (save_min_cpus && (detail_ptr->min_cpus != save_min_cpus)) {
#ifdef HAVE_BG
		uint32_t node_cnt = detail_ptr->min_cpus;
		if (cpus_per_node)
			node_cnt /= cpus_per_node;
		/* Ensure that accounting is set up correctly */
		select_g_select_jobinfo_set(job_ptr->select_jobinfo,
					    SELECT_JOBDATA_NODE_CNT,
					    &node_cnt);
		/* Reset geo since changing this makes any geo
		 * potentially invalid */
		select_g_select_jobinfo_set(job_ptr->select_jobinfo,
					    SELECT_JOBDATA_GEOMETRY,
					    geometry);
#endif
		info("update_job: setting min_cpus from "
		     "%u to %u for job_id %u",
		     save_min_cpus, detail_ptr->min_cpus, job_ptr->job_id);
		job_ptr->limit_set.tres[TRES_ARRAY_CPU] =
			acct_policy_limit_set.tres[TRES_ARRAY_CPU];
		update_accounting = true;
	}
	if (save_max_cpus && (detail_ptr->max_cpus != save_max_cpus)) {
		info("update_job: setting max_cpus from "
		     "%u to %u for job_id %u",
		     save_max_cpus, detail_ptr->max_cpus, job_ptr->job_id);
		/* Always use the acct_policy_limit_set.* since if set by a
		 * super user it be set correctly */
		job_ptr->limit_set.tres[TRES_ARRAY_CPU] =
			acct_policy_limit_set.tres[TRES_ARRAY_CPU];
		update_accounting = true;
	}

	if ((job_specs->pn_min_cpus != (uint16_t) NO_VAL) &&
	    (job_specs->pn_min_cpus != 0)) {

		if ((!IS_JOB_PENDING(job_ptr)) || (detail_ptr == NULL)) {
			error_code = ESLURM_JOB_NOT_PENDING;
		} else {
			detail_ptr->pn_min_cpus = job_specs->pn_min_cpus;
			info("update_job: setting pn_min_cpus to %u for "
			     "job_id %u", job_specs->pn_min_cpus,
			     job_ptr->job_id);
		}
	}
	if (error_code != SLURM_SUCCESS)
		goto fini;

	if (job_specs->num_tasks != NO_VAL) {
		if (!IS_JOB_PENDING(job_ptr))
			error_code = ESLURM_JOB_NOT_PENDING;
		else if (job_specs->num_tasks < 1)
			error_code = ESLURM_BAD_TASK_COUNT;
		else {
#ifdef HAVE_BG
			uint32_t node_cnt = job_specs->num_tasks;
			if (cpus_per_node)
				node_cnt /= cpus_per_node;
			/* This is only set up so accounting is set up
			   correctly */
			select_g_select_jobinfo_set(job_ptr->select_jobinfo,
						    SELECT_JOBDATA_NODE_CNT,
						    &node_cnt);
#endif
			detail_ptr->num_tasks = job_specs->num_tasks;
			info("update_job: setting num_tasks to %u for "
			     "job_id %u", job_specs->num_tasks,
			     job_ptr->job_id);
			if (detail_ptr->cpus_per_task) {
				uint32_t new_cpus = detail_ptr->num_tasks
					/ detail_ptr->cpus_per_task;
				if ((new_cpus < detail_ptr->min_cpus) ||
				    (!detail_ptr->overcommit &&
				     (new_cpus > detail_ptr->min_cpus))) {
					detail_ptr->min_cpus = new_cpus;
					detail_ptr->max_cpus = new_cpus;
					info("update_job: setting "
					     "min_cpus to %u for "
					     "job_id %u", detail_ptr->min_cpus,
					     job_ptr->job_id);
					/* Always use the
					 * acct_policy_limit_set.*
					 * since if set by a
					 * super user it be set correctly */
					job_ptr->limit_set.
						tres[TRES_ARRAY_CPU] =
						acct_policy_limit_set.
						tres[TRES_ARRAY_CPU];
				}
			}
		}
	}
	if (error_code != SLURM_SUCCESS)
		goto fini;

	/* Reset min and max node counts as needed, insure consistency */
	if (job_specs->min_nodes != NO_VAL) {
		if (IS_JOB_RUNNING(job_ptr) || IS_JOB_SUSPENDED(job_ptr))
			;	/* shrink running job, processed later */
		else if ((!IS_JOB_PENDING(job_ptr)) || (detail_ptr == NULL))
			error_code = ESLURM_JOB_NOT_PENDING;
		else if (job_specs->min_nodes < 1) {
			info("update_job: min_nodes < 1 for job %u",
			     job_ptr->job_id);
			error_code = ESLURM_INVALID_NODE_COUNT;
		} else {
			/* Resize of pending job */
			save_min_nodes = detail_ptr->min_nodes;
			detail_ptr->min_nodes = job_specs->min_nodes;
		}
	}
	if (job_specs->max_nodes != NO_VAL) {
		if ((!IS_JOB_PENDING(job_ptr)) || (detail_ptr == NULL))
			error_code = ESLURM_JOB_NOT_PENDING;
		else {
			save_max_nodes = detail_ptr->max_nodes;
			detail_ptr->max_nodes = job_specs->max_nodes;
		}
	}
	if ((save_min_nodes || save_max_nodes) && detail_ptr->max_nodes &&
	    (detail_ptr->max_nodes < detail_ptr->min_nodes)) {
		info("update_job: max_nodes < min_nodes (%u < %u) for job %u",
		     detail_ptr->max_nodes, detail_ptr->min_nodes,
		     job_ptr->job_id);
		error_code = ESLURM_INVALID_NODE_COUNT;
		if (save_min_nodes) {
			detail_ptr->min_nodes = save_min_nodes;
			save_min_nodes = 0;
		}
		if (save_max_nodes) {
			detail_ptr->max_nodes = save_max_nodes;
			save_max_nodes = 0;
		}
	}
	if (error_code != SLURM_SUCCESS)
		goto fini;

	if (save_min_nodes && (save_min_nodes!= detail_ptr->min_nodes)) {
		info("update_job: setting min_nodes from "
		     "%u to %u for job_id %u",
		     save_min_nodes, detail_ptr->min_nodes, job_ptr->job_id);
		job_ptr->limit_set.tres[TRES_ARRAY_NODE] =
			acct_policy_limit_set.tres[TRES_ARRAY_NODE];
		update_accounting = true;
	}
	if (save_max_nodes && (save_max_nodes != detail_ptr->max_nodes)) {
		info("update_job: setting max_nodes from "
		     "%u to %u for job_id %u",
		     save_max_nodes, detail_ptr->max_nodes, job_ptr->job_id);
		/* Always use the acct_policy_limit_set.* since if set by a
		 * super user it be set correctly */
		job_ptr->limit_set.tres[TRES_ARRAY_NODE] =
			acct_policy_limit_set.tres[TRES_ARRAY_NODE];
		update_accounting = true;
	}

	if (job_specs->time_limit != NO_VAL) {
		if (IS_JOB_FINISHED(job_ptr) || job_ptr->preempt_time)
			error_code = ESLURM_JOB_FINISHED;
		else if (job_ptr->time_limit == job_specs->time_limit) {
			debug("sched: update_job: new time limit identical to "
			      "old time limit %u", job_ptr->job_id);
		} else if (authorized ||
			   (job_ptr->time_limit > job_specs->time_limit)) {
			time_t old_time =  job_ptr->time_limit;
			if (old_time == INFINITE)	/* one year in mins */
				old_time = (365 * 24 * 60);
			acct_policy_alter_job(job_ptr, job_specs->time_limit);
			job_ptr->time_limit = job_specs->time_limit;
			if (IS_JOB_RUNNING(job_ptr) ||
			    IS_JOB_SUSPENDED(job_ptr)) {
				if (job_ptr->preempt_time) {
					;	/* Preemption in progress */
				} else if (job_ptr->time_limit == INFINITE) {
					/* Set end time in one year */
					job_ptr->end_time = now +
						(365 * 24 * 60 * 60);
				} else {
					/* Update end_time based upon change
					 * to preserve suspend time info */
					job_ptr->end_time = job_ptr->end_time +
						((job_ptr->time_limit -
						  old_time) * 60);
				}
				if (job_ptr->end_time < now)
					job_ptr->end_time = now;
				if (IS_JOB_RUNNING(job_ptr) &&
				    (list_is_empty(job_ptr->step_list) == 0)) {
					_xmit_new_end_time(job_ptr);
				}
				job_ptr->end_time_exp = job_ptr->end_time;
			}
			info("sched: update_job: setting time_limit to %u for "
			     "job_id %u", job_specs->time_limit,
			     job_ptr->job_id);
			/* Always use the acct_policy_limit_set.*
			 * since if set by a super user it be set correctly */
			job_ptr->limit_set.time = acct_policy_limit_set.time;
			update_accounting = true;
		} else if (IS_JOB_PENDING(job_ptr) && job_ptr->part_ptr &&
			   (job_ptr->part_ptr->max_time >=
			    job_specs->time_limit)) {
			job_ptr->time_limit = job_specs->time_limit;
			info("sched: update_job: setting time_limit to %u for "
			     "job_id %u", job_specs->time_limit,
			     job_ptr->job_id);
			/* Always use the acct_policy_limit_set.*
			 * since if set by a super user it be set correctly */
			job_ptr->limit_set.time = acct_policy_limit_set.time;
			update_accounting = true;
		} else {
			info("sched: Attempt to increase time limit for job %u",
			     job_ptr->job_id);
			error_code = ESLURM_ACCESS_DENIED;
		}
	}
	if (error_code != SLURM_SUCCESS)
		goto fini;

	if ((job_specs->time_min != NO_VAL) && IS_JOB_PENDING(job_ptr)) {
		if (job_specs->time_min > job_ptr->time_limit) {
			info("update_job: attempt to set TimeMin > TimeLimit "
			     "(%u > %u)",
			     job_specs->time_min, job_ptr->time_limit);
			error_code = ESLURM_INVALID_TIME_LIMIT;
		} else if (job_ptr->time_min != job_specs->time_min) {
			job_ptr->time_min = job_specs->time_min;
			info("update_job: setting TimeMin to %u for job_id %u",
			     job_specs->time_min, job_ptr->job_id);
		}
	}
	if (error_code != SLURM_SUCCESS)
		goto fini;

	if (job_specs->end_time) {
		if (!IS_JOB_RUNNING(job_ptr) || job_ptr->preempt_time) {
			/* We may want to use this for deadline scheduling
			 * at some point in the future. For now only reset
			 * the time limit of running jobs. */
			error_code = ESLURM_JOB_NOT_RUNNING;
		} else if (job_specs->end_time < now) {
			error_code = ESLURM_INVALID_TIME_VALUE;
		} else if (authorized ||
			   (job_ptr->end_time > job_specs->end_time)) {
			int delta_t  = job_specs->end_time - job_ptr->end_time;
			job_ptr->end_time = job_specs->end_time;
			job_ptr->time_limit += (delta_t+30)/60; /* Sec->min */
			info("sched: update_job: setting time_limit to %u for "
			     "job_id %u", job_ptr->time_limit,
			     job_ptr->job_id);
			/* Always use the acct_policy_limit_set.*
			 * since if set by a super user it be set correctly */
			job_ptr->limit_set.time = acct_policy_limit_set.time;
			update_accounting = true;
		} else {
			info("sched: Attempt to extend end time for job %u",
			     job_ptr->job_id);
			error_code = ESLURM_ACCESS_DENIED;
		}
	}
	if (error_code != SLURM_SUCCESS)
		goto fini;

	/* this needs to be after partition and QOS checks */
	if (job_specs->reservation
	    && !xstrcmp(job_specs->reservation, job_ptr->resv_name)) {
		debug("sched: update_job: new reservation identical to "
		      "old reservation %u", job_ptr->job_id);
	} else if (job_specs->reservation) {
		if (!IS_JOB_PENDING(job_ptr) && !IS_JOB_RUNNING(job_ptr)) {
			error_code = ESLURM_JOB_NOT_PENDING_NOR_RUNNING;
		} else {
			int rc;
			char *save_resv_name = job_ptr->resv_name;
			slurmctld_resv_t *save_resv_ptr = job_ptr->resv_ptr;

			job_ptr->resv_name = xstrdup(job_specs->reservation);
			rc = validate_job_resv(job_ptr);
			/* Make sure this job isn't using a partition or QOS
			 * that requires it to be in a reservation. */
			if (rc == SLURM_SUCCESS && !job_ptr->resv_name) {
				struct part_record *part_ptr =
					job_ptr->part_ptr;
				slurmdb_qos_rec_t *qos_ptr =
					(slurmdb_qos_rec_t *)job_ptr->qos_ptr;

				if (part_ptr
				    && part_ptr->flags & PART_FLAG_REQ_RESV)
					rc = ESLURM_ACCESS_DENIED;

				if (qos_ptr
				    && qos_ptr->flags & QOS_FLAG_REQ_RESV)
					rc = ESLURM_INVALID_QOS;
			}

			if (rc == SLURM_SUCCESS) {
				info("sched: update_job: setting reservation "
				     "to %s for job_id %u", job_ptr->resv_name,
				     job_ptr->job_id);
				xfree(save_resv_name);
				update_accounting = true;
			} else {
				/* Restore reservation info */
				job_ptr->resv_name = save_resv_name;
				job_ptr->resv_ptr = save_resv_ptr;
				error_code = rc;
			}
		}
	}
	if (error_code != SLURM_SUCCESS)
		goto fini;

	if ((job_specs->requeue != (uint16_t) NO_VAL) && detail_ptr) {
		detail_ptr->requeue = MIN(job_specs->requeue, 1);
		info("sched: update_job: setting requeue to %u for job_id %u",
		     job_specs->requeue, job_ptr->job_id);
	}

	if (job_specs->priority != NO_VAL) {
		/* If we are doing time slicing we could update the
		   priority of the job while running to give better
		   position (larger time slices) than competing jobs
		*/
		if (IS_JOB_FINISHED(job_ptr) || (detail_ptr == NULL))
			error_code = ESLURM_JOB_FINISHED;
		else if (job_ptr->priority == job_specs->priority) {
			debug("update_job: setting priority to current value");
			if ((job_ptr->priority == 0) &&
			    (job_ptr->user_id != uid) && authorized) {
				/* Authorized user can change from user hold
				 * to admin hold or admin hold to user hold */
				if (job_specs->alloc_sid == ALLOC_SID_USER_HOLD)
					job_ptr->state_reason = WAIT_HELD_USER;
				else
					job_ptr->state_reason = WAIT_HELD;
			}
		} else if ((job_ptr->priority == 0) &&
			   (job_specs->priority == INFINITE) &&
			   (authorized ||
			    (job_ptr->state_reason == WAIT_HELD_USER))) {
			job_ptr->direct_set_prio = 0;
			set_job_prio(job_ptr);
			info("sched: update_job: releasing hold for job_id %u",
			     job_ptr->job_id);
			job_ptr->state_reason = WAIT_NO_REASON;
			job_ptr->job_state &= ~JOB_SPECIAL_EXIT;
			xfree(job_ptr->state_desc);
			job_ptr->exit_code = 0;
		} else if ((job_ptr->priority == 0) &&
			   (job_specs->priority != INFINITE)) {
			info("ignore priority reset request on held job %u",
			     job_ptr->job_id);
			error_code = ESLURM_JOB_HELD;
		} else if (authorized ||
			 (job_ptr->priority > job_specs->priority)) {
			if (job_specs->priority != 0)
				job_ptr->details->nice = NICE_OFFSET;
			if (job_specs->priority == INFINITE) {
				job_ptr->direct_set_prio = 0;
				set_job_prio(job_ptr);
			} else {
				if (admin || (job_specs->priority == 0)) {
					/* Only administrator can make
					 * persistent change to a job's
					 * priority, except holding a job */
					job_ptr->direct_set_prio = 1;
				} else
					error_code = ESLURM_PRIO_RESET_FAIL;
				job_ptr->priority = job_specs->priority;
			}
			info("sched: update_job: setting priority to %u for "
			     "job_id %u", job_ptr->priority,
			     job_ptr->job_id);
			update_accounting = true;
			if (job_ptr->priority == 0) {
				if ((job_ptr->user_id == uid) ||
				    (job_specs->alloc_sid ==
				     ALLOC_SID_USER_HOLD)) {
					job_ptr->state_reason = WAIT_HELD_USER;
				} else
					job_ptr->state_reason = WAIT_HELD;
				xfree(job_ptr->state_desc);
			}
		} else if (job_specs->priority == INFINITE
			   && job_ptr->state_reason != WAIT_HELD_USER) {
			/* If the job was already released ignore another
			 * release request.
			 */
			debug("%s: job %d already release ignoring request",
			      __func__, job_ptr->job_id);
		} else {
			error("sched: Attempt to modify priority for job %u",
			      job_ptr->job_id);
			error_code = ESLURM_ACCESS_DENIED;
		}
	}
	if (error_code != SLURM_SUCCESS)
		goto fini;

	if (job_specs->nice != (uint16_t) NO_VAL) {
		if (IS_JOB_FINISHED(job_ptr) || (job_ptr->details == NULL))
			error_code = ESLURM_JOB_FINISHED;
		else if (job_ptr->details &&
			 (job_ptr->details->nice == job_specs->nice))
			debug("sched: update_job: new nice identical to "
			      "old nice %u", job_ptr->job_id);
		else if (authorized || (job_specs->nice >= NICE_OFFSET)) {
			int64_t new_prio = job_ptr->priority;
			new_prio += job_ptr->details->nice;
			new_prio -= job_specs->nice;
			job_ptr->priority = MAX(new_prio, 2);
			job_ptr->details->nice = job_specs->nice;
			info("sched: update_job: setting priority to %u for "
			     "job_id %u", job_ptr->priority,
			     job_ptr->job_id);
			update_accounting = true;
		} else {
			error("sched: Attempt to modify nice for "
			      "job %u", job_ptr->job_id);
			error_code = ESLURM_ACCESS_DENIED;
		}
	}
	if (error_code != SLURM_SUCCESS)
		goto fini;

	if (job_specs->pn_min_memory != NO_VAL) {
		if ((!IS_JOB_PENDING(job_ptr)) || (detail_ptr == NULL)) {
			error_code = ESLURM_JOB_NOT_PENDING;
		} else if (job_specs->pn_min_memory
			   == detail_ptr->pn_min_memory) {
			debug("sched: update_job: new memory limit identical "
			      "to old limit for job %u", job_ptr->job_id);
		} else {
			char *entity;
			if (job_specs->pn_min_memory == MEM_PER_CPU) {
				/* Map --mem-per-cpu=0 to --mem=0 */
				job_specs->pn_min_memory = 0;
			}
			if (job_specs->pn_min_memory & MEM_PER_CPU)
				entity = "cpu";
			else
				entity = "job";

			detail_ptr->pn_min_memory = job_specs->pn_min_memory;
			info("sched: update_job: setting min_memory_%s to %u "
			     "for job_id %u", entity,
			     (job_specs->pn_min_memory & (~MEM_PER_CPU)),
			     job_ptr->job_id);
			/* Always use the acct_policy_limit_set.*
			 * since if set by a super user it be set correctly */
			job_ptr->limit_set.tres[TRES_ARRAY_MEM] =
				acct_policy_limit_set.tres[TRES_ARRAY_MEM];
			job_ptr->tres_req_cnt[TRES_ARRAY_MEM] =
				(uint64_t)detail_ptr->pn_min_memory;
			xfree(job_ptr->tres_req_str);
			job_ptr->tres_req_str =
				assoc_mgr_make_tres_str_from_array(
					job_ptr->tres_req_cnt,
					false);
		}
	}
	if (error_code != SLURM_SUCCESS)
		goto fini;

	if (job_specs->pn_min_tmp_disk != NO_VAL) {
		if ((!IS_JOB_PENDING(job_ptr)) || (detail_ptr == NULL)) {
			error_code = ESLURM_JOB_NOT_PENDING;
		} else {
			detail_ptr->pn_min_tmp_disk =
				job_specs->pn_min_tmp_disk;

			info("sched: update_job: setting job_min_tmp_disk to "
			     "%u for job_id %u", job_specs->pn_min_tmp_disk,
			     job_ptr->job_id);
		}
	}
	if (error_code != SLURM_SUCCESS)
		goto fini;

	if (job_specs->sockets_per_node != (uint16_t) NO_VAL) {
		if ((!IS_JOB_PENDING(job_ptr)) || (mc_ptr == NULL)) {
			error_code = ESLURM_JOB_NOT_PENDING;
			goto fini;
		} else {
			mc_ptr->sockets_per_node = job_specs->sockets_per_node;
			info("sched: update_job: setting sockets_per_node to "
			     "%u for job_id %u", job_specs->sockets_per_node,
			     job_ptr->job_id);
		}
	}

	if (job_specs->cores_per_socket != (uint16_t) NO_VAL) {
		if ((!IS_JOB_PENDING(job_ptr)) || (mc_ptr == NULL)) {
			error_code = ESLURM_JOB_NOT_PENDING;
			goto fini;
		} else {
			mc_ptr->cores_per_socket = job_specs->cores_per_socket;
			info("sched: update_job: setting cores_per_socket to "
			     "%u for job_id %u", job_specs->cores_per_socket,
			     job_ptr->job_id);
		}
	}

	if ((job_specs->threads_per_core != (uint16_t) NO_VAL)) {
		if ((!IS_JOB_PENDING(job_ptr)) || (mc_ptr == NULL)) {
			error_code = ESLURM_JOB_NOT_PENDING;
			goto fini;
		} else {
			mc_ptr->threads_per_core = job_specs->threads_per_core;
			info("sched: update_job: setting threads_per_core to "
			     "%u for job_id %u", job_specs->threads_per_core,
			     job_ptr->job_id);
		}
	}

	if (job_specs->shared != (uint16_t) NO_VAL) {
		if ((!IS_JOB_PENDING(job_ptr)) || (detail_ptr == NULL)) {
			error_code = ESLURM_JOB_NOT_PENDING;
		} else if (!authorized) {
			error("sched: Attempt to change sharing for job %u",
			      job_ptr->job_id);
			error_code = ESLURM_ACCESS_DENIED;
		} else {
			if (job_specs->shared) {
				detail_ptr->share_res = 1;
				detail_ptr->whole_node = 0;
			} else {
				detail_ptr->share_res = 0;
			}
			info("sched: update_job: setting shared to %u for "
			     "job_id %u",
			     job_specs->shared, job_ptr->job_id);
		}
	}
	if (error_code != SLURM_SUCCESS)
		goto fini;

	if (job_specs->contiguous != (uint16_t) NO_VAL) {
		if ((!IS_JOB_PENDING(job_ptr)) || (detail_ptr == NULL))
			error_code = ESLURM_JOB_NOT_PENDING;
		else if (authorized
			 || (detail_ptr->contiguous > job_specs->contiguous)) {
			detail_ptr->contiguous = job_specs->contiguous;
			info("sched: update_job: setting contiguous to %u "
			     "for job_id %u", job_specs->contiguous,
			     job_ptr->job_id);
		} else {
			error("sched: Attempt to add contiguous for job %u",
			      job_ptr->job_id);
			error_code = ESLURM_ACCESS_DENIED;
		}
	}
	if (error_code != SLURM_SUCCESS)
		goto fini;

	if (job_specs->core_spec != (uint16_t) NO_VAL) {
		if ((!IS_JOB_PENDING(job_ptr)) || (detail_ptr == NULL))
			error_code = ESLURM_JOB_NOT_PENDING;
		else if (authorized && slurm_get_use_spec_resources()) {
			if (job_specs->core_spec == (uint16_t) INFINITE)
				detail_ptr->core_spec = (uint16_t) NO_VAL;
			else
				detail_ptr->core_spec = job_specs->core_spec;
			info("sched: update_job: setting core_spec to %u "
			     "for job_id %u", detail_ptr->core_spec,
			     job_ptr->job_id);
			if (detail_ptr->core_spec != (uint16_t) NO_VAL)
				detail_ptr->whole_node = 1;
		} else {
			error("sched: Attempt to modify core_spec for job %u",
			      job_ptr->job_id);
			error_code = ESLURM_ACCESS_DENIED;
		}
	}
	if (error_code != SLURM_SUCCESS)
		goto fini;

	if (job_specs->features) {
		if ((!IS_JOB_PENDING(job_ptr)) || (detail_ptr == NULL))
			error_code = ESLURM_JOB_NOT_PENDING;
		else if (job_specs->features[0] != '\0') {
			char *old_features = detail_ptr->features;
			List old_list = detail_ptr->feature_list;
			detail_ptr->features = xstrdup(job_specs->features);
			detail_ptr->feature_list = NULL;
			if (build_feature_list(job_ptr)) {
				info("sched: update_job: invalid features"
				     "(%s) for job_id %u",
				     job_specs->features, job_ptr->job_id);
				FREE_NULL_LIST(detail_ptr->feature_list);
				detail_ptr->features = old_features;
				detail_ptr->feature_list = old_list;
				error_code = ESLURM_INVALID_FEATURE;
			} else {
				info("sched: update_job: setting features to "
				     "%s for job_id %u",
				     job_specs->features, job_ptr->job_id);
				xfree(old_features);
				FREE_NULL_LIST(old_list);
			}
		} else {
			info("sched: update_job: cleared features for job %u",
			     job_ptr->job_id);
			xfree(detail_ptr->features);
			FREE_NULL_LIST(detail_ptr->feature_list);
		}
	}
	if (error_code != SLURM_SUCCESS)
		goto fini;

	if (gres_list) {
		info("sched: update_job: setting gres to %s for job_id %u",
		     job_specs->gres, job_ptr->job_id);

		xfree(job_ptr->gres);
		job_ptr->gres = job_specs->gres;
		job_specs->gres = NULL;

		FREE_NULL_LIST(job_ptr->gres_list);
		job_ptr->gres_list = gres_list;
		gres_list = NULL;

		assoc_mgr_lock(&locks);
		gres_set_job_tres_cnt(job_ptr->gres_list,
				      job_ptr->details ?
				      job_ptr->details->min_nodes : 0,
				      job_ptr->tres_req_cnt,
				      true);
		xfree(job_ptr->tres_req_str);
		job_ptr->tres_req_str =	assoc_mgr_make_tres_str_from_array(
			job_ptr->tres_req_cnt, true);
		assoc_mgr_unlock(&locks);
	}

	if (job_specs->name
	    && !xstrcmp(job_specs->name, job_ptr->name)) {
		debug("sched: update_job: new name identical to "
		      "old name %u", job_ptr->job_id);
	} if (job_specs->name) {
		if (IS_JOB_FINISHED(job_ptr)) {
			error_code = ESLURM_JOB_FINISHED;
			goto fini;
		} else {
			xfree(job_ptr->name);
			job_ptr->name = xstrdup(job_specs->name);

			info("sched: update_job: setting name to %s for "
			     "job_id %u", job_ptr->name, job_ptr->job_id);
			update_accounting = true;
		}
	}

	if (job_specs->std_out) {
		if (!IS_JOB_PENDING(job_ptr))
			error_code = ESLURM_JOB_NOT_PENDING;
		else if (detail_ptr) {
			xfree(detail_ptr->std_out);
			detail_ptr->std_out = xstrdup(job_specs->std_out);
		}
	}
	if (error_code != SLURM_SUCCESS)
		goto fini;

	if (job_specs->wckey
	    && !xstrcmp(job_specs->wckey, job_ptr->wckey)) {
		debug("sched: update_job: new wckey identical to "
		      "old wckey %u", job_ptr->job_id);
	} else if (job_specs->wckey) {
		if (!IS_JOB_PENDING(job_ptr))
			error_code = ESLURM_JOB_NOT_PENDING;
		else {
			int rc = update_job_wckey("update_job",
						  job_ptr,
						  job_specs->wckey);
			if (rc != SLURM_SUCCESS)
				error_code = rc;
			else
				update_accounting = true;
		}
	}
	if (error_code != SLURM_SUCCESS)
		goto fini;

	if ((job_specs->min_nodes != NO_VAL) &&
	    (IS_JOB_RUNNING(job_ptr) || IS_JOB_SUSPENDED(job_ptr))) {
		/* Use req_nodes to change the nodes associated with a running
		 * for lack of other field in the job request to use */
		if ((job_specs->min_nodes == 0) && (job_ptr->node_cnt > 0) &&
		    job_ptr->details && job_ptr->details->expanding_jobid) {
			struct job_record *expand_job_ptr;
			bitstr_t *orig_job_node_bitmap;

			expand_job_ptr = find_job_record(job_ptr->details->
							 expanding_jobid);
			if (expand_job_ptr == NULL) {
				info("Invalid node count (%u) for job %u "
				     "update, job %u to expand not found",
				     job_specs->min_nodes, job_ptr->job_id,
				     job_ptr->details->expanding_jobid);
				error_code = ESLURM_INVALID_JOB_ID;
				goto fini;
			}
			if (IS_JOB_SUSPENDED(job_ptr) ||
			    IS_JOB_SUSPENDED(expand_job_ptr)) {
				info("Can not expand job %u from job %u, "
				     "job is suspended",
				     expand_job_ptr->job_id, job_ptr->job_id);
				error_code = ESLURM_JOB_SUSPENDED;
				goto fini;
			}
			if ((job_ptr->step_list != NULL) &&
			    (list_count(job_ptr->step_list) != 0)) {
				info("Attempt to merge job %u with active "
				     "steps into job %u",
				     job_ptr->job_id,
				     job_ptr->details->expanding_jobid);
				error_code = ESLURMD_STEP_EXISTS;
				goto fini;
			}
			info("sched: killing job %u and moving all resources "
			     "to job %u", job_ptr->job_id,
			     expand_job_ptr->job_id);
			job_pre_resize_acctg(job_ptr);
			job_pre_resize_acctg(expand_job_ptr);
			_send_job_kill(job_ptr);

			xassert(job_ptr->job_resrcs);
			xassert(job_ptr->job_resrcs->node_bitmap);
			orig_job_node_bitmap = bit_copy(expand_job_ptr->
							job_resrcs->
							node_bitmap);
			error_code = select_g_job_expand(job_ptr,
							 expand_job_ptr);
			if (error_code == SLURM_SUCCESS) {
				_merge_job_licenses(job_ptr, expand_job_ptr);
				rebuild_step_bitmaps(expand_job_ptr,
						     orig_job_node_bitmap);
			}
			bit_free(orig_job_node_bitmap);
			job_post_resize_acctg(job_ptr);
			job_post_resize_acctg(expand_job_ptr);
			/* Since job_post_resize_acctg will restart things,
			 * don't do it again. */
			update_accounting = false;
			if (error_code)
				goto fini;
		} else if ((job_specs->min_nodes == 0) ||
			   (job_specs->min_nodes > job_ptr->node_cnt) ||
			   job_ptr->details->expanding_jobid) {
			info("sched: Invalid node count (%u) for job %u update",
			     job_specs->min_nodes, job_ptr->job_id);
			error_code = ESLURM_INVALID_NODE_COUNT;
			goto fini;
		} else if (job_specs->min_nodes == job_ptr->node_cnt) {
			debug2("No change in node count update for job %u",
			       job_ptr->job_id);
		} else {
			int i, i_first, i_last, total;
			struct node_record *node_ptr;
			info("sched: update_job: set node count to %u for "
			     "job_id %u",
			     job_specs->min_nodes, job_ptr->job_id);
			job_pre_resize_acctg(job_ptr);
			i_first = bit_ffs(job_ptr->node_bitmap);
			i_last  = bit_fls(job_ptr->node_bitmap);
			for (i=i_first, total=0; i<=i_last; i++) {
				if (!bit_test(job_ptr->node_bitmap, i))
					continue;
				if (++total <= job_specs->min_nodes)
					continue;
				node_ptr = node_record_table_ptr + i;
				kill_step_on_node(job_ptr, node_ptr, false);
				excise_node_from_job(job_ptr, node_ptr);
			}
			job_post_resize_acctg(job_ptr);
			info("sched: update_job: set nodes to %s for "
			     "job_id %u",
			     job_ptr->nodes, job_ptr->job_id);
			/* Since job_post_resize_acctg will restart
			 * things don't do it again. */
			update_accounting = false;
		}
	}

	if (job_specs->ntasks_per_node != (uint16_t) NO_VAL) {
		if ((!IS_JOB_PENDING(job_ptr)) || (detail_ptr == NULL))
			error_code = ESLURM_JOB_NOT_PENDING;
		else if (authorized) {
			detail_ptr->ntasks_per_node =
				job_specs->ntasks_per_node;
			info("sched: update_job: setting ntasks_per_node to %u"
			     " for job_id %u", job_specs->ntasks_per_node,
			     job_ptr->job_id);
		} else {
			error("sched: Not super user: ignore ntasks_oper_node "
			      "change for job %u", job_ptr->job_id);
			error_code = ESLURM_ACCESS_DENIED;
		}
	}
	if (error_code != SLURM_SUCCESS)
		goto fini;

	if (job_specs->dependency) {
		if ((!IS_JOB_PENDING(job_ptr)) || (job_ptr->details == NULL))
			error_code = ESLURM_JOB_NOT_PENDING;
		else {
			int rc;
			rc = update_job_dependency(job_ptr,
						   job_specs->dependency);
			if (rc != SLURM_SUCCESS)
				error_code = rc;
			else {
				job_ptr->details->orig_dependency =
					xstrdup(job_ptr->details->dependency);
				info("sched: update_job: setting dependency to "
				     "%s for job_id %u",
				     job_ptr->details->dependency,
				     job_ptr->job_id);
			}
		}
	}
	if (error_code != SLURM_SUCCESS)
		goto fini;

	if (job_specs->begin_time) {
		if (IS_JOB_PENDING(job_ptr) && detail_ptr) {
			char time_str[32];
			/* Make sure this time is current, it does no good for
			 * accounting to say this job could have started before
			 * now */
			if (job_specs->begin_time < now)
				job_specs->begin_time = now;

			if (detail_ptr->begin_time != job_specs->begin_time) {
				detail_ptr->begin_time = job_specs->begin_time;
				update_accounting = true;
				slurm_make_time_str(&detail_ptr->begin_time,
						    time_str, sizeof(time_str));
				info("sched: update_job: setting begin "
				     "to %s for job_id %u",
				     time_str, job_ptr->job_id);
			} else
				debug("sched: update_job: new begin time "
				      "identical to old begin time %u",
				      job_ptr->job_id);
		} else {
			error_code = ESLURM_JOB_NOT_PENDING;
			goto fini;
		}
	}

	if (job_specs->licenses) {
		if (IS_JOB_PENDING(job_ptr)) {
			FREE_NULL_LIST(job_ptr->license_list);
			job_ptr->license_list = license_list;
			license_list = NULL;
			info("sched: update_job: changing licenses from '%s' "
			     "to '%s' for pending job %u",
			     job_ptr->licenses, job_specs->licenses,
			     job_ptr->job_id);
			xfree(job_ptr->licenses);
			job_ptr->licenses = xstrdup(job_specs->licenses);
			assoc_mgr_lock(&locks);
			license_set_job_tres_cnt(job_ptr->license_list,
						 job_ptr->tres_req_cnt,
						 true);
			xfree(job_ptr->tres_req_str);
			job_ptr->tres_req_str =
				assoc_mgr_make_tres_str_from_array(
					job_ptr->tres_req_cnt, true);
			assoc_mgr_unlock(&locks);
		} else if (IS_JOB_RUNNING(job_ptr) &&
			   (authorized || (license_list == NULL))) {
			/* NOTE: This can result in oversubscription of
			 * licenses */
			license_job_return(job_ptr);
			FREE_NULL_LIST(job_ptr->license_list);
			job_ptr->license_list = license_list;
			info("sched: update_job: changing licenses from '%s' "
			     "to '%s' for running job %u",
			     job_ptr->licenses, job_specs->licenses,
			     job_ptr->job_id);
			xfree(job_ptr->licenses);
			job_ptr->licenses = xstrdup(job_specs->licenses);
			license_job_get(job_ptr);
		} else {
			/* licenses are valid, but job state or user not
			 * allowed to make changes */
			info("sched: update_job: could not change licenses "
			     "for job %u", job_ptr->job_id);
			error_code = ESLURM_JOB_NOT_PENDING_NOR_RUNNING;
			FREE_NULL_LIST(license_list);
		}

		update_accounting = 1;
	}
	if (error_code != SLURM_SUCCESS)
		goto fini;

	fail_reason = job_limits_check(&job_ptr, false);
	if (fail_reason != WAIT_NO_REASON) {
		if (fail_reason == WAIT_QOS_THRES)
			error_code = ESLURM_QOS_THRES;
		else if ((fail_reason == WAIT_PART_TIME_LIMIT) ||
			 (fail_reason == WAIT_PART_NODE_LIMIT) ||
			 (fail_reason == WAIT_PART_DOWN) ||
			 (fail_reason == WAIT_HELD))
			error_code = SLURM_SUCCESS;
		else
			error_code = ESLURM_REQUESTED_PART_CONFIG_UNAVAILABLE;
		if ((job_ptr->state_reason != WAIT_HELD) &&
		    (job_ptr->state_reason != WAIT_HELD_USER)) {
			job_ptr->state_reason = fail_reason;
			xfree(job_ptr->state_desc);
		}
		return error_code;
	} else if ((job_ptr->state_reason != WAIT_HELD)
		   && (job_ptr->state_reason != WAIT_HELD_USER)
		   && job_ptr->state_reason != WAIT_MAX_REQUEUE) {
		job_ptr->state_reason = WAIT_NO_REASON;
	}

#ifdef HAVE_BG
	select_g_select_jobinfo_get(job_specs->select_jobinfo,
				    SELECT_JOBDATA_CONN_TYPE, &conn_type);
	if (conn_type[0] != (uint16_t) NO_VAL) {
		if ((!IS_JOB_PENDING(job_ptr)) || (detail_ptr == NULL))
			error_code = ESLURM_JOB_NOT_PENDING;
		else {
			char *conn_type_char = conn_type_string_full(conn_type);
			if ((conn_type[0] >= SELECT_SMALL)
			   && (detail_ptr->min_cpus >= cpus_per_mp)) {
				info("update_job: could not change "
				     "conn_type to '%s' because cpu "
				     "count is %u for job %u making "
				     "the conn_type invalid.",
				     conn_type_char,
				     detail_ptr->min_cpus,
				     job_ptr->job_id);
				error_code = ESLURM_INVALID_NODE_COUNT;
			} else if (((conn_type[0] == SELECT_TORUS)
				   || (conn_type[0] == SELECT_MESH))
				  && (detail_ptr->min_cpus < cpus_per_mp)) {
				info("update_job: could not change "
				     "conn_type to '%s' because cpu "
				     "count is %u for job %u making "
				     "the conn_type invalid.",
				     conn_type_char,
				     detail_ptr->min_cpus,
				     job_ptr->job_id);
				error_code = ESLURM_INVALID_NODE_COUNT;
			} else {
				info("update_job: setting conn_type to '%s' "
				     "for jobid %u",
				     conn_type_char,
				     job_ptr->job_id);
				select_g_select_jobinfo_set(
					job_ptr->select_jobinfo,
					SELECT_JOBDATA_CONN_TYPE, &conn_type);
			}
			xfree(conn_type_char);
		}
	}

	if (error_code != SLURM_SUCCESS)
		goto fini;

	/* check to make sure we didn't mess up with the proc count */
	select_g_select_jobinfo_get(job_ptr->select_jobinfo,
				    SELECT_JOBDATA_CONN_TYPE, &conn_type);
	if (detail_ptr &&
	   (((conn_type[0] >= SELECT_SMALL)
	     && (detail_ptr->min_cpus >= cpus_per_mp))
	    || (((conn_type[0] == SELECT_TORUS)|| (conn_type[0] == SELECT_MESH))
		&& (detail_ptr->min_cpus < cpus_per_mp)))) {
		char *conn_type_char = conn_type_string_full(conn_type);
		info("update_job: With cpu count at %u our conn_type "
		     "of '%s' is invalid for job %u.",
		     detail_ptr->min_cpus,
		     conn_type_char,
		     job_ptr->job_id);
		xfree(conn_type_char);
		error_code = ESLURM_INVALID_NODE_COUNT;
		goto fini;
	}

	select_g_select_jobinfo_get(job_specs->select_jobinfo,
				    SELECT_JOBDATA_ROTATE, &rotate);
	if (rotate != (uint16_t) NO_VAL) {
		if (!IS_JOB_PENDING(job_ptr)) {
			error_code = ESLURM_JOB_NOT_PENDING;
			goto fini;
		} else {
			info("sched: update_job: setting rotate to %u for "
			     "jobid %u", rotate, job_ptr->job_id);
			select_g_select_jobinfo_set(
				job_ptr->select_jobinfo,
				SELECT_JOBDATA_ROTATE, &rotate);
		}
	}

	select_g_select_jobinfo_get(job_specs->select_jobinfo,
				    SELECT_JOBDATA_REBOOT, &reboot);
	if (reboot != (uint16_t) NO_VAL) {
		if (!IS_JOB_PENDING(job_ptr)) {
			error_code = ESLURM_JOB_NOT_PENDING;
			goto fini;
		} else {
			info("sched: update_job: setting reboot to %u for "
			     "jobid %u", reboot, job_ptr->job_id);
			select_g_select_jobinfo_set(
				job_ptr->select_jobinfo,
				SELECT_JOBDATA_REBOOT, &reboot);
		}
	}

	select_g_select_jobinfo_get(job_specs->select_jobinfo,
				    SELECT_JOBDATA_GEOMETRY, geometry);
	if (geometry[0] != (uint16_t) NO_VAL) {
		if (!IS_JOB_PENDING(job_ptr))
			error_code = ESLURM_JOB_NOT_PENDING;
		else if (authorized) {
			uint32_t i, tot = 1;
			for (i=0; i<SYSTEM_DIMENSIONS; i++)
				tot *= geometry[i];
			info("sched: update_job: setting geometry to %ux%ux%u"
			     " min_nodes=%u for jobid %u",
			     geometry[0], geometry[1],
			     geometry[2], tot, job_ptr->job_id);
			select_g_select_jobinfo_set(job_ptr->select_jobinfo,
						    SELECT_JOBDATA_GEOMETRY,
						    geometry);
			detail_ptr->min_nodes = tot;
		} else {
			error("sched: Attempt to change geometry for job %u",
			      job_ptr->job_id);
			error_code = ESLURM_ACCESS_DENIED;
		}
	}
	if (error_code != SLURM_SUCCESS)
		goto fini;

	select_g_select_jobinfo_get(job_specs->select_jobinfo,
				    SELECT_JOBDATA_BLRTS_IMAGE, &image);
	if (image) {
		if (!IS_JOB_PENDING(job_ptr)) {
			xfree(image);
			error_code = ESLURM_JOB_NOT_PENDING;
			goto fini;
		} else {
			info("sched: update_job: setting BlrtsImage to %s "
			     "for jobid %u", image, job_ptr->job_id);
			select_g_select_jobinfo_set(
				job_ptr->select_jobinfo,
				SELECT_JOBDATA_BLRTS_IMAGE,
				image);
		}
		xfree(image);
	}
	select_g_select_jobinfo_get(job_specs->select_jobinfo,
				    SELECT_JOBDATA_LINUX_IMAGE, &image);
	if (image) {
		if (!IS_JOB_PENDING(job_ptr)) {
			error_code = ESLURM_JOB_NOT_PENDING;
			xfree(image);
			goto fini;
		} else {
			info("sched: update_job: setting LinuxImage to %s "
			     "for jobid %u", image, job_ptr->job_id);
			select_g_select_jobinfo_set(
				job_ptr->select_jobinfo,
				SELECT_JOBDATA_LINUX_IMAGE, image);
		}
		xfree(image);
	}
	select_g_select_jobinfo_get(job_specs->select_jobinfo,
				    SELECT_JOBDATA_MLOADER_IMAGE, &image);
	if (image) {
		if (!IS_JOB_PENDING(job_ptr)) {
			error_code = ESLURM_JOB_NOT_PENDING;
			xfree(image);
			goto fini;
		} else {
			info("sched: update_job: setting MloaderImage to %s "
			     "for jobid %u", image, job_ptr->job_id);
			select_g_select_jobinfo_set(
				job_ptr->select_jobinfo,
				SELECT_JOBDATA_MLOADER_IMAGE,
				image);
		}
		xfree(image);
	}
	select_g_select_jobinfo_get(job_specs->select_jobinfo,
				    SELECT_JOBDATA_RAMDISK_IMAGE, &image);
	if (image) {
		if (!IS_JOB_PENDING(job_ptr)) {
			error_code = ESLURM_JOB_NOT_PENDING;
			xfree(image);
			goto fini;
		} else {
			info("sched: update_job: setting RamdiskImage to %s "
			     "for jobid %u", image, job_ptr->job_id);
			select_g_select_jobinfo_set(
				job_ptr->select_jobinfo,
				SELECT_JOBDATA_RAMDISK_IMAGE,
				image);
		}
		xfree(image);
	}
#else
	if (job_specs->reboot != (uint16_t) NO_VAL) {
		if (!IS_JOB_PENDING(job_ptr)) {
			error_code = ESLURM_JOB_NOT_PENDING;
			goto fini;
		} else {
			info("sched: update_job: setting reboot to %u for "
			     "jobid %u", job_specs->reboot, job_ptr->job_id);
			if (job_specs->reboot == 0)
				job_ptr->reboot = 0;
			else
				job_ptr->reboot = MAX(1, job_specs->reboot);
		}
	}
#endif

	if (job_specs->network) {
		xfree(job_ptr->network);
		if (!strlen(job_specs->network)
		    || !strcmp(job_specs->network, "none")) {
			info("sched: update_job: clearing Network option "
			     "for jobid %u", job_ptr->job_id);
		} else {
			job_ptr->network = xstrdup(job_specs->network);
			info("sched: update_job: setting Network to %s "
			     "for jobid %u", job_ptr->network, job_ptr->job_id);
			select_g_select_jobinfo_set(
				job_ptr->select_jobinfo,
				SELECT_JOBDATA_NETWORK,
				job_ptr->network);
		}
	}

fini:
	/* This was a local variable, so set it back to NULL */
	job_specs->tres_req_cnt = NULL;

	FREE_NULL_LIST(gres_list);
	FREE_NULL_LIST(license_list);
	if (update_accounting) {
		info("updating accounting");
		/* Update job record in accounting to reflect changes */
		jobacct_storage_job_start_direct(acct_db_conn, job_ptr);
	}

	/* If job update is successful and priority is calculated (not only
	 * based upon job submit order), recalculate the job priority, since
	 * many factors of an update may affect priority considerations.
	 * If job has a hold then do nothing */
	if ((error_code == SLURM_SUCCESS) && (job_ptr->priority != 0) &&
	    strcmp(slurmctld_conf.priority_type, "priority/basic"))
		set_job_prio(job_ptr);

	return error_code;
}

/*
 * update_job - update a job's parameters per the supplied specifications
 * IN msg - RPC to update job, including change specification
 * IN uid - uid of user issuing RPC
 * RET returns an error code from slurm_errno.h
 * global: job_list - global list of job entries
 *	last_job_update - time of last job table update
 */
extern int update_job(slurm_msg_t *msg, uid_t uid)
{
	job_desc_msg_t *job_specs = (job_desc_msg_t *) msg->data;
	struct job_record *job_ptr;
	int rc;

	xfree(job_specs->job_id_str);
	xstrfmtcat(job_specs->job_id_str, "%u", job_specs->job_id);

	job_ptr = find_job_record(job_specs->job_id);
	if (job_ptr == NULL) {
		error("update_job: job_id %u does not exist.",
		      job_specs->job_id);
		rc = ESLURM_INVALID_JOB_ID;
	} else {
		rc = _update_job(job_ptr, job_specs, uid);
	}

	slurm_send_rc_msg(msg, rc);
	return rc;
}

/*
 * IN msg - RPC to update job, including change specification
 * IN job_specs - a job's specification
 * IN uid - uid of user issuing RPC
 * RET returns an error code from slurm_errno.h
 * global: job_list - global list of job entries
 *	last_job_update - time of last job table update
 */
extern int update_job_str(slurm_msg_t *msg, uid_t uid)
{
	slurm_msg_t resp_msg;
	job_desc_msg_t *job_specs = (job_desc_msg_t *) msg->data;
	struct job_record *job_ptr, *new_job_ptr;
	slurm_ctl_conf_t *conf;
	long int long_id;
	uint32_t job_id = 0;
	bitstr_t *array_bitmap = NULL, *tmp_bitmap;
	bool valid = true;
	int32_t i, i_first, i_last;
	int len, rc = SLURM_SUCCESS, rc2;
	char *end_ptr, *tok, *tmp;
	char *job_id_str;
	resp_array_struct_t *resp_array = NULL;
	job_array_resp_msg_t *resp_array_msg = NULL;
	return_code_msg_t rc_msg;

	job_id_str = job_specs->job_id_str;

	if (max_array_size == NO_VAL) {
		conf = slurm_conf_lock();
		max_array_size = conf->max_array_sz;
		slurm_conf_unlock();
	}

	long_id = strtol(job_id_str, &end_ptr, 10);
	if ((long_id <= 0) || (long_id == LONG_MAX) ||
	    ((end_ptr[0] != '\0') && (end_ptr[0] != '_'))) {
		info("update_job_str: invalid job id %s", job_id_str);
		rc = ESLURM_INVALID_JOB_ID;
		goto reply;
	}
	job_id = (uint32_t) long_id;
	if (end_ptr[0] == '\0') {	/* Single job (or full job array) */
		struct job_record *job_ptr_done = NULL;
		job_ptr = find_job_record(job_id);
		if (job_ptr &&
		    (((job_ptr->array_task_id == NO_VAL) &&
		      (job_ptr->array_recs == NULL)) ||
		     ((job_ptr->array_task_id != NO_VAL) &&
		      (job_ptr->array_job_id  != job_id)))) {
			/* This is a regular job or single task of job array */
			rc = _update_job(job_ptr, job_specs, uid);
			goto reply;
		}

		if (job_ptr && job_ptr->array_recs) {
			/* This is a job array */
			job_ptr_done = job_ptr;
			rc2 = _update_job(job_ptr, job_specs, uid);
			_resp_array_add(&resp_array, job_ptr, rc2);
		}

		/* Update all tasks of this job array */
		job_ptr = job_array_hash_j[JOB_HASH_INX(job_id)];
		if (!job_ptr && !job_ptr_done) {
			info("update_job_str: invalid job id %u", job_id);
			rc = ESLURM_INVALID_JOB_ID;
			goto reply;
		}
		while (job_ptr) {
			if ((job_ptr->array_job_id == job_id) &&
			    (job_ptr != job_ptr_done)) {
				rc2 = _update_job(job_ptr, job_specs, uid);
				_resp_array_add(&resp_array, job_ptr, rc2);
			}
			job_ptr = job_ptr->job_array_next_j;
		}
		goto reply;
	}

	array_bitmap = bit_alloc(max_array_size);
	tmp = xstrdup(end_ptr + 1);
	tok = strtok_r(tmp, ",", &end_ptr);
	while (tok && valid) {
		valid = _parse_array_tok(tok, array_bitmap,
					 max_array_size);
		tok = strtok_r(NULL, ",", &end_ptr);
	}
	xfree(tmp);
	if (valid) {
		i_last = bit_fls(array_bitmap);
		if (i_last < 0)
			valid = false;
	}
	if (!valid) {
		info("update_job_str: invalid job id %s", job_id_str);
		rc = ESLURM_INVALID_JOB_ID;
		goto reply;
	}

	job_ptr = find_job_record(job_id);
	if (job_ptr && IS_JOB_PENDING(job_ptr) &&
	    job_ptr->array_recs && job_ptr->array_recs->task_id_bitmap) {
		/* Ensure bitmap sizes match for AND operations */
		len = bit_size(job_ptr->array_recs->task_id_bitmap);
		i_last++;
		if (i_last < len) {
			array_bitmap = bit_realloc(array_bitmap, len);
		} else {
			array_bitmap = bit_realloc(array_bitmap, i_last);
			job_ptr->array_recs->task_id_bitmap = bit_realloc(
				job_ptr->array_recs->task_id_bitmap, i_last);
		}
		if (!bit_overlap(job_ptr->array_recs->task_id_bitmap,
				 array_bitmap)) {
			/* Nothing to do with this job record */
		} else if (bit_super_set(job_ptr->array_recs->task_id_bitmap,
					 array_bitmap)) {
			/* Update the record with all pending tasks */
			rc2 = _update_job(job_ptr, job_specs, uid);
			_resp_array_add(&resp_array, job_ptr, rc2);
			bit_not(job_ptr->array_recs->task_id_bitmap);
			bit_and(array_bitmap,
				job_ptr->array_recs->task_id_bitmap);
			bit_not(job_ptr->array_recs->task_id_bitmap);
		} else {
			/* Need to split out tasks to separate job records */
			tmp_bitmap = bit_copy(job_ptr->array_recs->
					      task_id_bitmap);
			bit_and(tmp_bitmap, array_bitmap);
			i_first = bit_ffs(tmp_bitmap);
			if (i_first >= 0)
				i_last = bit_fls(tmp_bitmap);
			else
				i_last = -2;
			for (i = i_first; i <= i_last; i++) {
				if (!bit_test(tmp_bitmap, i))
					continue;
				job_ptr->array_task_id = i;
				new_job_ptr = job_array_split(job_ptr);
				if (!new_job_ptr) {
					error("update_job_str: Unable to copy "
					      "record for job %u",
					      job_ptr->job_id);
				} else {
					/* The array_recs structure is moved
					 * to the new job record copy */
					bb_g_job_validate2(job_ptr, NULL,false);
					job_ptr = new_job_ptr;
				}
			}
			FREE_NULL_BITMAP(tmp_bitmap);
		}
	}

	i_first = bit_ffs(array_bitmap);
	if (i_first >= 0)
		i_last = bit_fls(array_bitmap);
	else
		i_last = -2;
	for (i = i_first; i <= i_last; i++) {
		if (!bit_test(array_bitmap, i))
			continue;
		job_ptr = find_job_array_rec(job_id, i);
		if (job_ptr == NULL) {
			info("update_job_str: invalid job id %u_%d", job_id, i);
			_resp_array_add_id(&resp_array, job_id, i,
					   ESLURM_INVALID_JOB_ID);
			continue;
		}

		rc2 = _update_job(job_ptr, job_specs, uid);
		_resp_array_add(&resp_array, job_ptr, rc2);
	}

reply:
	if (msg->conn_fd >= 0) {
		slurm_msg_t_init(&resp_msg);
		resp_msg.protocol_version = msg->protocol_version;
		if (resp_array) {
			resp_array_msg = _resp_array_xlate(resp_array, job_id);
			resp_msg.msg_type  = RESPONSE_JOB_ARRAY_ERRORS;
			resp_msg.data      = resp_array_msg;
		} else {
			resp_msg.msg_type  = RESPONSE_SLURM_RC;
			rc_msg.return_code = rc;
			resp_msg.data      = &rc_msg;
		}
		slurm_send_node_msg(msg->conn_fd, &resp_msg);

		if (resp_array_msg) {
			slurm_free_job_array_resp(resp_array_msg);
			resp_msg.data = NULL;
		}
	}
	_resp_array_free(resp_array);

	FREE_NULL_BITMAP(array_bitmap);

	return rc;
}

static void _send_job_kill(struct job_record *job_ptr)
{
	kill_job_msg_t *kill_job = NULL;
	agent_arg_t *agent_args = NULL;
#ifdef HAVE_FRONT_END
	front_end_record_t *front_end_ptr;
#else
	int i;
	struct node_record *node_ptr;
#endif

	if (select_serial == -1) {
		if (strcmp(slurmctld_conf.select_type, "select/serial"))
			select_serial = 0;
		else
			select_serial = 1;
	}

	xassert(job_ptr);
	xassert(job_ptr->details);

	agent_args = xmalloc(sizeof(agent_arg_t));
	agent_args->msg_type = REQUEST_TERMINATE_JOB;
	agent_args->retry = 0;	/* re_kill_job() resends as needed */
	agent_args->hostlist = hostlist_create(NULL);
	kill_job = xmalloc(sizeof(kill_job_msg_t));
	last_node_update    = time(NULL);
	kill_job->job_id    = job_ptr->job_id;
	kill_job->step_id   = NO_VAL;
	kill_job->job_state = job_ptr->job_state;
	kill_job->job_uid   = job_ptr->user_id;
	kill_job->nodes     = xstrdup(job_ptr->nodes);
	kill_job->time      = time(NULL);
	kill_job->start_time = job_ptr->start_time;
	kill_job->select_jobinfo = select_g_select_jobinfo_copy(
			job_ptr->select_jobinfo);
	kill_job->spank_job_env = xduparray(job_ptr->spank_job_env_size,
					    job_ptr->spank_job_env);
	kill_job->spank_job_env_size = job_ptr->spank_job_env_size;

#ifdef HAVE_FRONT_END
	if (job_ptr->batch_host &&
	    (front_end_ptr = job_ptr->front_end_ptr)) {
		agent_args->protocol_version = front_end_ptr->protocol_version;
		hostlist_push_host(agent_args->hostlist, job_ptr->batch_host);
		agent_args->node_count++;
	}
#else
	if (!job_ptr->node_bitmap_cg)
		build_cg_bitmap(job_ptr);
	agent_args->protocol_version = SLURM_PROTOCOL_VERSION;
	for (i = 0, node_ptr = node_record_table_ptr;
	     i < node_record_count; i++, node_ptr++) {
		if (!bit_test(job_ptr->node_bitmap_cg, i))
			continue;
		if (agent_args->protocol_version > node_ptr->protocol_version)
			agent_args->protocol_version =
				node_ptr->protocol_version;
		hostlist_push_host(agent_args->hostlist, node_ptr->name);
		agent_args->node_count++;
	}
#endif
	if (agent_args->node_count == 0) {
		if ((job_ptr->details->expanding_jobid == 0) &&
		    (select_serial == 0)) {
			error("%s: job %u allocated no nodes to be killed on",
			      __func__, job_ptr->job_id);
		}
		xfree(kill_job->nodes);
		xfree(kill_job);
		hostlist_destroy(agent_args->hostlist);
		xfree(agent_args);
		return;
	}

	agent_args->msg_args = kill_job;
	agent_queue_request(agent_args);
	return;
}

/* Record accounting information for a job immediately before changing size */
extern void job_pre_resize_acctg(struct job_record *job_ptr)
{
	/* if we don't have a db_index go a start this one up since if
	   running with the slurmDBD the job may not have started yet.
	*/

	if ((!job_ptr->db_index || job_ptr->db_index == NO_VAL)
	    && !job_ptr->resize_time)
		jobacct_storage_g_job_start(acct_db_conn, job_ptr);

	job_ptr->job_state |= JOB_RESIZING;
	/* NOTE: job_completion_logger() calls
	 *	 acct_policy_remove_job_submit() */
	job_completion_logger(job_ptr, false);

	/* This doesn't happen in job_completion_logger, but gets
	 * added back in with job_post_resize_acctg so remove it here. */
	acct_policy_job_fini(job_ptr);

	/* NOTE: The RESIZING FLAG needed to be cleared with
	   job_post_resize_acctg */
}

/* Record accounting information for a job immediately after changing size */
extern void job_post_resize_acctg(struct job_record *job_ptr)
{
	time_t org_submit = job_ptr->details->submit_time;

	/* NOTE: The RESIZING FLAG needed to be set with
	   job_pre_resize_acctg the assert is here to make sure we
	   code it that way. */
	xassert(IS_JOB_RESIZING(job_ptr));
	acct_policy_add_job_submit(job_ptr);
	/* job_set_alloc_tres has to be done
	 * before acct_policy_job_begin */
	job_set_alloc_tres(job_ptr, false);
	acct_policy_job_begin(job_ptr);
	job_claim_resv(job_ptr);

	if (job_ptr->resize_time)
		job_ptr->details->submit_time = job_ptr->resize_time;

	job_ptr->resize_time = time(NULL);

	/* FIXME: see if this can be changed to job_start_direct() */
	jobacct_storage_g_job_start(acct_db_conn, job_ptr);

	job_ptr->details->submit_time = org_submit;
	job_ptr->job_state &= (~JOB_RESIZING);
}

/*
 * validate_jobs_on_node - validate that any jobs that should be on the node
 *	are actually running, if not clean up the job records and/or node
 *	records, call this function after validate_node_specs() sets the node
 *	state properly
 * IN reg_msg - node registration message
 */
extern void
validate_jobs_on_node(slurm_node_registration_status_msg_t *reg_msg)
{
	int i, node_inx, jobs_on_node;
	struct node_record *node_ptr;
	struct job_record *job_ptr;
	struct step_record *step_ptr;
	time_t now = time(NULL);

	node_ptr = find_node_record(reg_msg->node_name);
	if (node_ptr == NULL) {
		error("slurmd registered on unknown node %s",
			reg_msg->node_name);
		return;
	}

	if (reg_msg->energy)
		memcpy(node_ptr->energy, reg_msg->energy,
		       sizeof(acct_gather_energy_t));

	if (node_ptr->up_time > reg_msg->up_time) {
		verbose("Node %s rebooted %u secs ago",
			reg_msg->node_name, reg_msg->up_time);
	}

	if (reg_msg->up_time <= now) {
		node_ptr->up_time = reg_msg->up_time;
		node_ptr->boot_time = now - reg_msg->up_time;
		node_ptr->slurmd_start_time = reg_msg->slurmd_start_time;
	} else {
		error("Node up_time is invalid: %u>%u", reg_msg->up_time,
		      (uint32_t) now);
	}

	node_inx = node_ptr - node_record_table_ptr;

	/* Check that jobs running are really supposed to be there */
	for (i = 0; i < reg_msg->job_count; i++) {
		if ( (reg_msg->job_id[i] >= MIN_NOALLOC_JOBID) &&
		     (reg_msg->job_id[i] <= MAX_NOALLOC_JOBID) ) {
			info("NoAllocate job %u.%u reported on node %s",
			     reg_msg->job_id[i], reg_msg->step_id[i],
			     reg_msg->node_name);
			continue;
		}
		if (reg_msg->step_id[i] == SLURM_EXTERN_CONT)
			continue;

		job_ptr = find_job_record(reg_msg->job_id[i]);
		if (job_ptr == NULL) {
			error("Orphan job %u.%u reported on node %s",
			      reg_msg->job_id[i], reg_msg->step_id[i],
			      reg_msg->node_name);
			abort_job_on_node(reg_msg->job_id[i],
					  job_ptr, node_ptr->name);
		}

		else if (IS_JOB_RUNNING(job_ptr) ||
			 IS_JOB_SUSPENDED(job_ptr)) {
			if (bit_test(job_ptr->node_bitmap, node_inx)) {
				debug3("Registered job %u.%u on node %s ",
				       reg_msg->job_id[i],
				       reg_msg->step_id[i],
				       reg_msg->node_name);
				if ((job_ptr->batch_flag) &&
				    (node_inx == bit_ffs(
						job_ptr->node_bitmap))) {
					/* NOTE: Used for purging defunct
					 * batch jobs */
					job_ptr->time_last_active = now;
				}
				step_ptr = find_step_record(job_ptr,
							    reg_msg->
							    step_id[i]);
				if (step_ptr)
					step_ptr->time_last_active = now;
			} else {
				/* Typically indicates a job requeue and
				 * restart on another nodes. A node from the
				 * original allocation just responded here. */
				error("Registered job %u.%u on wrong node %s ",
				      reg_msg->job_id[i],
				      reg_msg->step_id[i],
				      reg_msg->node_name);
				info("%s: job nodes %s count %d inx %d",
				     __func__, job_ptr->nodes,
				     job_ptr->node_cnt, node_inx);
				abort_job_on_node(reg_msg->job_id[i], job_ptr,
						  node_ptr->name);
			}
		}

		else if (IS_JOB_COMPLETING(job_ptr)) {
			/* Re-send kill request as needed,
			 * not necessarily an error */
			kill_job_on_node(reg_msg->job_id[i], job_ptr,
					 node_ptr);
		}


		else if (IS_JOB_PENDING(job_ptr)) {
			/* Typically indicates a job requeue and the hung
			 * slurmd that went DOWN is now responding */
			error("Registered PENDING job %u.%u on node %s ",
			      reg_msg->job_id[i], reg_msg->step_id[i],
			      reg_msg->node_name);
			abort_job_on_node(reg_msg->job_id[i],
					  job_ptr, node_ptr->name);
		}

		else if (difftime(now, job_ptr->end_time) <
			 slurm_get_msg_timeout()) {	/* Race condition */
			debug("Registered newly completed job %u.%u on %s",
				reg_msg->job_id[i], reg_msg->step_id[i],
				node_ptr->name);
		}

		else {		/* else job is supposed to be done */
			error("Registered job %u.%u in state %s on node %s ",
			      reg_msg->job_id[i], reg_msg->step_id[i],
			      job_state_string(job_ptr->job_state),
			      reg_msg->node_name);
			kill_job_on_node(reg_msg->job_id[i], job_ptr,
					 node_ptr);
		}
	}

	jobs_on_node = node_ptr->run_job_cnt + node_ptr->comp_job_cnt;
	if (jobs_on_node)
		_purge_missing_jobs(node_inx, now);

	if (jobs_on_node != reg_msg->job_count) {
		/* slurmd will not know of a job unless the job has
		 * steps active at registration time, so this is not
		 * an error condition, slurmd is also reporting steps
		 * rather than jobs */
		debug3("resetting job_count on node %s from %u to %d",
			reg_msg->node_name, reg_msg->job_count, jobs_on_node);
		reg_msg->job_count = jobs_on_node;
	}

	return;
}

/* Purge any batch job that should have its script running on node
 * node_inx, but is not. Allow BatchStartTimeout + ResumeTimeout seconds
 * for startup.
 *
 * Purge all job steps that were started before the node was last booted.
 *
 * Also notify srun if any job steps should be active on this node
 * but are not found. */
static void _purge_missing_jobs(int node_inx, time_t now)
{
	ListIterator job_iterator;
	struct job_record *job_ptr;
	struct node_record *node_ptr = node_record_table_ptr + node_inx;
	uint16_t batch_start_timeout	= slurm_get_batch_start_timeout();
	uint16_t msg_timeout		= slurm_get_msg_timeout();
	uint16_t resume_timeout		= slurm_get_resume_timeout();
	uint32_t suspend_time		= slurm_get_suspend_time();
	time_t batch_startup_time, node_boot_time = (time_t) 0, startup_time;

	if (node_ptr->boot_time > (msg_timeout + 5)) {
		/* allow for message timeout and other delays */
		node_boot_time = node_ptr->boot_time - (msg_timeout + 5);
	}
	batch_startup_time  = now - batch_start_timeout;
	batch_startup_time -= msg_timeout;

	job_iterator = list_iterator_create(job_list);
	while ((job_ptr = (struct job_record *) list_next(job_iterator))) {
		bool job_active = IS_JOB_RUNNING(job_ptr) ||
				  IS_JOB_SUSPENDED(job_ptr);

		if ((!job_active) ||
		    (!bit_test(job_ptr->node_bitmap, node_inx)))
			continue;
		if ((job_ptr->batch_flag != 0)			&&
		    (suspend_time != 0) /* power mgmt on */	&&
		    (job_ptr->start_time < node_boot_time)) {
			startup_time = batch_startup_time - resume_timeout;
		} else
			startup_time = batch_startup_time;

		if ((job_ptr->batch_flag != 0)			&&
		    (job_ptr->time_last_active < startup_time)	&&
		    (job_ptr->start_time       < startup_time)	&&
		    (node_inx == bit_ffs(job_ptr->node_bitmap))) {
			bool requeue = false;
			if ((job_ptr->start_time < node_ptr->boot_time) &&
			    (job_ptr->details && job_ptr->details->requeue))
				requeue = true;
			info("Batch JobId=%u missing from node 0 (not found "
			     "BatchStartTime after startup)", job_ptr->job_id);
			job_ptr->exit_code = 1;
			job_complete(job_ptr->job_id, 0, requeue, true, NO_VAL);
		} else {
			_notify_srun_missing_step(job_ptr, node_inx,
						  now, node_boot_time);
		}
	}
	list_iterator_destroy(job_iterator);
}

static void _notify_srun_missing_step(struct job_record *job_ptr, int node_inx,
				      time_t now, time_t node_boot_time)
{
	ListIterator step_iterator;
	struct step_record *step_ptr;
	char *node_name = node_record_table_ptr[node_inx].name;

	xassert(job_ptr);
	step_iterator = list_iterator_create (job_ptr->step_list);
	while ((step_ptr = (struct step_record *) list_next (step_iterator))) {
		if (step_ptr->state != JOB_RUNNING)
			continue;
		if (!bit_test(step_ptr->step_node_bitmap, node_inx))
			continue;
		if (step_ptr->time_last_active >= now) {
			/* Back up timer in case more than one node
			 * registration happens at this same time.
			 * We don't want this node's registration
			 * to count toward a different node's
			 * registration message. */
			step_ptr->time_last_active = now - 1;
		} else if (step_ptr->host && step_ptr->port) {
			/* srun may be able to verify step exists on
			 * this node using I/O sockets and kill the
			 * job as needed */
			srun_step_missing(step_ptr, node_name);
		} else if ((step_ptr->start_time < node_boot_time) &&
			   (step_ptr->no_kill == 0)) {
			/* There is a risk that the job step's tasks completed
			 * on this node before its reboot, but that should be
			 * very rare and there is no srun to work with (POE) */
			info("Node %s rebooted, killing missing step %u.%u",
			     node_name, job_ptr->job_id, step_ptr->step_id);
			signal_step_tasks_on_node(node_name, step_ptr, SIGKILL,
						  REQUEST_TERMINATE_TASKS);
		}
	}
	list_iterator_destroy (step_iterator);
}

/*
 * abort_job_on_node - Kill the specific job_id on a specific node,
 *	the request is not processed immediately, but queued.
 *	This is to prevent a flood of pthreads if slurmctld restarts
 *	without saved state and slurmd daemons register with a
 *	multitude of running jobs. Slurmctld will not recognize
 *	these jobs and use this function to kill them - one
 *	agent request per node as they register.
 * IN job_id - id of the job to be killed
 * IN job_ptr - pointer to terminating job (NULL if unknown, e.g. orphaned)
 * IN node_name - name of the node on which the job resides
 */
extern void
abort_job_on_node(uint32_t job_id, struct job_record *job_ptr, char *node_name)
{
	agent_arg_t *agent_info;
	kill_job_msg_t *kill_req;

	kill_req = xmalloc(sizeof(kill_job_msg_t));
	kill_req->job_id	= job_id;
	kill_req->step_id	= NO_VAL;
	kill_req->time          = time(NULL);
	kill_req->nodes		= xstrdup(node_name);
	if (job_ptr) {  /* NULL if unknown */
		kill_req->start_time = job_ptr->start_time;
		kill_req->select_jobinfo =
			select_g_select_jobinfo_copy(job_ptr->select_jobinfo);
		kill_req->spank_job_env = xduparray(job_ptr->spank_job_env_size,
						    job_ptr->spank_job_env);
		kill_req->spank_job_env_size = job_ptr->spank_job_env_size;
	} else {
		/* kill_req->start_time = 0;  Default value */
	}

	agent_info = xmalloc(sizeof(agent_arg_t));
	agent_info->node_count	= 1;
	agent_info->retry	= 0;
	agent_info->hostlist	= hostlist_create(node_name);
#ifdef HAVE_FRONT_END
	if (job_ptr && job_ptr->front_end_ptr)
		agent_info->protocol_version =
			job_ptr->front_end_ptr->protocol_version;
	debug("Aborting job %u on front end node %s", job_id, node_name);
#else
	struct node_record *node_ptr;
	if ((node_ptr = find_node_record(node_name)))
		agent_info->protocol_version = node_ptr->protocol_version;

	debug("Aborting job %u on node %s", job_id, node_name);
#endif
	agent_info->msg_type	= REQUEST_ABORT_JOB;
	agent_info->msg_args	= kill_req;

	agent_queue_request(agent_info);
}

/*
 * kill_job_on_node - Kill the specific job_id on a specific node.
 * IN job_id - id of the job to be killed
 * IN job_ptr - pointer to terminating job (NULL if unknown, e.g. orphaned)
 * IN node_ptr - pointer to the node on which the job resides
 */
extern void
kill_job_on_node(uint32_t job_id, struct job_record *job_ptr,
		struct node_record *node_ptr)
{
	agent_arg_t *agent_info;
	kill_job_msg_t *kill_req;

	kill_req = xmalloc(sizeof(kill_job_msg_t));
	kill_req->job_id	= job_id;
	kill_req->step_id	= NO_VAL;
	kill_req->time          = time(NULL);
	kill_req->start_time	= job_ptr->start_time;
	kill_req->nodes		= xstrdup(node_ptr->name);
	if (job_ptr) {  /* NULL if unknown */
		kill_req->select_jobinfo =
			select_g_select_jobinfo_copy(job_ptr->select_jobinfo);
		kill_req->job_state = job_ptr->job_state;
	}
	kill_req->spank_job_env = xduparray(job_ptr->spank_job_env_size,
					    job_ptr->spank_job_env);
	kill_req->spank_job_env_size = job_ptr->spank_job_env_size;

	agent_info = xmalloc(sizeof(agent_arg_t));
	agent_info->node_count	= 1;
	agent_info->retry	= 0;
#ifdef HAVE_FRONT_END
	xassert(job_ptr->batch_host);
	if (job_ptr->front_end_ptr)
		agent_info->protocol_version =
			job_ptr->front_end_ptr->protocol_version;
	agent_info->hostlist	= hostlist_create(job_ptr->batch_host);
	debug("Killing job %u on front end node %s", job_id,
	      job_ptr->batch_host);
#else
	agent_info->protocol_version = node_ptr->protocol_version;
	agent_info->hostlist	= hostlist_create(node_ptr->name);
	debug("Killing job %u on node %s", job_id, node_ptr->name);
#endif
	agent_info->msg_type	= REQUEST_TERMINATE_JOB;
	agent_info->msg_args	= kill_req;

	agent_queue_request(agent_info);
}


/*
 * job_alloc_info - get details about an existing job allocation
 * IN uid - job issuing the code
 * IN job_id - ID of job for which info is requested
 * OUT job_pptr - set to pointer to job record
 */
extern int
job_alloc_info(uint32_t uid, uint32_t job_id, struct job_record **job_pptr)
{
	struct job_record *job_ptr;
	uint8_t prolog = 0;

	job_ptr = find_job_record(job_id);
	if (job_ptr == NULL)
		return ESLURM_INVALID_JOB_ID;
	if ((slurmctld_conf.private_data & PRIVATE_DATA_JOBS) &&
	    (job_ptr->user_id != uid) && !validate_operator(uid) &&
	    !assoc_mgr_is_user_acct_coord(acct_db_conn, uid, job_ptr->account))
		return ESLURM_ACCESS_DENIED;
	if (IS_JOB_PENDING(job_ptr))
		return ESLURM_JOB_PENDING;
	if (IS_JOB_FINISHED(job_ptr))
		return ESLURM_ALREADY_DONE;
	if (job_ptr->details)
		prolog = job_ptr->details->prolog_running;

	if (job_ptr->alias_list && !strcmp(job_ptr->alias_list, "TBD") &&
	    (prolog == 0) && job_ptr->node_bitmap &&
	    (bit_overlap(power_node_bitmap, job_ptr->node_bitmap) == 0)) {
		job_ptr->job_state &= (~JOB_CONFIGURING);
		set_job_alias_list(job_ptr);
	}

	*job_pptr = job_ptr;
	return SLURM_SUCCESS;
}

/*
 * Synchronize the batch job in the system with their files.
 * All pending batch jobs must have script and environment files
 * No other jobs should have such files
 * NOTE: READ lock_slurmctld config before entry
 */
int sync_job_files(void)
{
	List batch_dirs;

	if (!slurmctld_primary)	/* Don't purge files from backup slurmctld */
		return SLURM_SUCCESS;

	batch_dirs = list_create(_del_batch_list_rec);
	_get_batch_job_dir_ids(batch_dirs);
	_validate_job_files(batch_dirs);
	_remove_defunct_batch_dirs(batch_dirs);
	FREE_NULL_LIST(batch_dirs);
	return SLURM_SUCCESS;
}

/* Append to the batch_dirs list the job_id's associated with
 *	every batch job directory in existence
 * NOTE: READ lock_slurmctld config before entry
 */
static void _get_batch_job_dir_ids(List batch_dirs)
{
	DIR *f_dir, *h_dir;
	struct dirent *dir_ent, *hash_ent;
	long long_job_id;
	uint32_t *job_id_ptr;
	char *endptr;

	xassert(slurmctld_conf.state_save_location);
	f_dir = opendir(slurmctld_conf.state_save_location);
	if (!f_dir) {
		error("opendir(%s): %m",
		      slurmctld_conf.state_save_location);
		return;
	}

	while ((dir_ent = readdir(f_dir))) {
		if (!strncmp("job.#", dir_ent->d_name, 4)) {
			/* Read version 14.03 or earlier format state */
			long_job_id = strtol(&dir_ent->d_name[4], &endptr, 10);
			if ((long_job_id == 0) || (endptr[0] != '\0'))
				continue;
			debug3("found batch directory for job_id %ld",
			      long_job_id);
			job_id_ptr = xmalloc(sizeof(uint32_t));
			*job_id_ptr = long_job_id;
			list_append(batch_dirs, job_id_ptr);
		} else if (!strncmp("hash.#", dir_ent->d_name, 5)) {
			char *h_path = NULL;
			xstrfmtcat(h_path, "%s/%s",
				   slurmctld_conf.state_save_location,
				   dir_ent->d_name);
			h_dir = opendir(h_path);
			xfree(h_path);
			if (!h_dir)
				continue;
			while ((hash_ent = readdir(h_dir))) {
				if (strncmp("job.#", hash_ent->d_name, 4))
					continue;
				long_job_id = strtol(&hash_ent->d_name[4],
						     &endptr, 10);
				if ((long_job_id == 0) || (endptr[0] != '\0'))
					continue;
				debug3("Found batch directory for job_id %ld",
				      long_job_id);
				job_id_ptr = xmalloc(sizeof(uint32_t));
				*job_id_ptr = long_job_id;
				list_append(batch_dirs, job_id_ptr);
			}
			closedir(h_dir);
		}
	}

	closedir(f_dir);
}

/* All pending batch jobs must have a batch_dir entry,
 *	otherwise we flag it as FAILED and don't schedule
 * If the batch_dir entry exists for a PENDING or RUNNING batch job,
 *	remove it the list (of directories to be deleted) */
static void _validate_job_files(List batch_dirs)
{
	ListIterator job_iterator;
	struct job_record *job_ptr;
	int del_cnt;

	job_iterator = list_iterator_create(job_list);
	while ((job_ptr = (struct job_record *) list_next(job_iterator))) {
		if (!job_ptr->batch_flag)
			continue;
		/* Want to keep this job's files */
		del_cnt = list_delete_all(batch_dirs, _find_batch_dir,
					  &(job_ptr->job_id));
		if ((del_cnt == 0) && IS_JOB_PENDING(job_ptr)) {
			error("Script for job %u lost, state set to FAILED",
			      job_ptr->job_id);
			job_ptr->job_state = JOB_FAILED;
			job_ptr->exit_code = 1;
			job_ptr->state_reason = FAIL_SYSTEM;
			xfree(job_ptr->state_desc);
			job_ptr->start_time = job_ptr->end_time = time(NULL);
			job_completion_logger(job_ptr, false);
		}
	}
	list_iterator_destroy(job_iterator);
}

/* List matching function, see common/list.h */
static int _find_batch_dir(void *x, void *key)
{
	uint32_t *key1 = x;
	uint32_t *key2 = key;
	return (int)(*key1 == *key2);
}
/* List entry deletion function, see common/list.h */
static void _del_batch_list_rec(void *x)
{
	xfree(x);
}

/* Remove all batch_dir entries in the list
 * NOTE: READ lock_slurmctld config before entry */
static void _remove_defunct_batch_dirs(List batch_dirs)
{
	ListIterator batch_dir_inx;
	uint32_t *job_id_ptr;

	batch_dir_inx = list_iterator_create(batch_dirs);
	while ((job_id_ptr = list_next(batch_dir_inx))) {
		info("Purging files for defunct batch job %u",
		     *job_id_ptr);
		_delete_job_desc_files(*job_id_ptr);
	}
	list_iterator_destroy(batch_dir_inx);
}

/*
 *  _xmit_new_end_time
 *	Tell all slurmd's associated with a job of its new end time
 * IN job_ptr - pointer to terminating job
 * globals: node_record_count - number of nodes in the system
 *	node_record_table_ptr - pointer to global node table
 */
static void
_xmit_new_end_time(struct job_record *job_ptr)
{
#ifndef HAVE_FRONT_END
	int i;
#endif
	job_time_msg_t *job_time_msg_ptr;
	agent_arg_t *agent_args;

	agent_args = xmalloc(sizeof(agent_arg_t));
	agent_args->msg_type = REQUEST_UPDATE_JOB_TIME;
	agent_args->retry = 1;
	agent_args->hostlist = hostlist_create(NULL);
	job_time_msg_ptr = xmalloc(sizeof(job_time_msg_t));
	job_time_msg_ptr->job_id          = job_ptr->job_id;
	job_time_msg_ptr->expiration_time = job_ptr->end_time;

#ifdef HAVE_FRONT_END
	xassert(job_ptr->batch_host);
	if (job_ptr->front_end_ptr)
		agent_args->protocol_version =
			job_ptr->front_end_ptr->protocol_version;
	hostlist_push_host(agent_args->hostlist, job_ptr->batch_host);
	agent_args->node_count  = 1;
#else
	agent_args->protocol_version = SLURM_PROTOCOL_VERSION;
	for (i = 0; i < node_record_count; i++) {
		if (bit_test(job_ptr->node_bitmap, i) == 0)
			continue;
		if (agent_args->protocol_version >
		    node_record_table_ptr[i].protocol_version)
			agent_args->protocol_version =
				node_record_table_ptr[i].protocol_version;
		hostlist_push_host(agent_args->hostlist,
			      node_record_table_ptr[i].name);
		agent_args->node_count++;
	}
#endif

	agent_args->msg_args = job_time_msg_ptr;
	agent_queue_request(agent_args);
	return;
}

extern uint64_t job_get_tres_mem(uint32_t pn_min_memory,
				 uint32_t cpu_cnt, uint32_t node_cnt)
{
	uint64_t count = 0;

	if (pn_min_memory == NO_VAL)
		return count;

	if (pn_min_memory & MEM_PER_CPU) {
		if (cpu_cnt != NO_VAL) {
			count = (uint64_t)(pn_min_memory & (~MEM_PER_CPU));
			count *= cpu_cnt;
		}
	} else if (node_cnt != NO_VAL)
		count = (uint64_t)(pn_min_memory * node_cnt);

	return count;
}

/*
 * job_epilog_complete - Note the completion of the epilog script for a
 *	given job
 * IN job_id      - id of the job for which the epilog was executed
 * IN node_name   - name of the node on which the epilog was executed
 * IN return_code - return code from epilog script
 * RET true if job is COMPLETED, otherwise false
 */
extern bool job_epilog_complete(uint32_t job_id, char *node_name,
				uint32_t return_code)
{
#ifdef HAVE_FRONT_END
	int i;
#endif
	struct job_record  *job_ptr = find_job_record(job_id);
	struct node_record *node_ptr;
	char jbuf[JBUFSIZ];

	if (job_ptr == NULL)
		return true;

	trace_job(job_ptr, __func__, "enter");

	/* There is a potential race condition this handles.
	 * If slurmctld cold-starts while slurmd keeps running,
	 * slurmd could notify slurmctld of a job epilog completion
	 * before getting synced up with slurmctld state. If
	 * a new job arrives and the job_id is reused, we
	 * could try to note the termination of a job that
	 * hasn't really started. Very rare obviously. */
	if ((IS_JOB_PENDING(job_ptr) && (!IS_JOB_COMPLETING(job_ptr))) ||
	    (job_ptr->node_bitmap == NULL)) {
#ifndef HAVE_FRONT_END
		uint32_t base_state = NODE_STATE_UNKNOWN;
		node_ptr = find_node_record(node_name);
		if (node_ptr)
			base_state = node_ptr->node_state & NODE_STATE_BASE;
		if (base_state == NODE_STATE_DOWN) {
			debug("%s: %s complete response from DOWN "
			      "node %s", __func__,
			      jobid2str(job_ptr, jbuf,
					sizeof(jbuf)), node_name);
		} else if (job_ptr->restart_cnt) {
			/* Duplicate epilog complete can be due to race
			 * condition, especially with select/serial */
			debug("%s: %s duplicate epilog complete response",
			      __func__, jobid2str(job_ptr, jbuf, sizeof(jbuf)));
		} else {

			error("%s: %s is non-running slurmctld"
			      "and slurmd out of sync",
			      __func__, jobid2str(job_ptr, jbuf, sizeof(jbuf)));
		}
#endif
		return false;
	}

#ifdef HAVE_FRONT_END
	xassert(job_ptr->batch_host);
	/* If there is a bad epilog error don't down the frontend
	   node.  If needed (not on a bluegene) the nodes in use by
	   the job will be downed below.
	*/
	if (return_code)
		error("%s: %s epilog error on %s",
		      __func__, jobid2str(job_ptr, jbuf, sizeof(jbuf)),
		      job_ptr->batch_host);

	if (job_ptr->front_end_ptr && IS_JOB_COMPLETING(job_ptr)) {
		front_end_record_t *front_end_ptr = job_ptr->front_end_ptr;
		if (front_end_ptr->job_cnt_comp)
			front_end_ptr->job_cnt_comp--;
		else {
			error("%s: %s job_cnt_comp underflow on "
			      "front end %s", __func__,
			      jobid2str(job_ptr, jbuf, sizeof(jbuf)),
			      front_end_ptr->name);
		}
		if (front_end_ptr->job_cnt_comp == 0)
			front_end_ptr->node_state &= (~NODE_STATE_COMPLETING);
	}

	if ((job_ptr->total_nodes == 0) && IS_JOB_COMPLETING(job_ptr)) {
		/* Job resources moved into another job and
		 *  tasks already killed */
		front_end_record_t *front_end_ptr = job_ptr->front_end_ptr;
		if (front_end_ptr)
			front_end_ptr->node_state &= (~NODE_STATE_COMPLETING);
	} else {
		for (i = 0; i < node_record_count; i++) {
			if (!bit_test(job_ptr->node_bitmap, i))
				continue;
			node_ptr = &node_record_table_ptr[i];
#ifndef HAVE_BG
			/* If this is a bluegene system we do not want to mark
			 * the entire midplane down if we have an epilog error.
			 * This would most likely kill other jobs sharing that
			 * midplane and that is not what we want. */
			if (return_code) {
				static uint32_t slurm_user_id = NO_VAL;
				if (slurm_user_id == NO_VAL)
					slurm_user_id=slurm_get_slurm_user_id();
				drain_nodes(node_ptr->name, "Epilog error",
					    slurm_user_id);
			}
#endif
			/* Change job from completing to completed */
			make_node_idle(node_ptr, job_ptr);
		}
	}
#else
	if (return_code) {
		error("%s: %s epilog error on %s, draining the node",
		      __func__, jobid2str(job_ptr, jbuf, sizeof(jbuf)),
		      node_name);
		drain_nodes(node_name, "Epilog error",
			    slurm_get_slurm_user_id());
	}
	/* Change job from completing to completed */
	node_ptr = find_node_record(node_name);
	if (node_ptr)
		make_node_idle(node_ptr, job_ptr);
#endif

	step_epilog_complete(job_ptr, node_name);
	/* nodes_completing is out of date, rebuild when next saved */
	xfree(job_ptr->nodes_completing);
	if (!IS_JOB_COMPLETING(job_ptr)) {	/* COMPLETED */
		batch_requeue_fini(job_ptr);
		return true;
	} else
		return false;
}

/* Complete a batch job requeue logic after all steps complete so that
 * subsequent jobs appear in a separate accounting record. */
void batch_requeue_fini(struct job_record  *job_ptr)
{
	char jbuf[JBUFSIZ];

	if (IS_JOB_COMPLETING(job_ptr) ||
	    !IS_JOB_PENDING(job_ptr) || !job_ptr->batch_flag)
		return;

	info("Requeuing %s", jobid2str(job_ptr, jbuf, sizeof(jbuf)));

	/* Clear everything so this appears to be a new job and then restart
	 * it in accounting. */
	job_ptr->start_time = 0;
	job_ptr->end_time_exp = job_ptr->end_time = 0;
	job_ptr->total_cpus = 0;
	job_ptr->pre_sus_time = 0;
	job_ptr->suspend_time = 0;
	job_ptr->tot_sus_time = 0;
	/* Current code (<= 2.1) has it so we start the new job with the next
	 * step id.  This could be used when restarting to figure out which
	 * step the previous run of this job stopped on. */
	//job_ptr->next_step_id = 0;

	job_ptr->node_cnt = 0;
#ifdef HAVE_BG
	select_g_select_jobinfo_set(job_ptr->select_jobinfo,
				    SELECT_JOBDATA_BLOCK_ID, "unassigned");
	/* If on a bluegene system we want to remove the job_resrcs so
	 * we don't get an error message about them already existing
	 * when the job goes to run again. */
	free_job_resources(&job_ptr->job_resrcs);
#endif
	xfree(job_ptr->nodes);
	xfree(job_ptr->nodes_completing);
	FREE_NULL_BITMAP(job_ptr->node_bitmap);
	FREE_NULL_BITMAP(job_ptr->node_bitmap_cg);
	if (job_ptr->details) {
		time_t now = time(NULL);
		/* The time stamp on the new batch launch credential must be
		 * larger than the time stamp on the revoke request. Also the
		 * I/O must be all cleared out, the named socket purged and
		 * the job credential purged by slurmd. */
		if (job_ptr->details->begin_time <= now) {
			/* See src/common/slurm_cred.c
			 * #define DEFAULT_EXPIRATION_WINDOW 1200 */
			int cred_lifetime = 1200;
			(void) slurm_cred_ctx_get(slurmctld_config.cred_ctx,
						  SLURM_CRED_OPT_EXPIRY_WINDOW,
						  &cred_lifetime);
			job_ptr->details->begin_time = now + cred_lifetime + 1;
		}

		/* Since this could happen on a launch we need to make sure the
		 * submit isn't the same as the last submit so put now + 1 so
		 * we get different records in the database */
		if (now == job_ptr->details->submit_time)
			now++;
		job_ptr->details->submit_time = now;
	}

	/* Reset this after the batch step has finished or the batch step
	 * information will be attributed to the next run of the job. */
	job_ptr->db_index = 0;
	if (!with_slurmdbd)
		jobacct_storage_g_job_start(acct_db_conn, job_ptr);
}


/* job_fini - free all memory associated with job records */
void job_fini (void)
{
	FREE_NULL_LIST(job_list);
	xfree(job_hash);
	xfree(job_array_hash_j);
	xfree(job_array_hash_t);
	FREE_NULL_BITMAP(requeue_exit);
	FREE_NULL_BITMAP(requeue_exit_hold);
}

/* Record the start of one job array task */
extern void job_array_start(struct job_record *job_ptr)
{
	struct job_record *base_job_ptr;

	if ((job_ptr->array_task_id != NO_VAL) || job_ptr->array_recs) {
		base_job_ptr = find_job_record(job_ptr->array_job_id);
		if (base_job_ptr && base_job_ptr->array_recs) {
			base_job_ptr->array_recs->tot_run_tasks++;
		}
	}
}

/* Return true if a job array task can be started */
extern bool job_array_start_test(struct job_record *job_ptr)
{
	struct job_record *base_job_ptr;
	time_t now = time(NULL);

	if ((job_ptr->array_task_id != NO_VAL) || job_ptr->array_recs) {
		base_job_ptr = find_job_record(job_ptr->array_job_id);
		if (base_job_ptr && base_job_ptr->array_recs &&
		    (base_job_ptr->array_recs->max_run_tasks != 0) &&
		    (base_job_ptr->array_recs->tot_run_tasks >=
		     base_job_ptr->array_recs->max_run_tasks)) {
			if (job_ptr->details &&
			    (job_ptr->details->begin_time <= now))
				job_ptr->details->begin_time = (time_t) 0;
			xfree(job_ptr->state_desc);
			job_ptr->state_reason = WAIT_ARRAY_TASK_LIMIT;
			return false;
		}
	}

	return true;
}

static void _job_array_comp(struct job_record *job_ptr)
{
	struct job_record *base_job_ptr;
	uint32_t status;

	if ((job_ptr->array_task_id != NO_VAL) || job_ptr->array_recs) {
		status = job_ptr->exit_code;
		if ((status == 0) && !IS_JOB_COMPLETE(job_ptr)) {
			/* Avoid max_exit_code == 0 if task did not run to
			 * successful completion (e.g. Cancelled, NodeFail) */
			status = 9;
		}
		base_job_ptr = find_job_record(job_ptr->array_job_id);
		if (base_job_ptr && base_job_ptr->array_recs) {
			if (base_job_ptr->array_recs->tot_comp_tasks == 0) {
				base_job_ptr->array_recs->min_exit_code =
					status;
				base_job_ptr->array_recs->max_exit_code =
					status;
			} else {
				base_job_ptr->array_recs->min_exit_code =
					MIN(status, base_job_ptr->
					    array_recs->min_exit_code);
				base_job_ptr->array_recs->max_exit_code =
					MAX(status, base_job_ptr->
					    array_recs->max_exit_code);
			}
			if (base_job_ptr->array_recs->tot_run_tasks)
				base_job_ptr->array_recs->tot_run_tasks--;
			base_job_ptr->array_recs->tot_comp_tasks++;
		}
	}
}

/* log the completion of the specified job */
extern void job_completion_logger(struct job_record *job_ptr, bool requeue)
{
	int base_state;

	xassert(job_ptr);

	acct_policy_remove_job_submit(job_ptr);
	(void) bb_g_job_start_stage_out(job_ptr);

	if (!IS_JOB_RESIZING(job_ptr) &&
	    ((job_ptr->array_task_id == NO_VAL) ||
	     test_job_array_finished(job_ptr->array_job_id))) {
		/* Remove configuring state just to make sure it isn't there
		 * since it will throw off displays of the job. */
		job_ptr->job_state &= (~JOB_CONFIGURING);

		/* make sure all parts of the job are notified */
		srun_job_complete(job_ptr);

		/* mail out notifications of completion */
		base_state = job_ptr->job_state & JOB_STATE_BASE;
		if ((base_state == JOB_COMPLETE) ||
		    (base_state == JOB_CANCELLED)) {
			if (requeue && (job_ptr->mail_type & MAIL_JOB_REQUEUE))
				mail_job_info(job_ptr, MAIL_JOB_REQUEUE);
			if (!requeue && (job_ptr->mail_type & MAIL_JOB_END))
				mail_job_info(job_ptr, MAIL_JOB_END);
		} else {	/* JOB_FAILED, JOB_TIMEOUT, etc. */
			if (job_ptr->mail_type & MAIL_JOB_FAIL)
				mail_job_info(job_ptr, MAIL_JOB_FAIL);
			else if (job_ptr->mail_type & MAIL_JOB_END)
				mail_job_info(job_ptr, MAIL_JOB_END);
		}
	}

	_job_array_comp(job_ptr);

	g_slurm_jobcomp_write(job_ptr);

	/* When starting the resized job everything is taken care of
	 * elsewhere, so don't call it here. */
	if (IS_JOB_RESIZING(job_ptr))
		return;

	if (!job_ptr->assoc_id) {
		slurmdb_assoc_rec_t assoc_rec;
		/* In case accounting enabled after starting the job */
		memset(&assoc_rec, 0, sizeof(slurmdb_assoc_rec_t));
		assoc_rec.acct      = job_ptr->account;
		if (job_ptr->part_ptr)
			assoc_rec.partition = job_ptr->part_ptr->name;
		assoc_rec.uid       = job_ptr->user_id;

		if (!(assoc_mgr_fill_in_assoc(acct_db_conn, &assoc_rec,
					      accounting_enforce,
					      (slurmdb_assoc_rec_t **)
					      &job_ptr->assoc_ptr, false))) {
			job_ptr->assoc_id = assoc_rec.id;
			/* we have to call job start again because the
			 * associd does not get updated in job complete */
			jobacct_storage_g_job_start(acct_db_conn, job_ptr);
		}
	}

	if (!with_slurmdbd && !job_ptr->db_index)
		jobacct_storage_g_job_start(acct_db_conn, job_ptr);

	jobacct_storage_g_job_complete(acct_db_conn, job_ptr);
}

/*
 * job_independent - determine if this job has a dependent job pending
 *	or if the job's scheduled begin time is in the future
 * IN job_ptr - pointer to job being tested
 * RET - true if job no longer must be deferred for another job
 */
extern bool job_independent(struct job_record *job_ptr, int will_run)
{
	struct job_details *detail_ptr = job_ptr->details;
	time_t now = time(NULL);
	int depend_rc;

	if ((job_ptr->state_reason == WAIT_HELD)
	    || (job_ptr->state_reason == WAIT_HELD_USER)
	    || job_ptr->state_reason == WAIT_MAX_REQUEUE
	    || job_ptr->state_reason == WAIT_DEP_INVALID)
		return false;

	/* Check for maximum number of running tasks in a job array */
	if (!job_array_start_test(job_ptr))
		return false;

	/* Test dependencies first so we can cancel jobs before dependent
	 * job records get purged (e.g. afterok, afternotok) */
	depend_rc = test_job_dependency(job_ptr);
	if (depend_rc == 1) {
		/* start_time has passed but still has dependency which
		 * makes it ineligible */
		if (detail_ptr->begin_time < now)
			detail_ptr->begin_time = 0;
		job_ptr->state_reason = WAIT_DEPENDENCY;
		xfree(job_ptr->state_desc);
		return false;
	} else if (depend_rc == 2) {
		char jbuf[JBUFSIZ];

		if (job_ptr->bit_flags & KILL_INV_DEP) {
			_kill_dependent(job_ptr);
		} else if (job_ptr->bit_flags & NO_KILL_INV_DEP) {
			debug("%s: %s job dependency condition never satisfied",
			      __func__, jobid2str(job_ptr, jbuf, sizeof(jbuf)));
			job_ptr->state_reason = WAIT_DEP_INVALID;
			xfree(job_ptr->state_desc);
		} else if (kill_invalid_dep) {
			_kill_dependent(job_ptr);
		} else {
			debug("%s: %s dependency condition never satisfied",
			      __func__, jobid2str(job_ptr, jbuf, sizeof(jbuf)));
			job_ptr->state_reason = WAIT_DEP_INVALID;
			xfree(job_ptr->state_desc);
		}
		return false;
	}

	if (detail_ptr && (detail_ptr->begin_time > now)) {
		job_ptr->state_reason = WAIT_TIME;
		xfree(job_ptr->state_desc);
		return false;	/* not yet time */
	}

	if (job_test_resv_now(job_ptr) != SLURM_SUCCESS) {
		job_ptr->state_reason = WAIT_RESERVATION;
		xfree(job_ptr->state_desc);
		return false;	/* not yet time */
	}

	/* Job is eligible to start now */
	if (job_ptr->state_reason == WAIT_DEPENDENCY) {
		job_ptr->state_reason = WAIT_NO_REASON;
		xfree(job_ptr->state_desc);
	}
	if ((detail_ptr && (detail_ptr->begin_time == 0) &&
	    (job_ptr->priority != 0))) {
		detail_ptr->begin_time = now;
	} else if (job_ptr->state_reason == WAIT_TIME) {
		job_ptr->state_reason = WAIT_NO_REASON;
		xfree(job_ptr->state_desc);
	}
	return true;
}

/*
 * determine if job is ready to execute per the node select plugin
 * IN job_id - job to test
 * OUT ready - 1 if job is ready to execute 0 otherwise
 * RET SLURM error code
 */
extern int job_node_ready(uint32_t job_id, int *ready)
{
	int rc;
	struct job_record *job_ptr;
	xassert(ready);

	*ready = 0;
	job_ptr = find_job_record(job_id);
	if (job_ptr == NULL)
		return ESLURM_INVALID_JOB_ID;

	/* Always call select_g_job_ready() so that select/bluegene can
	 * test and update block state information. */
	rc = select_g_job_ready(job_ptr);
	if (rc == READY_JOB_FATAL)
		return ESLURM_INVALID_PARTITION_NAME;
	if (rc == READY_JOB_ERROR)
		return EAGAIN;
	if (rc)
		rc = READY_NODE_STATE;

	if (job_ptr->details && job_ptr->details->prolog_running)
		rc &= (~READY_NODE_STATE);

	if (IS_JOB_RUNNING(job_ptr) || IS_JOB_SUSPENDED(job_ptr))
		rc |= READY_JOB_STATE;
	if ((rc == (READY_NODE_STATE | READY_JOB_STATE)) &&
	    job_ptr->alias_list && !strcmp(job_ptr->alias_list, "TBD") &&
	    job_ptr->node_bitmap &&
	    (bit_overlap(power_node_bitmap, job_ptr->node_bitmap) == 0)) {
		job_ptr->job_state &= (~JOB_CONFIGURING);
		set_job_alias_list(job_ptr);
	}

	*ready = rc;
	return SLURM_SUCCESS;
}

/* Send specified signal to all steps associated with a job */
static void _signal_job(struct job_record *job_ptr, int signal)
{
#ifndef HAVE_FRONT_END
	int i;
#endif
	agent_arg_t *agent_args = NULL;
	signal_job_msg_t *signal_job_msg = NULL;
	static int notify_srun_static = -1;
	int notify_srun = 0;

	if (notify_srun_static == -1) {
		char *launch_type = slurm_get_launch_type();
		/* do this for all but slurm (poe, aprun, etc...) */
		if (strcmp(launch_type, "launch/slurm"))
			notify_srun_static = 1;
		else
			notify_srun_static = 0;
		xfree(launch_type);
	}

#ifdef HAVE_FRONT_END
	/* On a front end system always notify_srun instead of slurmd */
	if (notify_srun_static)
		notify_srun = 1;
#else
	/* For launch/poe all signals are forwarded by srun to poe to tasks
	 * except SIGSTOP/SIGCONT, which are used for job preemption. In that
	 * case the slurmd must directly suspend tasks and switch resources. */
	if (notify_srun_static && (signal != SIGSTOP) && (signal != SIGCONT))
		notify_srun = 1;
#endif

	if (notify_srun) {
		ListIterator step_iterator;
		struct step_record *step_ptr;
		step_iterator = list_iterator_create(job_ptr->step_list);
		while ((step_ptr = list_next(step_iterator))) {
			/* Since we have already checked the uid,
			 * we can send this signal as uid 0. */
			job_step_signal(job_ptr->job_id, step_ptr->step_id,
					signal, 0);
		}
		list_iterator_destroy (step_iterator);

		return;
	}

	agent_args = xmalloc(sizeof(agent_arg_t));
	agent_args->msg_type = REQUEST_SIGNAL_JOB;
	agent_args->retry = 1;
	agent_args->hostlist = hostlist_create(NULL);
	signal_job_msg = xmalloc(sizeof(kill_tasks_msg_t));
	signal_job_msg->job_id = job_ptr->job_id;
	signal_job_msg->signal = signal;

#ifdef HAVE_FRONT_END
	xassert(job_ptr->batch_host);
	if (job_ptr->front_end_ptr)
		agent_args->protocol_version =
			job_ptr->front_end_ptr->protocol_version;
	hostlist_push_host(agent_args->hostlist, job_ptr->batch_host);
	agent_args->node_count = 1;
#else
	agent_args->protocol_version = SLURM_PROTOCOL_VERSION;
	for (i = 0; i < node_record_count; i++) {
		if (bit_test(job_ptr->node_bitmap, i) == 0)
			continue;
		if (agent_args->protocol_version >
		    node_record_table_ptr[i].protocol_version)
			agent_args->protocol_version =
				node_record_table_ptr[i].protocol_version;
		hostlist_push_host(agent_args->hostlist,
			      node_record_table_ptr[i].name);
		agent_args->node_count++;
	}
#endif

	if (agent_args->node_count == 0) {
		xfree(signal_job_msg);
		xfree(agent_args);
		return;
	}

	agent_args->msg_args = signal_job_msg;
	agent_queue_request(agent_args);
	return;
}

static void *_switch_suspend_info(struct job_record *job_ptr)
{
	ListIterator step_iterator;
	struct step_record *step_ptr;
	void *switch_suspend_info = NULL;

	step_iterator = list_iterator_create (job_ptr->step_list);
	while ((step_ptr = (struct step_record *) list_next (step_iterator))) {
		if (step_ptr->state != JOB_RUNNING)
			continue;
		switch_g_job_suspend_info_get(step_ptr->switch_job,
					      &switch_suspend_info);
	}
	list_iterator_destroy (step_iterator);

	return switch_suspend_info;
}

/* Send suspend request to slumrd of all nodes associated with a job
 * job_ptr IN - job to be suspended or resumed
 * op IN - SUSPEND_JOB or RESUME_JOB
 * indf_susp IN - set if job is being suspended indefinitely by user
 *                or admin, otherwise suspended for gang scheduling
 */
static void _suspend_job(struct job_record *job_ptr, uint16_t op,
			 bool indf_susp)
{
#ifndef HAVE_FRONT_END
	int i;
#endif
	agent_arg_t *agent_args;
	suspend_int_msg_t *sus_ptr;

	agent_args = xmalloc(sizeof(agent_arg_t));
	agent_args->msg_type = REQUEST_SUSPEND_INT;
	agent_args->retry = 0;	/* don't resend, gang scheduler
				 * sched/wiki or sched/wiki2 can
				 * quickly induce huge backlog
				 * of agent.c RPCs */
	agent_args->hostlist = hostlist_create(NULL);
	sus_ptr = xmalloc(sizeof(suspend_int_msg_t));
	sus_ptr->job_core_spec = job_ptr->details->core_spec;
	sus_ptr->job_id = job_ptr->job_id;
	sus_ptr->op = op;
	sus_ptr->indf_susp = indf_susp;
	sus_ptr->switch_info = _switch_suspend_info(job_ptr);

#ifdef HAVE_FRONT_END
	xassert(job_ptr->batch_host);
	if (job_ptr->front_end_ptr)
		agent_args->protocol_version =
			job_ptr->front_end_ptr->protocol_version;
	hostlist_push_host(agent_args->hostlist, job_ptr->batch_host);
	agent_args->node_count = 1;
#else
	agent_args->protocol_version = SLURM_PROTOCOL_VERSION;
	for (i = 0; i < node_record_count; i++) {
		if (bit_test(job_ptr->node_bitmap, i) == 0)
			continue;
		if (agent_args->protocol_version >
		    node_record_table_ptr[i].protocol_version)
			agent_args->protocol_version =
				node_record_table_ptr[i].protocol_version;
		hostlist_push_host(agent_args->hostlist,
				   node_record_table_ptr[i].name);
		agent_args->node_count++;
	}
#endif

	if (agent_args->node_count == 0) {
		slurm_free_suspend_int_msg(sus_ptr);
		xfree(agent_args);
		return;
	}

	agent_args->msg_args = sus_ptr;
	agent_queue_request(agent_args);
	return;
}

/*
 * Specified job is being suspended, release allocated nodes
 * job_ptr IN - job to be suspended
 * indf_susp IN - set if job is being suspended indefinitely by user
 *                or admin, otherwise suspended for gang scheduling
 */
static int _suspend_job_nodes(struct job_record *job_ptr, bool indf_susp)
{
	int i, rc = SLURM_SUCCESS;
	struct node_record *node_ptr = node_record_table_ptr;
	uint32_t node_flags;
	time_t now = time(NULL);

	if ((rc = select_g_job_suspend(job_ptr, indf_susp)) != SLURM_SUCCESS)
		return rc;

	for (i=0; i<node_record_count; i++, node_ptr++) {
		if (bit_test(job_ptr->node_bitmap, i) == 0)
			continue;

		node_ptr->sus_job_cnt++;
		if (node_ptr->run_job_cnt)
			(node_ptr->run_job_cnt)--;
		else {
			error("Node %s run_job_cnt underflow",
				node_ptr->name);
		}
		if (job_ptr->details && (job_ptr->details->share_res == 0)) {
			if (node_ptr->no_share_job_cnt)
				(node_ptr->no_share_job_cnt)--;
			else {
				error("Node %s no_share_job_cnt "
					"underflow", node_ptr->name);
			}
			if (node_ptr->no_share_job_cnt == 0)
				bit_set(share_node_bitmap, i);
		}
		node_flags = node_ptr->node_state & NODE_STATE_FLAGS;
		if ((node_ptr->run_job_cnt  == 0) &&
		    (node_ptr->comp_job_cnt == 0)) {
			bit_set(idle_node_bitmap, i);
		}
		if (IS_NODE_DOWN(node_ptr)) {
			debug3("_suspend_job_nodes: Node %s left DOWN",
				node_ptr->name);
		} else if (node_ptr->run_job_cnt) {
			node_ptr->node_state = NODE_STATE_ALLOCATED |
					       node_flags;
		} else {
			node_ptr->node_state = NODE_STATE_IDLE | node_flags;
			node_ptr->last_idle  = now;
		}
	}
	last_job_update = last_node_update = now;
	return rc;
}

/*
 * Specified job is being resumed, re-allocate the nodes
 * job_ptr IN - job to be resumed
 * indf_susp IN - set i f job is being resumed from indefinite suspend by user
 *                or admin, otherwise resume from gang scheduling
 */
static int _resume_job_nodes(struct job_record *job_ptr, bool indf_susp)
{
	int i, rc = SLURM_SUCCESS;
	struct node_record *node_ptr = node_record_table_ptr;
	uint32_t node_flags;

	if ((rc = select_g_job_resume(job_ptr, indf_susp)) != SLURM_SUCCESS)
		return rc;

	for (i=0; i<node_record_count; i++, node_ptr++) {
		if (bit_test(job_ptr->node_bitmap, i) == 0)
			continue;
		if (IS_NODE_DOWN(node_ptr))
			return SLURM_ERROR;
	}

	node_ptr = node_record_table_ptr;
	for (i=0; i<node_record_count; i++, node_ptr++) {
		if (bit_test(job_ptr->node_bitmap, i) == 0)
			continue;

		if (node_ptr->sus_job_cnt)
			(node_ptr->sus_job_cnt)--;
		else {
			error("Node %s sus_job_cnt underflow",
			      node_ptr->name);
		}
		node_ptr->run_job_cnt++;
		if (job_ptr->details &&
		    (job_ptr->details->share_res == 0)) {
			node_ptr->no_share_job_cnt++;
			if (node_ptr->no_share_job_cnt)
				bit_clear(share_node_bitmap, i);
		}
		bit_clear(idle_node_bitmap, i);
		node_flags = node_ptr->node_state & NODE_STATE_FLAGS;
		node_ptr->node_state = NODE_STATE_ALLOCATED | node_flags;
	}
	last_job_update = last_node_update = time(NULL);
	return rc;
}

static int _job_suspend_switch_test(struct job_record *job_ptr)
{
	int rc = SLURM_SUCCESS;
	ListIterator step_iterator;
	struct step_record *step_ptr;

	step_iterator = list_iterator_create(job_ptr->step_list);
	while ((step_ptr = (struct step_record *) list_next (step_iterator))) {
		if (step_ptr->state != JOB_RUNNING)
			continue;
		rc = switch_g_job_suspend_test(step_ptr->switch_job);
		if (rc != SLURM_SUCCESS)
			break;
	}
	list_iterator_destroy (step_iterator);

	return rc;
}

/*
 * Determine if a job can be resumed.
 * Check for multiple jobs on the same nodes with core specialization.
 * RET 0 on success, otherwise ESLURM error code
 */
static int _job_resume_test(struct job_record *job_ptr)
{
	int rc = SLURM_SUCCESS;
	ListIterator job_iterator;
	struct job_record *test_job_ptr;

	if ((job_ptr->details == NULL) ||
	    (job_ptr->details->core_spec == (uint16_t) NO_VAL) ||
	    (job_ptr->node_bitmap == NULL))
		return rc;

	job_iterator = list_iterator_create(job_list);
	while ((test_job_ptr = (struct job_record *) list_next(job_iterator))) {
		if (test_job_ptr->details &&
		    (test_job_ptr->details->core_spec != (uint16_t) NO_VAL) &&
		    IS_JOB_RUNNING(test_job_ptr) &&
		    test_job_ptr->node_bitmap &&
		    bit_overlap(test_job_ptr->node_bitmap,
				job_ptr->node_bitmap)) {
			rc = ESLURM_NODES_BUSY;
			break;
		}
/* FIXME: Also test for ESLURM_INTERCONNECT_BUSY */
	}
	list_iterator_destroy(job_iterator);

	return rc;
}

/*
 * _job_suspend - perform some suspend/resume operation
 * job_ptr - job to operate upon
 * op IN - operation: suspend/resume
 * indf_susp IN - set if job is being suspended indefinitely by user or admin
 *                and we should clear it's priority, otherwise suspended
 *		  temporarily for gang scheduling
 * RET 0 on success, otherwise ESLURM error code
 */
static int _job_suspend(struct job_record *job_ptr, uint16_t op, bool indf_susp)
{
	int rc = SLURM_SUCCESS;
	time_t now = time(NULL);

	if (IS_JOB_PENDING(job_ptr))
		return ESLURM_JOB_PENDING;
	if (IS_JOB_FINISHED(job_ptr))
		return ESLURM_ALREADY_DONE;
	if ((op == SUSPEND_JOB) &&
	    (_job_suspend_switch_test(job_ptr) != SLURM_SUCCESS))
		return ESLURM_NOT_SUPPORTED;
	if ((op == RESUME_JOB) && (rc = _job_resume_test(job_ptr)))
		return rc;

	/* Notify salloc/srun of suspend/resume */
	srun_job_suspend(job_ptr, op);

	/* perform the operation */
	if (op == SUSPEND_JOB) {
		if (IS_JOB_SUSPENDED(job_ptr) && indf_susp) {
			job_ptr->priority = 0;	/* Prevent gang sched resume */
			return SLURM_SUCCESS;
		}
		if (!IS_JOB_RUNNING(job_ptr))
			return ESLURM_JOB_NOT_RUNNING;
		rc = _suspend_job_nodes(job_ptr, indf_susp);
		if (rc != SLURM_SUCCESS)
			return rc;
		_suspend_job(job_ptr, op, indf_susp);
		job_ptr->job_state = JOB_SUSPENDED;
		if (indf_susp)
			job_ptr->priority = 0;
		if (job_ptr->suspend_time) {
			job_ptr->pre_sus_time +=
				difftime(now, job_ptr->suspend_time);
		} else {
			job_ptr->pre_sus_time +=
				difftime(now, job_ptr->start_time);
		}
		suspend_job_step(job_ptr);
	} else if (op == RESUME_JOB) {
		if (!IS_JOB_SUSPENDED(job_ptr))
			return ESLURM_JOB_NOT_SUSPENDED;
		rc = _resume_job_nodes(job_ptr, indf_susp);
		power_g_job_resume(job_ptr);
		if (rc != SLURM_SUCCESS)
			return rc;
		_suspend_job(job_ptr, op, indf_susp);
		if (job_ptr->priority == 0)
			set_job_prio(job_ptr);
		job_ptr->job_state = JOB_RUNNING;
		job_ptr->tot_sus_time +=
			difftime(now, job_ptr->suspend_time);
		if (!wiki_sched_test) {
			char *sched_type = slurm_get_sched_type();
			if (strcmp(sched_type, "sched/wiki") == 0)
				wiki_sched  = true;
			if (strcmp(sched_type, "sched/wiki2") == 0) {
				wiki_sched  = true;
				wiki2_sched = true;
			}
			xfree(sched_type);
			wiki_sched_test = true;
		}
		if ((job_ptr->time_limit != INFINITE) && (!wiki2_sched) &&
		    (!job_ptr->preempt_time)) {
			debug3("Job %u resumed, updating end_time",
			       job_ptr->job_id);
			job_ptr->end_time_exp = job_ptr->end_time =
				now + (job_ptr->time_limit * 60)
				- job_ptr->pre_sus_time;
		}
		resume_job_step(job_ptr);
	}

	job_ptr->time_last_active = now;
	job_ptr->suspend_time = now;
	jobacct_storage_g_job_suspend(acct_db_conn, job_ptr);

	return rc;
}

/*
 * job_suspend - perform some suspend/resume operation
 * NB job_suspend  - Uses the job_id field and ignores job_id_str
 *
 * IN sus_ptr - suspend/resume request message
 * IN uid - user id of the user issuing the RPC
 * IN conn_fd - file descriptor on which to send reply,
 *              -1 if none
 * indf_susp IN - set if job is being suspended indefinitely by user or admin
 *                and we should clear it's priority, otherwise suspended
 *		  temporarily for gang scheduling
 * IN protocol_version - slurm protocol version of client
 * RET 0 on success, otherwise ESLURM error code
 */
extern int job_suspend(suspend_msg_t *sus_ptr, uid_t uid,
		       slurm_fd_t conn_fd, bool indf_susp,
		       uint16_t protocol_version)
{
	int rc = SLURM_SUCCESS;
	struct job_record *job_ptr = NULL;
	slurm_msg_t resp_msg;
	return_code_msg_t rc_msg;

	xfree(sus_ptr->job_id_str);
	xstrfmtcat(sus_ptr->job_id_str, "%u", sus_ptr->job_id);

#ifdef HAVE_BG
	rc = ESLURM_NOT_SUPPORTED;
	goto reply;
#endif

	/* validate the request */
	if ((uid != 0) && (uid != getuid())) {
		error("SECURITY VIOLATION: Attempt to suspend job from user %u",
		      (int) uid);
		rc = ESLURM_ACCESS_DENIED;
		goto reply;
	}

	/* find the job */
	job_ptr = find_job_record (sus_ptr->job_id);
	if (job_ptr == NULL) {
		rc = ESLURM_INVALID_JOB_ID;
		goto reply;
	}

	rc = _job_suspend(job_ptr, sus_ptr->op, indf_susp);

    reply:

	/* Since we have already used it lets make sure we don't leak
	   memory */
	xfree(sus_ptr->job_id_str);

	if (conn_fd >= 0) {
		slurm_msg_t_init(&resp_msg);
		resp_msg.protocol_version = protocol_version;
		resp_msg.msg_type  = RESPONSE_SLURM_RC;
		rc_msg.return_code = rc;
		resp_msg.data      = &rc_msg;
		slurm_send_node_msg(conn_fd, &resp_msg);
	}
	return rc;
}

/*
 * job_suspend2 - perform some suspend/resume operation
 * NB job_suspend2 - Ignores the job_id field and uses job_id_str
 *
 * IN sus_ptr - suspend/resume request message
 * IN uid - user id of the user issuing the RPC
 * IN conn_fd - file descriptor on which to send reply,
 *              -1 if none
 * indf_susp IN - set if job is being suspended indefinitely by user or admin
 *                and we should clear it's priority, otherwise suspended
 *		  temporarily for gang scheduling
 * IN protocol_version - slurm protocol version of client
 * RET 0 on success, otherwise ESLURM error code
 */
extern int job_suspend2(suspend_msg_t *sus_ptr, uid_t uid,
			slurm_fd_t conn_fd, bool indf_susp,
			uint16_t protocol_version)
{
	slurm_ctl_conf_t *conf;
	int rc = SLURM_SUCCESS, rc2;
	struct job_record *job_ptr = NULL;
	long int long_id;
	uint32_t job_id = 0;
	char *end_ptr = NULL, *tok, *tmp;
	bitstr_t *array_bitmap = NULL;
	bool valid = true;
	int32_t i, i_first, i_last;
	slurm_msg_t resp_msg;
	return_code_msg_t rc_msg;
	resp_array_struct_t *resp_array = NULL;
	job_array_resp_msg_t *resp_array_msg = NULL;

#ifdef HAVE_BG
	rc = ESLURM_NOT_SUPPORTED;
	goto reply;
#endif

	if (max_array_size == NO_VAL) {
		conf = slurm_conf_lock();
		max_array_size = conf->max_array_sz;
		slurm_conf_unlock();
	}

	/* validate the request */
	if ((uid != 0) && (uid != getuid())) {
		error("SECURITY VIOLATION: Attempt to suspend job from user %u",
		      (int) uid);
		rc = ESLURM_ACCESS_DENIED;
		goto reply;
	}

	long_id = strtol(sus_ptr->job_id_str, &end_ptr, 10);
	if ((long_id <= 0) || (long_id == LONG_MAX) ||
	    ((end_ptr[0] != '\0') && (end_ptr[0] != '_'))) {
		info("job_suspend2: invalid job id %s", sus_ptr->job_id_str);
		rc = ESLURM_INVALID_JOB_ID;
		goto reply;
	}
	job_id = (uint32_t) long_id;
	if (end_ptr[0] == '\0') {	/* Single job (or full job array) */
		struct job_record *job_ptr_done = NULL;
		job_ptr = find_job_record(job_id);
		if (job_ptr &&
		    (((job_ptr->array_task_id == NO_VAL) &&
		      (job_ptr->array_recs == NULL)) ||
		     ((job_ptr->array_task_id != NO_VAL) &&
		      (job_ptr->array_job_id  != job_id)))) {
			/* This is a regular job or single task of job array */
			rc = _job_suspend(job_ptr, sus_ptr->op, indf_susp);
			goto reply;
		}

		if (job_ptr && job_ptr->array_recs) {
			/* This is a job array */
			job_ptr_done = job_ptr;
			rc2 = _job_suspend(job_ptr, sus_ptr->op, indf_susp);
			_resp_array_add(&resp_array, job_ptr, rc2);
		}

		/* Suspend all tasks of this job array */
		job_ptr = job_array_hash_j[JOB_HASH_INX(job_id)];
		if (!job_ptr && !job_ptr_done) {
			rc = ESLURM_INVALID_JOB_ID;
			goto reply;
		}
		while (job_ptr) {
			if ((job_ptr->array_job_id == job_id) &&
			    (job_ptr != job_ptr_done)) {
				rc2 = _job_suspend(job_ptr, sus_ptr->op,
						   indf_susp);
				_resp_array_add(&resp_array, job_ptr, rc2);
			}
			job_ptr = job_ptr->job_array_next_j;
		}
		goto reply;
	}

	array_bitmap = bit_alloc(max_array_size);
	tmp = xstrdup(end_ptr + 1);
	tok = strtok_r(tmp, ",", &end_ptr);
	while (tok && valid) {
		valid = _parse_array_tok(tok, array_bitmap,
					 max_array_size);
		tok = strtok_r(NULL, ",", &end_ptr);
	}
	xfree(tmp);
	if (valid) {
		i_last = bit_fls(array_bitmap);
		if (i_last < 0)
			valid = false;
	}
	if (!valid) {
		info("job_suspend2: invalid job id %s", sus_ptr->job_id_str);
		rc = ESLURM_INVALID_JOB_ID;
		goto reply;
	}

	i_first = bit_ffs(array_bitmap);
	if (i_first >= 0)
		i_last = bit_fls(array_bitmap);
	else
		i_last = -2;
	for (i = i_first; i <= i_last; i++) {
		if (!bit_test(array_bitmap, i))
			continue;
		job_ptr = find_job_array_rec(job_id, i);
		if (job_ptr == NULL) {
			info("job_suspend2: invalid job id %u_%d", job_id, i);
			_resp_array_add_id(&resp_array, job_id, i,
					   ESLURM_INVALID_JOB_ID);
			continue;
		}
		rc2 = _job_suspend(job_ptr, sus_ptr->op, indf_susp);
		_resp_array_add(&resp_array, job_ptr, rc2);
	}

    reply:
	if (conn_fd >= 0) {
		slurm_msg_t_init(&resp_msg);
		resp_msg.protocol_version = protocol_version;
		if (resp_array) {
			resp_array_msg = _resp_array_xlate(resp_array, job_id);
			resp_msg.msg_type  = RESPONSE_JOB_ARRAY_ERRORS;
			resp_msg.data      = resp_array_msg;
		} else {
			resp_msg.msg_type  = RESPONSE_SLURM_RC;
			rc_msg.return_code = rc;
			resp_msg.data      = &rc_msg;
		}
		slurm_send_node_msg(conn_fd, &resp_msg);

		if (resp_array_msg) {
			slurm_free_job_array_resp(resp_array_msg);
			resp_msg.data = NULL;
		}
	}
	_resp_array_free(resp_array);

	FREE_NULL_BITMAP(array_bitmap);

	return rc;
}

/*
 * _job_requeue - Requeue a running or pending batch job
 * IN uid - user id of user issuing the RPC
 * IN job_ptr - job to be requeued
 * IN preempt - true if job being preempted
 * RET 0 on success, otherwise ESLURM error code
 */
static int _job_requeue(uid_t uid, struct job_record *job_ptr, bool preempt,
			uint32_t state)
{
	bool is_running = false, is_suspended = false;
	time_t now = time(NULL);

	/* validate the request */
	if ((uid != job_ptr->user_id) && !validate_operator(uid) &&
	    !assoc_mgr_is_user_acct_coord(acct_db_conn, uid,
					  job_ptr->account)) {
		return ESLURM_ACCESS_DENIED;
	}

	/* If the partition was removed don't allow the job to be
	 * requeued.  If it doesn't have details then something is very
	 * wrong and if the job doesn't want to be requeued don't.
	 */
	if (!job_ptr->part_ptr || !job_ptr->details
	    || !job_ptr->details->requeue) {
		return ESLURM_DISABLED;
	}

	/* If the job is already pending, just return an error. */
	if (IS_JOB_PENDING(job_ptr))
		return ESLURM_JOB_PENDING;

	if (job_ptr->batch_flag == 0) {
		debug("Job-requeue can only be done for batch jobs");
		return ESLURM_BATCH_ONLY;
	}

	slurm_sched_g_requeue(job_ptr, "Job requeued by user/admin");
	last_job_update = now;

	/* In the job is in the process of completing
	 * return SLURM_SUCCESS and set the status
	 * to JOB_PENDING since we support requeue
	 * of done/exit/exiting jobs.
	 */
	if (IS_JOB_COMPLETING(job_ptr)) {
		uint32_t flags;
		flags = job_ptr->job_state & JOB_STATE_FLAGS;
		job_ptr->job_state = JOB_PENDING | flags;
		goto reply;
	}

	if (IS_JOB_SUSPENDED(job_ptr)) {
		uint32_t suspend_job_state = job_ptr->job_state;
		/* we can't have it as suspended when we call the
		 * accounting stuff.
		 */
		job_ptr->job_state = JOB_REQUEUE;
		jobacct_storage_g_job_suspend(acct_db_conn, job_ptr);
		job_ptr->job_state = suspend_job_state;
		is_suspended = true;
	}

	job_ptr->time_last_active  = now;
	if (is_suspended)
		job_ptr->end_time = job_ptr->suspend_time;
	else
		job_ptr->end_time = now;

	/* Save the state of the job so that
	 * we deallocate the nodes if is in
	 * running state.
	 */
	if (IS_JOB_SUSPENDED(job_ptr) || IS_JOB_RUNNING(job_ptr))
		is_running = true;

	/* We want this job to have the requeued state in the
	 * accounting logs. Set a new submit time so the restarted
	 * job looks like a new job. */
	job_ptr->job_state  = JOB_REQUEUE;
	build_cg_bitmap(job_ptr);
	job_completion_logger(job_ptr, true);

	/* Deallocate resources only if the job has some.
	 * JOB_COMPLETING is needed to properly clean up steps. */
	if (is_running) {
		job_ptr->job_state |= JOB_COMPLETING;
		deallocate_nodes(job_ptr, false, is_suspended, preempt);
		job_ptr->job_state &= (~JOB_COMPLETING);
	}

	xfree(job_ptr->details->req_node_layout);

	/* do this after the epilog complete, setting it here is too early */
	//job_ptr->db_index = 0;
	//job_ptr->details->submit_time = now;

	job_ptr->job_state = JOB_PENDING;
	if (job_ptr->node_cnt)
		job_ptr->job_state |= JOB_COMPLETING;
	/* If we set the time limit it means the user didn't so reset
	   it here or we could bust some limit when we try again */
	if (job_ptr->limit_set.time == 1) {
		job_ptr->time_limit = NO_VAL;
		job_ptr->limit_set.time = 0;
	}

reply:
	job_ptr->pre_sus_time = (time_t) 0;
	job_ptr->suspend_time = (time_t) 0;
	job_ptr->tot_sus_time = (time_t) 0;

	job_ptr->restart_cnt++;
	/* Since the job completion logger removes the submit we need
	 * to add it again. */
	acct_policy_add_job_submit(job_ptr);

	if (state & JOB_SPECIAL_EXIT) {
		job_ptr->job_state |= JOB_SPECIAL_EXIT;
		job_ptr->state_reason = WAIT_HELD_USER;
		xfree(job_ptr->state_desc);
		job_ptr->state_desc =
			xstrdup("job requeued in special exit state");
		job_ptr->priority = 0;
	}
	if (state & JOB_REQUEUE_HOLD) {
		job_ptr->state_reason = WAIT_HELD_USER;
		xfree(job_ptr->state_desc);
		if (state & JOB_LAUNCH_FAILED)
			job_ptr->state_desc
				= xstrdup("launch failed requeued held");
		else
			job_ptr->state_desc
				= xstrdup("job requeued in held state");
		job_ptr->priority = 0;
	}

	debug("%s: job %u state 0x%x reason %u priority %d", __func__,
	      job_ptr->job_id, job_ptr->job_state,
	      job_ptr->state_reason, job_ptr->priority);

	return SLURM_SUCCESS;
}

/*
 * job_requeue - Requeue a running or pending batch job
 * IN uid - user id of user issuing the RPC
 * IN job_id - id of the job to be requeued
 * IN conn_fd - file descriptor on which to send reply
 * IN protocol_version - slurm protocol version of client
 * IN preempt - true if job being preempted
 * IN state - may be set to JOB_SPECIAL_EXIT and/or JOB_REQUEUE_HOLD
 * RET 0 on success, otherwise ESLURM error code
 */
extern int job_requeue(uid_t uid, uint32_t job_id,
		       slurm_fd_t conn_fd, uint16_t protocol_version,
		       bool preempt, uint32_t state)
{
	int rc = SLURM_SUCCESS;
	struct job_record *job_ptr = NULL;
	slurm_msg_t resp_msg;
	return_code_msg_t rc_msg;

	/* find the job */
	job_ptr = find_job_record(job_id);
	if (job_ptr == NULL) {
		rc = ESLURM_INVALID_JOB_ID;
	} else {
		rc = _job_requeue(uid, job_ptr, preempt, state);
	}

	if (conn_fd >= 0) {
		slurm_msg_t_init(&resp_msg);
		resp_msg.protocol_version = protocol_version;
		resp_msg.msg_type  = RESPONSE_SLURM_RC;
		rc_msg.return_code = rc;
		resp_msg.data      = &rc_msg;
		slurm_send_node_msg(conn_fd, &resp_msg);
	}
	return rc;
}

/*
 * job_requeue2 - Requeue a running or pending batch job
 * IN uid - user id of user issuing the RPC
 * IN req_ptr - request including ID of the job to be requeued
 * IN conn_fd - file descriptor on which to send reply
 * IN protocol_version - slurm protocol version of client
 * IN preempt - true if job being preempted
 * RET 0 on success, otherwise ESLURM error code
 */
extern int job_requeue2(uid_t uid, requeue_msg_t *req_ptr,
		       slurm_fd_t conn_fd, uint16_t protocol_version,
		       bool preempt)
{
	slurm_ctl_conf_t *conf;
	int rc = SLURM_SUCCESS, rc2;
	struct job_record *job_ptr = NULL;
	long int long_id;
	uint32_t job_id = 0;
	char *end_ptr = NULL, *tok, *tmp;
	bitstr_t *array_bitmap = NULL;
	bool valid = true;
	int32_t i, i_first, i_last;
	slurm_msg_t resp_msg;
	return_code_msg_t rc_msg;
	uint32_t state = req_ptr->state;
	char *job_id_str = req_ptr->job_id_str;
	resp_array_struct_t *resp_array = NULL;
	job_array_resp_msg_t *resp_array_msg = NULL;

	if (max_array_size == NO_VAL) {
		conf = slurm_conf_lock();
		max_array_size = conf->max_array_sz;
		slurm_conf_unlock();
	}

	long_id = strtol(job_id_str, &end_ptr, 10);
	if ((long_id <= 0) || (long_id == LONG_MAX) ||
	    ((end_ptr[0] != '\0') && (end_ptr[0] != '_'))) {
		info("job_requeue2: invalid job id %s", job_id_str);
		rc = ESLURM_INVALID_JOB_ID;
		goto reply;
	}
	if ((end_ptr[0] == '_') && (end_ptr[1] == '*'))
		end_ptr += 2;	/* Defaults to full job array */

	job_id = (uint32_t) long_id;
	if (end_ptr[0] == '\0') {	/* Single job (or full job array) */
		struct job_record *job_ptr_done = NULL;
		job_ptr = find_job_record(job_id);
		if (job_ptr &&
		    (((job_ptr->array_task_id == NO_VAL) &&
		      (job_ptr->array_recs == NULL)) ||
		     ((job_ptr->array_task_id != NO_VAL) &&
		      (job_ptr->array_job_id  != job_id)))) {
			/* This is a regular job or single task of job array */
			rc = _job_requeue(uid, job_ptr, preempt, state);
			goto reply;
		}

		if (job_ptr && job_ptr->array_recs) {
			/* This is a job array */
			job_ptr_done = job_ptr;
			rc2 = _job_requeue(uid, job_ptr, preempt, state);
			_resp_array_add(&resp_array, job_ptr, rc2);
		}

		/* Requeue all tasks of this job array */
		job_ptr = job_array_hash_j[JOB_HASH_INX(job_id)];
		if (!job_ptr && !job_ptr_done) {
			rc = ESLURM_INVALID_JOB_ID;
			goto reply;
		}
		while (job_ptr) {
			if ((job_ptr->array_job_id == job_id) &&
			    (job_ptr != job_ptr_done)) {
				rc2 = _job_requeue(uid, job_ptr, preempt,state);
				_resp_array_add(&resp_array, job_ptr, rc2);
			}
			job_ptr = job_ptr->job_array_next_j;
		}
		goto reply;
	}

	array_bitmap = bit_alloc(max_array_size);
	tmp = xstrdup(end_ptr + 1);
	tok = strtok_r(tmp, ",", &end_ptr);
	while (tok && valid) {
		valid = _parse_array_tok(tok, array_bitmap,
					 max_array_size);
		tok = strtok_r(NULL, ",", &end_ptr);
	}
	xfree(tmp);
	if (valid) {
		i_last = bit_fls(array_bitmap);
		if (i_last < 0)
			valid = false;
	}
	if (!valid) {
		info("job_requeue2: invalid job id %s", job_id_str);
		rc = ESLURM_INVALID_JOB_ID;
		goto reply;
	}

	i_first = bit_ffs(array_bitmap);
	if (i_first >= 0)
		i_last = bit_fls(array_bitmap);
	else
		i_last = -2;
	for (i = i_first; i <= i_last; i++) {
		if (!bit_test(array_bitmap, i))
			continue;
		job_ptr = find_job_array_rec(job_id, i);
		if (job_ptr == NULL) {
			info("job_requeue2: invalid job id %u_%d", job_id, i);
			_resp_array_add_id(&resp_array, job_id, i,
					   ESLURM_INVALID_JOB_ID);
			continue;
		}

		rc2 = _job_requeue(uid, job_ptr, preempt, state);
		_resp_array_add(&resp_array, job_ptr, rc2);
	}

    reply:
	if (conn_fd >= 0) {
		slurm_msg_t_init(&resp_msg);
		resp_msg.protocol_version = protocol_version;
		if (resp_array) {
			resp_array_msg = _resp_array_xlate(resp_array, job_id);
			resp_msg.msg_type  = RESPONSE_JOB_ARRAY_ERRORS;
			resp_msg.data      = resp_array_msg;
		} else {
			resp_msg.msg_type  = RESPONSE_SLURM_RC;
			rc_msg.return_code = rc;
			resp_msg.data      = &rc_msg;
		}
		slurm_send_node_msg(conn_fd, &resp_msg);

		if (resp_array_msg) {
			slurm_free_job_array_resp(resp_array_msg);
			resp_msg.data = NULL;
		}
	}
	_resp_array_free(resp_array);

	FREE_NULL_BITMAP(array_bitmap);

	return rc;
}

/*
 * job_end_time - Process JOB_END_TIME
 * IN time_req_msg - job end time request
 * OUT timeout_msg - job timeout response to be sent
 * RET SLURM_SUCESS or an error code
 */
extern int job_end_time(job_alloc_info_msg_t *time_req_msg,
			srun_timeout_msg_t *timeout_msg)
{
	struct job_record *job_ptr;
	xassert(timeout_msg);

	job_ptr = find_job_record(time_req_msg->job_id);
	if (!job_ptr)
		return ESLURM_INVALID_JOB_ID;

	timeout_msg->job_id  = time_req_msg->job_id;
	timeout_msg->step_id = NO_VAL;
	timeout_msg->timeout = job_ptr->end_time;
	return SLURM_SUCCESS;
}

/* Reset nodes_completing field for all jobs.
 * Job write lock must be set before calling. */
extern void update_job_nodes_completing(void)
{
	ListIterator job_iterator;
	struct job_record *job_ptr;

	if (!job_list)
		return;

	job_iterator = list_iterator_create(job_list);
	while ((job_ptr = (struct job_record *) list_next(job_iterator))) {
		if ((!IS_JOB_COMPLETING(job_ptr)) ||
		    (job_ptr->node_bitmap == NULL))
			continue;
		xfree(job_ptr->nodes_completing);
		if (job_ptr->node_bitmap_cg) {
			job_ptr->nodes_completing =
				bitmap2node_name(job_ptr->node_bitmap_cg);
		} else {
			job_ptr->nodes_completing =
				bitmap2node_name(job_ptr->node_bitmap);
		}
	}
	list_iterator_destroy(job_iterator);
}

/*
 * job_hold_by_assoc_id - Hold all pending jobs with a given
 *	association ID. This happens when an association is deleted (e.g. when
 *	a user is removed from the association database).
 * RET count of held jobs
 */
extern int job_hold_by_assoc_id(uint32_t assoc_id)
{
	int cnt = 0;
	ListIterator job_iterator;
	struct job_record *job_ptr;
	/* Write lock on jobs */
	slurmctld_lock_t job_write_lock =
		{ NO_LOCK, WRITE_LOCK, NO_LOCK, NO_LOCK };

	if (!job_list)
		return cnt;

	lock_slurmctld(job_write_lock);
	job_iterator = list_iterator_create(job_list);
	while ((job_ptr = (struct job_record *) list_next(job_iterator))) {
		if (job_ptr->assoc_id != assoc_id)
			continue;

		/* move up to the parent that should still exist */
		if (job_ptr->assoc_ptr) {
			/* Force a start so the association doesn't
			   get lost.  Since there could be some delay
			   in the start of the job when running with
			   the slurmdbd.
			*/
			if (!job_ptr->db_index) {
				jobacct_storage_g_job_start(acct_db_conn,
							    job_ptr);
			}

			job_ptr->assoc_ptr =
				((slurmdb_assoc_rec_t *)
				 job_ptr->assoc_ptr)->usage->parent_assoc_ptr;
			if (job_ptr->assoc_ptr)
				job_ptr->assoc_id =
					((slurmdb_assoc_rec_t *)
					 job_ptr->assoc_ptr)->id;
		}

		if (IS_JOB_FINISHED(job_ptr))
			continue;

		info("Association deleted, holding job %u",
		     job_ptr->job_id);
		xfree(job_ptr->state_desc);
		job_ptr->state_reason = FAIL_ACCOUNT;
		cnt++;
	}
	list_iterator_destroy(job_iterator);
	unlock_slurmctld(job_write_lock);
	return cnt;
}

/*
 * job_hold_by_qos_id - Hold all pending jobs with a given
 *	QOS ID. This happens when a QOS is deleted (e.g. when
 *	a QOS is removed from the association database).
 * RET count of held jobs
 */
extern int job_hold_by_qos_id(uint32_t qos_id)
{
	int cnt = 0;
	ListIterator job_iterator;
	struct job_record *job_ptr;
	/* Write lock on jobs */
	slurmctld_lock_t job_write_lock =
		{ NO_LOCK, WRITE_LOCK, NO_LOCK, NO_LOCK };

	if (!job_list)
		return cnt;

	lock_slurmctld(job_write_lock);
	job_iterator = list_iterator_create(job_list);
	while ((job_ptr = (struct job_record *) list_next(job_iterator))) {
		if (job_ptr->qos_id != qos_id)
			continue;

		/* move up to the parent that should still exist */
		if (job_ptr->qos_ptr) {
			/* Force a start so the association doesn't
			   get lost.  Since there could be some delay
			   in the start of the job when running with
			   the slurmdbd.
			*/
			if (!job_ptr->db_index) {
				jobacct_storage_g_job_start(acct_db_conn,
							    job_ptr);
			}
			job_ptr->qos_ptr = NULL;
		}

		if (IS_JOB_FINISHED(job_ptr))
			continue;

		info("QOS deleted, holding job %u", job_ptr->job_id);
		xfree(job_ptr->state_desc);
		job_ptr->state_reason = FAIL_QOS;
		cnt++;
	}
	list_iterator_destroy(job_iterator);
	unlock_slurmctld(job_write_lock);
	return cnt;
}

/*
 * Modify the account associated with a pending job
 * IN module - where this is called from
 * IN job_ptr - pointer to job which should be modified
 * IN new_account - desired account name
 * RET SLURM_SUCCESS or error code
 */
extern int update_job_account(char *module, struct job_record *job_ptr,
			      char *new_account)
{
	slurmdb_assoc_rec_t assoc_rec;

	if ((!IS_JOB_PENDING(job_ptr)) || (job_ptr->details == NULL)) {
		info("%s: attempt to modify account for non-pending "
		     "job_id %u", module, job_ptr->job_id);
		return ESLURM_JOB_NOT_PENDING;
	}


	memset(&assoc_rec, 0, sizeof(slurmdb_assoc_rec_t));
	assoc_rec.acct      = new_account;
	if (job_ptr->part_ptr)
		assoc_rec.partition = job_ptr->part_ptr->name;
	assoc_rec.uid       = job_ptr->user_id;
	if (assoc_mgr_fill_in_assoc(acct_db_conn, &assoc_rec,
				    accounting_enforce,
				    (slurmdb_assoc_rec_t **)
				    &job_ptr->assoc_ptr, false)) {
		info("%s: invalid account %s for job_id %u",
		     module, new_account, job_ptr->job_id);
		return ESLURM_INVALID_ACCOUNT;
	} else if (association_based_accounting &&
		   !job_ptr->assoc_ptr          &&
		   !(accounting_enforce & ACCOUNTING_ENFORCE_ASSOCS)) {
		/* if not enforcing associations we want to look for
		 * the default account and use it to avoid getting
		 * trash in the accounting records.
		 */
		assoc_rec.acct = NULL;
		assoc_mgr_fill_in_assoc(acct_db_conn, &assoc_rec,
					accounting_enforce,
					(slurmdb_assoc_rec_t **)
					&job_ptr->assoc_ptr, false);
		if (!job_ptr->assoc_ptr) {
			debug("%s: we didn't have an association for account "
			      "'%s' and user '%u', and we can't seem to find "
			      "a default one either.  Keeping new account "
			      "'%s'.  This will produce trash in accounting.  "
			      "If this is not what you desire please put "
			      "AccountStorageEnforce=associations "
			      "in your slurm.conf "
			      "file.", module, new_account,
			      job_ptr->user_id, new_account);
			assoc_rec.acct = new_account;
		}
	}

	xfree(job_ptr->account);
	if (assoc_rec.acct && assoc_rec.acct[0] != '\0') {
		job_ptr->account = xstrdup(assoc_rec.acct);
		info("%s: setting account to %s for job_id %u",
		     module, assoc_rec.acct, job_ptr->job_id);
	} else {
		info("%s: cleared account for job_id %u",
		     module, job_ptr->job_id);
	}
	job_ptr->assoc_id = assoc_rec.id;

	last_job_update = time(NULL);

	return SLURM_SUCCESS;
}

/*
 * Modify the account associated with a pending job
 * IN module - where this is called from
 * IN job_ptr - pointer to job which should be modified
 * IN new_wckey - desired wckey name
 * RET SLURM_SUCCESS or error code
 */
extern int update_job_wckey(char *module, struct job_record *job_ptr,
			    char *new_wckey)
{
	slurmdb_wckey_rec_t wckey_rec, *wckey_ptr;

	if ((!IS_JOB_PENDING(job_ptr)) || (job_ptr->details == NULL)) {
		info("%s: attempt to modify account for non-pending "
		     "job_id %u", module, job_ptr->job_id);
		return ESLURM_JOB_NOT_PENDING;
	}

	memset(&wckey_rec, 0, sizeof(slurmdb_wckey_rec_t));
	wckey_rec.uid       = job_ptr->user_id;
	wckey_rec.name      = new_wckey;
	if (assoc_mgr_fill_in_wckey(acct_db_conn, &wckey_rec,
				    accounting_enforce, &wckey_ptr)) {
		info("%s: invalid wckey %s for job_id %u",
		     module, new_wckey, job_ptr->job_id);
		return ESLURM_INVALID_WCKEY;
	} else if (association_based_accounting
		  && !wckey_ptr
		  && !(accounting_enforce & ACCOUNTING_ENFORCE_WCKEYS)) {
		/* if not enforcing associations we want to look for
		   the default account and use it to avoid getting
		   trash in the accounting records.
		*/
		wckey_rec.name = NULL;
		assoc_mgr_fill_in_wckey(acct_db_conn, &wckey_rec,
					accounting_enforce, &wckey_ptr);
		if (!wckey_ptr) {
			debug("%s: we didn't have a wckey record for wckey "
			      "'%s' and user '%u', and we can't seem to find "
			      "a default one either.  Setting it anyway. "
			      "This will produce trash in accounting.  "
			      "If this is not what you desire please put "
			      "AccountStorageEnforce=wckeys in your slurm.conf "
			      "file.", module, new_wckey,
			      job_ptr->user_id);
			wckey_rec.name = new_wckey;
		}
	}

	xfree(job_ptr->wckey);
	if (wckey_rec.name && wckey_rec.name[0] != '\0') {
		job_ptr->wckey = xstrdup(wckey_rec.name);
		info("%s: setting wckey to %s for job_id %u",
		     module, wckey_rec.name, job_ptr->job_id);
	} else {
		info("%s: cleared wckey for job_id %u",
		     module, job_ptr->job_id);
	}

	last_job_update = time(NULL);

	return SLURM_SUCCESS;
}

extern int send_jobs_to_accounting(void)
{
	ListIterator itr = NULL;
	struct job_record *job_ptr;
	slurmctld_lock_t job_write_lock = {
		NO_LOCK, WRITE_LOCK, READ_LOCK, READ_LOCK };

	/* send jobs in pending or running state */
	lock_slurmctld(job_write_lock);
	itr = list_iterator_create(job_list);
	while ((job_ptr = list_next(itr))) {
		if (!job_ptr->assoc_id) {
			slurmdb_assoc_rec_t assoc_rec;
			memset(&assoc_rec, 0,
			       sizeof(slurmdb_assoc_rec_t));
			assoc_rec.acct      = job_ptr->account;
			if (job_ptr->part_ptr)
				assoc_rec.partition = job_ptr->part_ptr->name;
			assoc_rec.uid       = job_ptr->user_id;

			if (assoc_mgr_fill_in_assoc(
				   acct_db_conn, &assoc_rec,
				   accounting_enforce,
				   (slurmdb_assoc_rec_t **)
				   &job_ptr->assoc_ptr, false) &&
			    (accounting_enforce & ACCOUNTING_ENFORCE_ASSOCS)
			    && (!IS_JOB_FINISHED(job_ptr))) {
				info("Holding job %u with "
				     "invalid association",
				     job_ptr->job_id);
				xfree(job_ptr->state_desc);
				job_ptr->state_reason = FAIL_ACCOUNT;
				continue;
			} else
				job_ptr->assoc_id = assoc_rec.id;
		}

		/* we only want active, un accounted for jobs */
		if (job_ptr->db_index || IS_JOB_FINISHED(job_ptr))
			continue;

		debug("first reg: starting job %u in accounting",
		      job_ptr->job_id);
		jobacct_storage_g_job_start(acct_db_conn, job_ptr);

		if (IS_JOB_SUSPENDED(job_ptr))
			jobacct_storage_g_job_suspend(acct_db_conn, job_ptr);
	}
	list_iterator_destroy(itr);
	unlock_slurmctld(job_write_lock);

	return SLURM_SUCCESS;
}

/* Perform checkpoint operation on a job */
extern int job_checkpoint(checkpoint_msg_t *ckpt_ptr, uid_t uid,
			  slurm_fd_t conn_fd, uint16_t protocol_version)
{
	int rc = SLURM_SUCCESS;
	struct job_record *job_ptr;
	struct step_record *step_ptr;
	checkpoint_resp_msg_t resp_data;
	slurm_msg_t resp_msg;

	slurm_msg_t_init(&resp_msg);
	resp_msg.protocol_version = protocol_version;

	/* find the job */
	job_ptr = find_job_record (ckpt_ptr->job_id);
	if (job_ptr == NULL) {
		rc = ESLURM_INVALID_JOB_ID;
		goto reply;
	}
	if ((uid != job_ptr->user_id) && !validate_slurm_user(uid)) {
		rc = ESLURM_ACCESS_DENIED ;
		goto reply;
	}
	if (IS_JOB_PENDING(job_ptr)) {
		rc = ESLURM_JOB_PENDING;
		goto reply;
	} else if (IS_JOB_SUSPENDED(job_ptr)) {
		/* job can't get cycles for checkpoint
		 * if it is already suspended */
		rc = ESLURM_JOB_SUSPENDED;
		goto reply;
	} else if (!IS_JOB_RUNNING(job_ptr)) {
		rc = ESLURM_ALREADY_DONE;
		goto reply;
	}

	memset((void *)&resp_data, 0, sizeof(checkpoint_resp_msg_t));

	if (job_ptr->batch_flag) { /* operate on batch job */
		if ((ckpt_ptr->op == CHECK_CREATE)  ||
		    (ckpt_ptr->op == CHECK_REQUEUE) ||
		    (ckpt_ptr->op == CHECK_VACATE)) {
			if (job_ptr->details == NULL) {
				rc = ESLURM_DISABLED;
				goto reply;
			}
			if (ckpt_ptr->image_dir == NULL) {
				if (job_ptr->details->ckpt_dir == NULL) {
					rc = ESLURM_DISABLED;
					goto reply;
				}
				ckpt_ptr->image_dir = xstrdup(job_ptr->details
							      ->ckpt_dir);
			}

			rc = _checkpoint_job_record(job_ptr,
						    ckpt_ptr->image_dir);
			if (rc != SLURM_SUCCESS)
				goto reply;
		}
		/* append job id to ckpt image dir */
		xstrfmtcat(ckpt_ptr->image_dir, "/%u", job_ptr->job_id);
		rc = checkpoint_op(ckpt_ptr->job_id, ckpt_ptr->step_id, NULL,
				   ckpt_ptr->op, ckpt_ptr->data,
				   ckpt_ptr->image_dir, &resp_data.event_time,
				   &resp_data.error_code,
				   &resp_data.error_msg);
		info("checkpoint_op %u of %u.%u complete, rc=%d",
		     ckpt_ptr->op, ckpt_ptr->job_id, ckpt_ptr->step_id, rc);
		last_job_update = time(NULL);
	} else {		/* operate on all of a job's steps */
		int update_rc = -2;
		ListIterator step_iterator;

		step_iterator = list_iterator_create (job_ptr->step_list);
		while ((step_ptr = (struct step_record *)
					list_next (step_iterator))) {
			char *image_dir = NULL;
			if (step_ptr->state != JOB_RUNNING)
				continue;
			if (ckpt_ptr->image_dir) {
				image_dir = xstrdup(ckpt_ptr->image_dir);
			} else {
				image_dir = xstrdup(step_ptr->ckpt_dir);
			}
			xstrfmtcat(image_dir, "/%u.%u", job_ptr->job_id,
				   step_ptr->step_id);
			update_rc = checkpoint_op(ckpt_ptr->job_id,
						  step_ptr->step_id,
						  step_ptr,
						  ckpt_ptr->op,
						  ckpt_ptr->data,
						  image_dir,
						  &resp_data.event_time,
						  &resp_data.error_code,
						  &resp_data.error_msg);
			info("checkpoint_op %u of %u.%u complete, rc=%d",
			     ckpt_ptr->op, ckpt_ptr->job_id,
			     step_ptr->step_id, rc);
			rc = MAX(rc, update_rc);
			xfree(image_dir);
		}
		if (update_rc != -2)	/* some work done */
			last_job_update = time(NULL);
		list_iterator_destroy (step_iterator);
	}

    reply:
	if (conn_fd < 0)	/* periodic checkpoint */
		return rc;

	if ((rc == SLURM_SUCCESS) &&
	    ((ckpt_ptr->op == CHECK_ABLE) || (ckpt_ptr->op == CHECK_ERROR))) {
		resp_msg.msg_type = RESPONSE_CHECKPOINT;
		resp_msg.data = &resp_data;
		(void) slurm_send_node_msg(conn_fd, &resp_msg);
	} else {
		return_code_msg_t rc_msg;
		rc_msg.return_code = rc;
		resp_msg.msg_type  = RESPONSE_SLURM_RC;
		resp_msg.data      = &rc_msg;
		(void) slurm_send_node_msg(conn_fd, &resp_msg);
	}
	return rc;
}

/*
 * _checkpoint_job_record - save job to file for checkpoint
 *
 */
static int _checkpoint_job_record (struct job_record *job_ptr, char *image_dir)
{
	static int high_buffer_size = (1024*1024);
	char *ckpt_file = NULL, *old_file = NULL, *new_file = NULL;
	int ckpt_fd, error_code = SLURM_SUCCESS;
	Buf buffer = init_buf(high_buffer_size);

	ckpt_file = xstrdup(slurmctld_conf.job_ckpt_dir);
	xstrfmtcat(ckpt_file, "/%u.ckpt", job_ptr->job_id);

	debug("_checkpoint_job_record: checkpoint job record of %u to file %s",
	      job_ptr->job_id, ckpt_file);

	old_file = xstrdup(ckpt_file);
	xstrcat(old_file, ".old");

	new_file = xstrdup(ckpt_file);
	xstrcat(new_file, ".new");

	/* save version string */
	packstr(JOB_CKPT_VERSION, buffer);
	pack16(SLURM_PROTOCOL_VERSION, buffer);

	/* save checkpoint image directory */
	packstr(image_dir, buffer);

	_pack_job_for_ckpt(job_ptr, buffer);

	ckpt_fd = creat(new_file, 0600);
	if (ckpt_fd < 0) {
		error("Can't ckpt job, create file %s error: %m",
		      new_file);
		error_code = errno;
	} else {
		int pos = 0, nwrite = get_buf_offset(buffer), amount, rc;
		char *data = (char *)get_buf_data(buffer);
		while (nwrite > 0) {
			amount = write(ckpt_fd, &data[pos], nwrite);
			if ((amount < 0) && (errno != EINTR)) {
				error("Error writing file %s, %m", new_file);
				error_code = errno;
				break;
			} else if (amount >= 0) {
				nwrite -= amount;
				pos    += amount;
			}
		}

		rc = fsync_and_close(ckpt_fd, "checkpoint");
		if (rc && !error_code)
			error_code = rc;
	}
	if (error_code)
		(void) unlink(new_file);
	else {			/* file shuffle */
		(void) unlink(old_file);
		if (link(ckpt_file, old_file))
			debug4("unable to create link for %s -> %s: %m",
			       ckpt_file, old_file);
		(void) unlink(ckpt_file);
		if (link(new_file, ckpt_file))
			debug4("unable to create link for %s -> %s: %m",
			       new_file, ckpt_file);
		(void) unlink(new_file);
	}

	xfree(ckpt_file);
	xfree(old_file);
	xfree(new_file);
	free_buf(buffer);

	return error_code;
}

/*
 * _pack_job_for_ckpt - save RUNNING job to buffer for checkpoint
 *
 *   Just save enough information to restart it
 *
 * IN job_ptr - id of the job to be checkpointed
 * IN buffer - buffer to save the job state
 */
static void _pack_job_for_ckpt (struct job_record *job_ptr, Buf buffer)
{
	slurm_msg_t msg;
	job_desc_msg_t *job_desc;

	/* save allocated nodes */
	packstr(job_ptr->nodes, buffer);

	/* save job req */
	job_desc = _copy_job_record_to_job_desc(job_ptr);
	msg.msg_type = REQUEST_SUBMIT_BATCH_JOB;
	msg.protocol_version = SLURM_PROTOCOL_VERSION;
	msg.data = job_desc;
	pack_msg(&msg, buffer);

	/* free the environment since all strings are stored in one
	 * xmalloced buffer */
	if (job_desc->environment) {
		xfree(job_desc->environment[0]);
		xfree(job_desc->environment);
		job_desc->env_size = 0;
	}
	slurm_free_job_desc_msg(job_desc);
}

/*
 * _copy_job_record_to_job_desc - construct a job_desc_msg_t for a job.
 * IN job_ptr - the job record
 * RET the job_desc_msg_t, NULL on error
 */
static job_desc_msg_t *
_copy_job_record_to_job_desc(struct job_record *job_ptr)
{
	job_desc_msg_t *job_desc;
	struct job_details *details = job_ptr->details;
	multi_core_data_t *mc_ptr = details->mc_ptr;
	int i;

	/* construct a job_desc_msg_t from job */
	job_desc = xmalloc(sizeof(job_desc_msg_t));

	job_desc->account           = xstrdup(job_ptr->account);
	job_desc->acctg_freq        = xstrdup(details->acctg_freq);
	job_desc->alloc_node        = xstrdup(job_ptr->alloc_node);
	/* Since the allocating salloc or srun is not expected to exist
	 * when this checkpointed job is restarted, do not save these:
	 *
	 * job_desc->alloc_resp_port   = job_ptr->alloc_resp_port;
	 * job_desc->alloc_sid         = job_ptr->alloc_sid;
	 */
	job_desc->argc              = details->argc;
	job_desc->argv              = xmalloc(sizeof(char *) * job_desc->argc);
	for (i = 0; i < job_desc->argc; i ++)
		job_desc->argv[i]   = xstrdup(details->argv[i]);
	job_desc->begin_time        = details->begin_time;
	job_desc->ckpt_interval     = job_ptr->ckpt_interval;
	job_desc->ckpt_dir          = xstrdup(details->ckpt_dir);
	job_desc->comment           = xstrdup(job_ptr->comment);
	job_desc->contiguous        = details->contiguous;
	job_desc->core_spec         = details->core_spec;
	job_desc->cpu_bind          = xstrdup(details->cpu_bind);
	job_desc->cpu_bind_type     = details->cpu_bind_type;
	job_desc->cpu_freq_min      = details->cpu_freq_min;
	job_desc->cpu_freq_max      = details->cpu_freq_max;
	job_desc->cpu_freq_gov      = details->cpu_freq_gov;
	job_desc->dependency        = xstrdup(details->dependency);
	job_desc->end_time          = 0; /* Unused today */
	job_desc->environment       = get_job_env(job_ptr,
						  &job_desc->env_size);
	job_desc->exc_nodes         = xstrdup(details->exc_nodes);
	job_desc->features          = xstrdup(details->features);
	job_desc->gres              = xstrdup(job_ptr->gres);
	job_desc->group_id          = job_ptr->group_id;
	job_desc->immediate         = 0; /* nowhere to get this value */
	job_desc->job_id            = job_ptr->job_id;
	job_desc->kill_on_node_fail = job_ptr->kill_on_node_fail;
	job_desc->licenses          = xstrdup(job_ptr->licenses);
	job_desc->mail_type         = job_ptr->mail_type;
	job_desc->mail_user         = xstrdup(job_ptr->mail_user);
	job_desc->mem_bind          = xstrdup(details->mem_bind);
	job_desc->mem_bind_type     = details->mem_bind_type;
	job_desc->name              = xstrdup(job_ptr->name);
	job_desc->network           = xstrdup(job_ptr->network);
	job_desc->nice              = details->nice;
	job_desc->num_tasks         = details->num_tasks;
	job_desc->open_mode         = details->open_mode;
	job_desc->other_port        = job_ptr->other_port;
	job_desc->power_flags       = job_ptr->power_flags;
	job_desc->sicp_mode         = job_ptr->sicp_mode;
	job_desc->overcommit        = details->overcommit;
	job_desc->partition         = xstrdup(job_ptr->partition);
	job_desc->plane_size        = details->plane_size;
	job_desc->priority          = job_ptr->priority;
	if (job_ptr->qos_ptr) {
		slurmdb_qos_rec_t *qos_ptr =
			(slurmdb_qos_rec_t *)job_ptr->qos_ptr;
		job_desc->qos       = xstrdup(qos_ptr->name);
	}
	job_desc->resp_host         = xstrdup(job_ptr->resp_host);
	job_desc->req_nodes         = xstrdup(details->req_nodes);
	job_desc->requeue           = details->requeue;
	job_desc->reservation       = xstrdup(job_ptr->resv_name);
	job_desc->script            = get_job_script(job_ptr);
	if (details->share_res == 1)
		job_desc->shared     = 1;
	else if (details->whole_node == 1)
		job_desc->shared     = 0;
	else if (details->whole_node == 2)
		job_desc->shared     = 2;
	else
		job_desc->shared     = (uint16_t) NO_VAL;
	job_desc->spank_job_env_size = job_ptr->spank_job_env_size;
	job_desc->spank_job_env      = xmalloc(sizeof(char *) *
					       job_desc->spank_job_env_size);
	for (i = 0; i < job_desc->spank_job_env_size; i ++)
		job_desc->spank_job_env[i]= xstrdup(job_ptr->spank_job_env[i]);
	job_desc->std_err           = xstrdup(details->std_err);
	job_desc->std_in            = xstrdup(details->std_in);
	job_desc->std_out           = xstrdup(details->std_out);
	job_desc->task_dist         = details->task_dist;
	job_desc->time_limit        = job_ptr->time_limit;
	job_desc->time_min          = job_ptr->time_min;
	job_desc->user_id           = job_ptr->user_id;
	job_desc->wait_all_nodes    = job_ptr->wait_all_nodes;
	job_desc->warn_flags        = job_ptr->warn_flags;
	job_desc->warn_signal       = job_ptr->warn_signal;
	job_desc->warn_time         = job_ptr->warn_time;
	job_desc->wckey             = xstrdup(job_ptr->wckey);
	job_desc->work_dir          = xstrdup(details->work_dir);
	job_desc->pn_min_cpus       = details->pn_min_cpus;
	job_desc->pn_min_memory     = details->pn_min_memory;
	job_desc->pn_min_tmp_disk   = details->pn_min_tmp_disk;
	job_desc->min_cpus          = details->min_cpus;
	job_desc->max_cpus          = details->max_cpus;
	job_desc->min_nodes         = details->min_nodes;
	job_desc->max_nodes         = details->max_nodes;
	if (job_desc->max_nodes == 0) /* set 0 in _job_create() */
		job_desc->max_nodes = NO_VAL;
	job_desc->sockets_per_node  = mc_ptr->sockets_per_node;
	job_desc->cores_per_socket  = mc_ptr->cores_per_socket;
	job_desc->threads_per_core  = mc_ptr->threads_per_core;
	job_desc->cpus_per_task     = details->cpus_per_task;
	job_desc->ntasks_per_node   = details->ntasks_per_node;
	job_desc->ntasks_per_socket = mc_ptr->ntasks_per_socket;
	job_desc->ntasks_per_core   = mc_ptr->ntasks_per_core;
#if 0
	/* select_jobinfo is unused at job submit time, only it's
	 * components are set. We recover those from the structure below.
	 * job_desc->select_jobinfo = select_g_select_jobinfo_copy(job_ptr->
							    select_jobinfo); */

	/* The following fields are used only on BlueGene systems.
	 * Since BlueGene does not use the checkpoint/restart logic today,
	 * we do not them. */
	select_g_select_jobinfo_get(job_ptr->select_jobinfo,
				    SELECT_JOBDATA_GEOMETRY,
				    &job_desc->geometry);
	select_g_select_jobinfo_get(job_ptr->select_jobinfo,
				    SELECT_JOBDATA_CONN_TYPE,
				    &job_desc->conn_type);
	select_g_select_jobinfo_get(job_ptr->select_jobinfo,
				    SELECT_JOBDATA_REBOOT,
				    &job_desc->reboot);
	select_g_select_jobinfo_get(job_ptr->select_jobinfo,
				    SELECT_JOBDATA_ROTATE,
				    &job_desc->rotate);
	select_g_select_jobinfo_get(job_ptr->select_jobinfo,
				    SELECT_JOBDATA_BLRTS_IMAGE,
				    &job_desc->blrtsimage);
	select_g_select_jobinfo_get(job_ptr->select_jobinfo,
				    SELECT_JOBDATA_LINUX_IMAGE,
				    &job_desc->linuximage);
	select_g_select_jobinfo_get(job_ptr->select_jobinfo,
				    SELECT_JOBDATA_MLOADER_IMAGE,
				    &job_desc->mloaderimage);
	select_g_select_jobinfo_get(job_ptr->select_jobinfo,
				    SELECT_JOBDATA_RAMDISK_IMAGE,
				    &job_desc->ramdiskimage);
#endif

	return job_desc;
}


/*
 * job_restart - Restart a batch job from checkpointed state
 *
 * Restarting a job is similar to submitting a new job, except that
 * the job requirements are loaded from the checkpoint file, and
 * the job id is restored.
 *
 * IN ckpt_ptr - checkpoint request message
 * IN uid - user id of the user issuing the RPC
 * IN conn_fd - file descriptor on which to send reply
 * IN protocol_version - slurm protocol version of client
 * RET 0 on success, otherwise ESLURM error code
 */
extern int job_restart(checkpoint_msg_t *ckpt_ptr, uid_t uid, slurm_fd_t conn_fd,
		       uint16_t protocol_version)
{
	struct job_record *job_ptr;
	char *image_dir, *ckpt_file, *data, *ver_str = NULL;
	char *alloc_nodes = NULL;
	int data_size = 0;
	Buf buffer;
	uint32_t tmp_uint32;
	slurm_msg_t msg, resp_msg;
	return_code_msg_t rc_msg;
	job_desc_msg_t *job_desc = NULL;
	int rc = SLURM_SUCCESS;
	uint16_t ckpt_version = (uint16_t) NO_VAL;

	if (ckpt_ptr->step_id != SLURM_BATCH_SCRIPT) {
		rc = ESLURM_NOT_SUPPORTED;
		goto reply;
	}

	if ((job_ptr = find_job_record(ckpt_ptr->job_id)) &&
	    ! IS_JOB_FINISHED(job_ptr)) {
		rc = ESLURM_JOB_NOT_FINISHED;
		goto reply;
	}

	ckpt_file = xstrdup(slurmctld_conf.job_ckpt_dir);
	xstrfmtcat(ckpt_file, "/%u.ckpt", ckpt_ptr->job_id);

	data = _read_job_ckpt_file(ckpt_file, &data_size);
	xfree(ckpt_file);

	if (data == NULL) {
		rc = errno;
		xfree (ckpt_file);
		goto reply;
	}
	buffer = create_buf(data, data_size);

	/* unpack version string */
	safe_unpackstr_xmalloc(&ver_str, &tmp_uint32, buffer);
	debug3("Version string in job_ckpt header is %s", ver_str);
	if (ver_str && !strcmp(ver_str, JOB_CKPT_VERSION))
		safe_unpack16(&ckpt_version, buffer);

	if (ckpt_version == (uint16_t)NO_VAL) {
		error("***************************************************");
		error("Can not restart from job ckpt, incompatible version");
		error("***************************************************");
		rc = EINVAL;
		goto unpack_error;
	}

	/* unpack checkpoint image directory */
	safe_unpackstr_xmalloc(&image_dir, &tmp_uint32, buffer);

	/* unpack the allocated nodes */
	safe_unpackstr_xmalloc(&alloc_nodes, &tmp_uint32, buffer);

	/* unpack the job req */
	msg.msg_type = REQUEST_SUBMIT_BATCH_JOB;
	msg.protocol_version = ckpt_version;
	if (unpack_msg(&msg, buffer) != SLURM_SUCCESS)
		goto unpack_error;

	job_desc = msg.data;

	/* sanity check */
	if (job_desc->job_id != ckpt_ptr->job_id) {
		error("saved job id(%u) is different from required job id(%u)",
		      job_desc->job_id, ckpt_ptr->job_id);
		rc = EINVAL;
		goto unpack_error;
	}
	if (!validate_slurm_user(uid) && (job_desc->user_id != uid)) {
		error("Security violation, user %u not allowed to restart "
		      "job %u of user %u",
		      uid, ckpt_ptr->job_id, job_desc->user_id);
		rc = EPERM;
		goto unpack_error;
	}

	if (ckpt_ptr->data == 1) { /* stick to nodes */
		xfree(job_desc->req_nodes);
		job_desc->req_nodes = alloc_nodes;
		alloc_nodes = NULL;	/* Nothing left to xfree */
	}

	/* set open mode to append */
	job_desc->open_mode = OPEN_MODE_APPEND;

	/* Set new job priority */
	job_desc->priority = NO_VAL;

	/*
	 * XXX: we set submit_uid to 0 in the following job_allocate() call
	 * This is for setting the job_id to the original one.
	 * But this will bypass some partition access permission checks.
	 * TODO: fix this.
	 */
	rc = job_allocate(job_desc,
			  0,		/* immediate */
			  0,		/* will_run */
			  NULL,		/* resp */
			  0,		/* allocate */
			  0,		/* submit_uid. set to 0 to set job_id */
			  &job_ptr, NULL, SLURM_PROTOCOL_VERSION);

	/* set restart directory */
	if (job_ptr) {
		if (ckpt_ptr->image_dir) {
			xfree (image_dir);
			image_dir = xstrdup(ckpt_ptr->image_dir);
		}
		xstrfmtcat(image_dir, "/%u", ckpt_ptr->job_id);

		job_ptr->details->restart_dir = image_dir;
		image_dir = NULL;	/* Nothing left to xfree */

		last_job_update = time(NULL);
	}

 unpack_error:
	free_buf(buffer);
	xfree(ver_str);
	xfree(image_dir);
	xfree(alloc_nodes);
	xfree(ckpt_file);

 reply:
	slurm_msg_t_init(&resp_msg);
	resp_msg.protocol_version = protocol_version;
	rc_msg.return_code = rc;
	resp_msg.msg_type  = RESPONSE_SLURM_RC;
	resp_msg.data      = &rc_msg;
	(void) slurm_send_node_msg(conn_fd, &resp_msg);

	return rc;
}

static char *
_read_job_ckpt_file(char *ckpt_file, int *size_ptr)
{
	int ckpt_fd, error_code = 0;
	int data_allocated, data_read, data_size = 0;
	char *data = NULL;

	ckpt_fd = open(ckpt_file, O_RDONLY);
	if (ckpt_fd < 0) {
		info("No job ckpt file (%s) to read", ckpt_file);
		error_code = ENOENT;
	} else {
		data_allocated = BUF_SIZE;
		data = xmalloc(data_allocated);
		while (1) {
			data_read = read(ckpt_fd, &data[data_size],
					 BUF_SIZE);
			if (data_read < 0) {
				if (errno == EINTR)
					continue;
				else {
					error("Read error on %s: %m",
					      ckpt_file);
					error_code = errno;
					break;
				}
			} else if (data_read == 0)	/* eof */
				break;
			data_size      += data_read;
			data_allocated += data_read;
			xrealloc(data, data_allocated);
		}
		close(ckpt_fd);
	}

	if (error_code) {
		xfree(data);
		return NULL;
	}
	*size_ptr = data_size;
	return data;
}

/* Build a bitmap of nodes completing this job */
extern void build_cg_bitmap(struct job_record *job_ptr)
{
	FREE_NULL_BITMAP(job_ptr->node_bitmap_cg);
	if (job_ptr->node_bitmap) {
		job_ptr->node_bitmap_cg = bit_copy(job_ptr->node_bitmap);
		if (bit_set_count(job_ptr->node_bitmap_cg) == 0)
			job_ptr->job_state &= (~JOB_COMPLETING);
	} else {
		error("build_cg_bitmap: node_bitmap is NULL");
		job_ptr->node_bitmap_cg = bit_alloc(node_record_count);
		job_ptr->job_state &= (~JOB_COMPLETING);
	}
}

/* job_hold_requeue()
 *
 * Requeue the job based upon its current state.
 * If JOB_SPECIAL_EXIT then requeue and hold with JOB_SPECIAL_EXIT state.
 * If JOB_REQUEUE_HOLD then requeue and hold.
 * If JOB_REQUEUE then requeue and let it run again.
 * The requeue can happen directly from job_requeue() or from
 * job_epilog_complete() after the last component has finished.
 */
extern void job_hold_requeue(struct job_record *job_ptr)
{
	uint32_t state;
	uint32_t flags;

	xassert(job_ptr);

	/* If the job is already pending it was
	 * eventually requeued somewhere else.
	 */
	if (IS_JOB_PENDING(job_ptr))
		return;

	/* Check if the job exit with one of the
	 * configured requeue values.
	 */
	_set_job_requeue_exit_value(job_ptr);

	state = job_ptr->job_state;

	if (! (state & JOB_REQUEUE))
		return;

	/* Sent event requeue to the database.
	 */
	jobacct_storage_g_job_complete(acct_db_conn, job_ptr);

	debug("%s: job %u state 0x%x", __func__, job_ptr->job_id, state);

	/* Set the job pending
	 */
	flags = job_ptr->job_state & JOB_STATE_FLAGS;
	job_ptr->job_state = JOB_PENDING | flags;
	job_ptr->restart_cnt++;

	/* Test if user wants to requeue the job
	 * in hold or with a special exit value.
	 */
	if (state & JOB_SPECIAL_EXIT) {
		/* JOB_SPECIAL_EXIT means requeue the
		 * the job, put it on hold and display
		 * it as JOB_SPECIAL_EXIT.
		 */
		job_ptr->job_state |= JOB_SPECIAL_EXIT;
		job_ptr->state_reason = WAIT_HELD_USER;
		job_ptr->priority = 0;
	}

	job_ptr->job_state &= ~JOB_REQUEUE;

	debug("%s: job %u state 0x%x reason %u priority %d", __func__,
	      job_ptr->job_id, job_ptr->job_state,
	      job_ptr->state_reason, job_ptr->priority);
}

/* init_requeue_policy()
 * Initialize the requeue exit/hold bitmaps.
 */
extern void init_requeue_policy(void)
{
	char *sched_params;

	/* clean first as we can be reconfiguring */
	FREE_NULL_BITMAP(requeue_exit);
	FREE_NULL_BITMAP(requeue_exit_hold);

	requeue_exit = _make_requeue_array(slurmctld_conf.requeue_exit);
	requeue_exit_hold = _make_requeue_array(
		slurmctld_conf.requeue_exit_hold);
	/* Check if users want to kill a job whose dependency
	 * can never be satisfied.
	 */
	kill_invalid_dep = false;
	sched_params = slurm_get_sched_params();
	if (sched_params) {
		if (strstr(sched_params, "kill_invalid_depend"))
			kill_invalid_dep = true;
		xfree(sched_params);
	}

	debug2("%s: kill_invalid_depend is set to %d",
	       __func__, kill_invalid_dep);
}

/* _make_requeue_array()
 *
 * Process the RequeueExit|RequeueExitHold configuration
 * parameters creating two bitmaps holding the exit values
 * of jobs for which they have to be requeued.
 */
static bitstr_t *_make_requeue_array(char *conf_buf)
{
	hostset_t hs;
	bitstr_t *bs = NULL;
	char *tok = NULL, *end_ptr = NULL;
	long val;

	if (conf_buf == NULL)
		return bs;

	xstrfmtcat(tok, "[%s]", conf_buf);
	hs = hostset_create(tok);
	xfree(tok);
	if (!hs) {
		error("%s: exit values: %s", __func__, conf_buf);
		return bs;
	}

	debug("%s: exit values: %s", __func__, conf_buf);

	bs = bit_alloc(MAX_EXIT_VAL + 1);
	while ((tok = hostset_shift(hs))) {
		val = strtol(tok, &end_ptr, 10);
		if ((end_ptr[0] == '\0') &&
		    (val >= 0) && (val <= MAX_EXIT_VAL)) {
			bit_set(bs, val);
		} else {
			error("%s: exit values: %s (%s)",
			      __func__, conf_buf, tok);
		}
		free(tok);
	}
	hostset_destroy(hs);

	return bs;
}

/* _set_job_requeue_exit_value()
 *
 * Compared the job exit values with the configured
 * RequeueExit and RequeueHoldExit and a match is
 * found, set the appropriate state for job_hold_requeue()
 */
static void
_set_job_requeue_exit_value(struct job_record *job_ptr)
{
	int exit_code;

	exit_code = WEXITSTATUS(job_ptr->exit_code);
	if ((exit_code < 0) || (exit_code > MAX_EXIT_VAL))
		return;

	if (requeue_exit && bit_test(requeue_exit, exit_code)) {
		debug2("%s: job %d exit code %d state JOB_REQUEUE",
		       __func__, job_ptr->job_id, exit_code);
		job_ptr->job_state |= JOB_REQUEUE;
		return;
	}

	if (requeue_exit_hold && bit_test(requeue_exit_hold, exit_code)) {
		/* Not sure if want to set special exit state in this case */
		debug2("%s: job %d exit code %d state JOB_SPECIAL_EXIT",
		       __func__, job_ptr->job_id, exit_code);
		job_ptr->job_state |= JOB_REQUEUE;
		job_ptr->job_state |= JOB_SPECIAL_EXIT;
		return;
	}
}

/* Reset a job's end_time based upon it's start_time and time_limit.
 * NOTE: Do not reset the end_time if already being preempted */
extern void job_end_time_reset(struct job_record  *job_ptr)
{
	if (job_ptr->preempt_time)
		return; /* Preemption in progress */
	if (job_ptr->time_limit == INFINITE) {
		job_ptr->end_time = job_ptr->start_time +
				    (365 * 24 * 60 * 60); /* secs in year */
	} else {
		job_ptr->end_time = job_ptr->start_time +
				    (job_ptr->time_limit * 60);	/* secs */
	}
	job_ptr->end_time_exp = job_ptr->end_time;
}

/*
 * jobid2fmt() - print a job ID including job array information.
 */
extern char *jobid2fmt(struct job_record *job_ptr, char *buf, int buf_size)
{
	if (job_ptr == NULL)
		return "jobid2fmt: Invalid job_ptr argument";
	if (buf == NULL)
		return "jobid2fmt: Invalid buf argument";

	if (job_ptr->array_recs && (job_ptr->array_task_id == NO_VAL)) {
		snprintf(buf, buf_size, "JobID=%u_*",
			 job_ptr->array_job_id);
	} else if (job_ptr->array_task_id == NO_VAL) {
		snprintf(buf, buf_size, "JobID=%u", job_ptr->job_id);
	} else {
		snprintf(buf, buf_size, "JobID=%u_%u(%u)",
			 job_ptr->array_job_id, job_ptr->array_task_id,
			 job_ptr->job_id);
	}

       return buf;
}

/*
 * jobid2str() - print all the parts that uniquely identify a job.
 */
extern char *
jobid2str(struct job_record *job_ptr, char *buf, int buf_size)
{

	if (job_ptr == NULL)
		return "jobid2str: Invalid job_ptr argument";
	if (buf == NULL)
		return "jobid2str: Invalid buf argument";

	if (job_ptr->array_recs && (job_ptr->array_task_id == NO_VAL)) {
		snprintf(buf, buf_size, "JobID=%u_* State=0x%x NodeCnt=%u",
			job_ptr->array_job_id, job_ptr->job_state,
			job_ptr->node_cnt);
	} else if (job_ptr->array_task_id == NO_VAL) {
		snprintf(buf, buf_size, "JobID=%u State=0x%x NodeCnt=%u",
			job_ptr->job_id, job_ptr->job_state,
			job_ptr->node_cnt);
	} else {
		snprintf(buf, buf_size, "JobID=%u_%u(%u) State=0x%x NodeCnt=%u",
			job_ptr->array_job_id, job_ptr->array_task_id,
			job_ptr->job_id, job_ptr->job_state, job_ptr->node_cnt);
	}

	return buf;
}

/* trace_job() - print the job details if
 *               the DEBUG_FLAG_TRACE_JOBS is set
 */
extern void
trace_job(struct job_record *job_ptr, const char *func, const char *extra)
{
	char jbuf[JBUFSIZ];

	if (slurmctld_conf.debug_flags & DEBUG_FLAG_TRACE_JOBS) {
		info("%s: %s %s", func, extra, jobid2str(job_ptr, jbuf,
							 sizeof(jbuf)));
	}
}

/* If this is a job array meta-job, prepare it for being scheduled */
extern void job_array_pre_sched(struct job_record *job_ptr)
{
	char jbuf[JBUFSIZ];
	int32_t i;

	if (!job_ptr->array_recs || !job_ptr->array_recs->task_id_bitmap)
		return;

	i = bit_ffs(job_ptr->array_recs->task_id_bitmap);
	if (i < 0) {
		/* This happens if the final task in a meta-job is requeued */
		error("%s has empty task_id_bitmap",
		      jobid2str(job_ptr, jbuf, sizeof(jbuf)));
		FREE_NULL_BITMAP(job_ptr->array_recs->task_id_bitmap);
		return;
	}

	job_ptr->array_job_id  = job_ptr->job_id;
	job_ptr->array_task_id = i;
}

/* If this is a job array meta-job, clean up after scheduling attempt */
extern void job_array_post_sched(struct job_record *job_ptr)
{
	struct job_record *new_job_ptr;
	char jobid_buf[32];

	if (!job_ptr->array_recs || !job_ptr->array_recs->task_id_bitmap)
		return;

	if (job_ptr->array_recs->task_cnt <= 1) {
		/* Preserve array_recs for min/max exit codes for job array */
		if (job_ptr->array_recs->task_cnt) {
			job_ptr->array_recs->task_cnt--;
		} else if (job_ptr->restart_cnt) {
			/* Last task of a job array has been requeued */
		} else {
			error("job %u_%u array_recs task count underflow",
			      job_ptr->array_job_id, job_ptr->array_task_id);
		}
		xfree(job_ptr->array_recs->task_id_str);

		/* While it is efficient to set the db_index to 0 here
		 * to get the database to update the record for
		 * pending tasks it also creates a window in which if
		 * the association id is changed (different account or
		 * partition) instead of returning the previous
		 * db_index (expected) it would create a new one
		 * leaving the other orphaned.  Setting the job_state
		 * sets things up so the db_index isn't lost but the
		 * start message is still sent to get the desired behavior. */
		job_ptr->job_state |= JOB_UPDATE_DB;

		/* If job is requeued, it will already be in the hash table */
		if (!find_job_array_rec(job_ptr->array_job_id,
					job_ptr->array_task_id)) {
			_add_job_array_hash(job_ptr);
		}
	} else {
		new_job_ptr = job_array_split(job_ptr);
		if (new_job_ptr) {
			new_job_ptr->job_state = JOB_PENDING;
			new_job_ptr->start_time = (time_t) 0;
			/* Do NOT set the JOB_UPDATE_DB flag here, it
			 * is handled when task_id_str is created elsewhere */
		} else {
			error("%s: Unable to copy record for %s", __func__,
			      jobid2fmt(job_ptr, jobid_buf, sizeof(jobid_buf)));
		}
	}
}

/* _copy_job_file()
 *
 * This function is invoked in case the controller fails
 * to link the job array job files. If the link fails the
 * controller tries to copy the files instead.
 *
 */
static int
_copy_job_file(const char *src, const char *dst)
{
	struct stat stat_buf;
	int fsrc;
	int fdst;
	int cc;
	char buf[BUFSIZ];

	if (stat(src, &stat_buf) < 0)
		return -1;

	fsrc = open(src, O_RDONLY);
	if (fsrc < 0)
		return -1;


	fdst = creat(dst, stat_buf.st_mode);
	if (fdst < 0) {
		close(fsrc);
		return -1;
	}

	while (1) {
		cc = read(fsrc, buf, BUFSIZ);
		if (cc == 0)
			break;
		if (cc < 0) {
			close(fsrc);
			close(fdst);
			return -1;
		}
		if (write(fdst, buf, cc) != cc) {
			close(fsrc);
			close(fdst);
			return -1;
		}
	}

	close(fsrc);
	close(fdst);

	return 0;
}

/* _kill_dependent()
 *
 * Exterminate the job that has invalid dependency
 * condition.
 */
static void
_kill_dependent(struct job_record *job_ptr)
{
	char jbuf[JBUFSIZ];
	time_t now;

	now = time(NULL);

	info("%s: Job dependency can't be satisfied, cancelling "
	     "job %s", __func__, jobid2str(job_ptr, jbuf, sizeof(jbuf)));
	job_ptr->job_state = JOB_CANCELLED;
	xfree(job_ptr->state_desc);
	job_ptr->start_time = now;
	job_ptr->end_time = now;
	job_completion_logger(job_ptr, false);
	last_job_update = now;
	srun_allocate_abort(job_ptr);
}<|MERGE_RESOLUTION|>--- conflicted
+++ resolved
@@ -1279,11 +1279,7 @@
 	uint32_t array_task_id = NO_VAL;
 	uint32_t array_flags = 0, max_run_tasks = 0, tot_run_tasks = 0;
 	uint32_t min_exit_code = 0, max_exit_code = 0, tot_comp_tasks = 0;
-<<<<<<< HEAD
 	uint16_t details, batch_flag, step_flag;
-=======
-	uint16_t job_state, details, batch_flag, step_flag, tmp16;
->>>>>>> 967b57e4
 	uint16_t kill_on_node_fail, direct_set_prio;
 	uint16_t alloc_resp_port, other_port, mail_type, state_reason;
 	uint16_t restart_cnt, ckpt_interval;
@@ -1580,18 +1576,18 @@
 		safe_unpack16(&warn_flags, buffer);
 		safe_unpack16(&warn_signal, buffer);
 		safe_unpack16(&warn_time, buffer);
-		safe_unpack16(&tmp16, buffer);
-		limit_set.tres[TRES_ARRAY_CPU] = tmp16;
-		safe_unpack16(&tmp16, buffer);
-		limit_set.tres[TRES_ARRAY_NODE] = tmp16;
-		safe_unpack16(&tmp16, buffer);
-		if (!limit_set.tres[TRES_ARRAY_CPU] && tmp16)
-			limit_set.tres[TRES_ARRAY_CPU] = tmp16;
-		safe_unpack16(&tmp16, buffer);
-		if (!limit_set.tres[TRES_ARRAY_NODE] && tmp16)
-			limit_set.tres[TRES_ARRAY_NODE] = tmp16;
-		safe_unpack16(&tmp16, buffer);
-		limit_set.tres[TRES_ARRAY_MEM] = tmp16;
+		safe_unpack16(&uint16_tmp, buffer);
+		limit_set.tres[TRES_ARRAY_CPU] = uint16_tmp;
+		safe_unpack16(&uint16_tmp, buffer);
+		limit_set.tres[TRES_ARRAY_NODE] = uint16_tmp;
+		safe_unpack16(&uint16_tmp, buffer);
+		if (!limit_set.tres[TRES_ARRAY_CPU] && uint16_tmp)
+			limit_set.tres[TRES_ARRAY_CPU] = uint16_tmp;
+		safe_unpack16(&uint16_tmp, buffer);
+		if (!limit_set.tres[TRES_ARRAY_NODE] && uint16_tmp)
+			limit_set.tres[TRES_ARRAY_NODE] = uint16_tmp;
+		safe_unpack16(&uint16_tmp, buffer);
+		limit_set.tres[TRES_ARRAY_MEM] = uint16_tmp;
 		safe_unpack16(&limit_set.time, buffer);
 		safe_unpack16(&limit_set.qos, buffer);
 
@@ -1761,18 +1757,18 @@
 		safe_unpack16(&warn_flags, buffer);
 		safe_unpack16(&warn_signal, buffer);
 		safe_unpack16(&warn_time, buffer);
-		safe_unpack16(&tmp16, buffer);
-		limit_set.tres[TRES_ARRAY_CPU] = tmp16;
-		safe_unpack16(&tmp16, buffer);
-		limit_set.tres[TRES_ARRAY_NODE] = tmp16;
-		safe_unpack16(&tmp16, buffer);
-		if (!limit_set.tres[TRES_ARRAY_CPU] && tmp16)
-			limit_set.tres[TRES_ARRAY_CPU] = tmp16;
-		safe_unpack16(&tmp16, buffer);
-		if (!limit_set.tres[TRES_ARRAY_NODE] && tmp16)
-			limit_set.tres[TRES_ARRAY_NODE] = tmp16;
-		safe_unpack16(&tmp16, buffer);
-		limit_set.tres[TRES_ARRAY_MEM] = tmp16;
+		safe_unpack16(&uint16_tmp, buffer);
+		limit_set.tres[TRES_ARRAY_CPU] = uint16_tmp;
+		safe_unpack16(&uint16_tmp, buffer);
+		limit_set.tres[TRES_ARRAY_NODE] = uint16_tmp;
+		safe_unpack16(&uint16_tmp, buffer);
+		if (!limit_set.tres[TRES_ARRAY_CPU] && uint16_tmp)
+			limit_set.tres[TRES_ARRAY_CPU] = uint16_tmp;
+		safe_unpack16(&uint16_tmp, buffer);
+		if (!limit_set.tres[TRES_ARRAY_NODE] && uint16_tmp)
+			limit_set.tres[TRES_ARRAY_NODE] = uint16_tmp;
+		safe_unpack16(&uint16_tmp, buffer);
+		limit_set.tres[TRES_ARRAY_MEM] = uint16_tmp;
 		safe_unpack16(&limit_set.time, buffer);
 		safe_unpack16(&limit_set.qos, buffer);
 
