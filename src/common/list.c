/*****************************************************************************
 *  $Id: list.c,v 1.28 2003/05/20 23:53:22 dun Exp $
 *****************************************************************************
 *  $LSDId: list.c,v 1.28 2003/05/20 23:53:22 dun Exp $
 *****************************************************************************
 *  Copyright (C) 2001-2002 The Regents of the University of California.
 *  Produced at Lawrence Livermore National Laboratory (cf, DISCLAIMER).
 *  Written by Chris Dunlap <cdunlap@llnl.gov>.
 *  
 *  This file is from LSD-Tools, the LLNL Software Development Toolbox.
 *
 *  LSD-Tools is free software; you can redistribute it and/or modify it under
 *  the terms of the GNU General Public License as published by the Free
 *  Software Foundation; either version 2 of the License, or (at your option)
 *  any later version.
 *
 *  In addition, as a special exception, the copyright holders give permission 
<<<<<<< HEAD
 *  to link the code of portions of this program with the OpenSSL library under
=======
 *  to link the code of portions of this program with the OpenSSL library under 
>>>>>>> 5e89edcf
 *  certain conditions as described in each individual source file, and 
 *  distribute linked combinations including the two. You must obey the GNU 
 *  General Public License in all respects for all of the code used other than 
 *  OpenSSL. If you modify file(s) with this exception, you may extend this 
 *  exception to your version of the file(s), but you are not obligated to do 
 *  so. If you do not wish to do so, delete this exception statement from your
 *  version.  If you delete this exception statement from all source files in 
 *  the program, then also delete it here.
 *
 *  LSD-Tools is distributed in the hope that it will be useful, but WITHOUT
 *  ANY WARRANTY; without even the implied warranty of MERCHANTABILITY or
 *  FITNESS FOR A PARTICULAR PURPOSE.  See the GNU General Public License for
 *  more details.
 *
 *  You should have received a copy of the GNU General Public License along
 *  with LSD-Tools; if not, write to the Free Software Foundation, Inc.,
 *  51 Franklin Street, Fifth Floor, Boston, MA 02110-1301  USA.
 *****************************************************************************
 *  Refer to "list.h" for documentation on public functions.
 *****************************************************************************/


#ifdef HAVE_CONFIG_H
#  include "config.h"
#endif /* HAVE_CONFIG_H */

#ifdef WITH_PTHREADS
#  include <pthread.h>
#endif /* WITH_PTHREADS */

#include <assert.h>
#include <errno.h>
#include <stdlib.h>
#include <string.h>
#include "list.h"
#include "macros.h"
#include "xmalloc.h"

/*
** Define slurm-specific aliases for use by plugins, see slurm_xlator.h 
** for details. 
 */
strong_alias(list_create,	slurm_list_create);
strong_alias(list_destroy,	slurm_list_destroy);
strong_alias(list_is_empty,	slurm_list_is_empty);
strong_alias(list_count,	slurm_list_count);
strong_alias(list_append,	slurm_list_append);
strong_alias(list_prepend,	slurm_list_prepend);
strong_alias(list_find_first,	slurm_list_find_first);
strong_alias(list_delete_all,	slurm_list_delete_all);
strong_alias(list_for_each,	slurm_list_for_each);
strong_alias(list_sort,		slurm_list_sort);
strong_alias(list_push,		slurm_list_push);
strong_alias(list_pop,		slurm_list_pop);
strong_alias(list_peek,		slurm_list_peek);
strong_alias(list_enqueue,	slurm_list_enqueue);
strong_alias(list_dequeue,	slurm_list_dequeue);
strong_alias(list_iterator_create,	slurm_list_iterator_create);
strong_alias(list_iterator_reset,	slurm_list_iterator_reset);
strong_alias(list_iterator_destroy,	slurm_list_iterator_destroy);
strong_alias(list_next,		slurm_list_next);
strong_alias(list_insert,	slurm_list_insert);
strong_alias(list_find,		slurm_list_find);
strong_alias(list_remove,	slurm_list_remove);
strong_alias(list_delete,	slurm_list_delete);
strong_alias(list_install_fork_handlers, slurm_list_install_fork_handlers);
/*********************
 *  lsd_fatal_error  *
 *********************/

#include <unistd.h>
#ifdef WITH_LSD_FATAL_ERROR_FUNC
#  undef lsd_fatal_error
   extern void lsd_fatal_error(char *file, int line, char *mesg);
#else /* !WITH_LSD_FATAL_ERROR_FUNC */
#  ifndef lsd_fatal_error
#    include <errno.h>
#    include <stdio.h>
#    include <string.h>
#    define lsd_fatal_error(file, line, mesg)                                 \
       do {                                                                   \
           fprintf(stderr, "ERROR: [%s:%d] %s: %s\n",                         \
                   file, line, mesg, strerror(errno));                        \
       } while (0)
#  endif /* !lsd_fatal_error */
#endif /* !WITH_LSD_FATAL_ERROR_FUNC */


/*********************
 *  lsd_nomem_error  *
 *********************/

#ifdef WITH_LSD_NOMEM_ERROR_FUNC
#  undef lsd_nomem_error
   extern void * lsd_nomem_error(char *file, int line, char *mesg);
#else /* !WITH_LSD_NOMEM_ERROR_FUNC */
#  ifndef lsd_nomem_error
#    define lsd_nomem_error(file, line, mesg) (NULL)
#  endif /* !lsd_nomem_error */
#endif /* !WITH_LSD_NOMEM_ERROR_FUNC */


/***************
 *  Constants  *
 ***************/

/**************************************************************************\
 * To test for memory leaks associated with the use of list functions (not 
 * necessarily within the list module), set MEMORY_LEAK_DEBUG to 1 using 
 * "configure --enable-memory-leak" then execute
 * > valgrind --tool=memcheck --leak-check=yes --num-callers=6
 *    --leak-resolution=med [slurmctld | slurmd] -D
 *
 * Do not leave MEMORY_LEAK_DEBUG set for production use
 *
 * When MEMORY_LEAK_DEBUG is set to 1, the cache is disabled. Each memory 
 * request will be satisified with a separate xmalloc request. When the 
 * memory is no longer required, it is immeditately freed. This means 
 * valgrind can identify where exactly any leak associated with the use 
 * of the list functions originates.
\**************************************************************************/
#ifdef MEMORY_LEAK_DEBUG
#  define LIST_ALLOC 1
#else
#  define LIST_ALLOC 128
#endif
#define LIST_MAGIC 0xDEADBEEF


/****************
 *  Data Types  *
 ****************/

struct listNode {
    void                 *data;         /* node's data                       */
    struct listNode      *next;         /* next node in list                 */
};

struct listIterator {
    struct list          *list;         /* the list being iterated           */
    struct listNode      *pos;          /* the next node to be iterated      */
    struct listNode     **prev;         /* addr of 'next' ptr to prv It node */
    struct listIterator  *iNext;        /* iterator chain for list_destroy() */
#ifndef NDEBUG
    unsigned int          magic;        /* sentinel for asserting validity   */
#endif /* !NDEBUG */
};

struct list {
    struct listNode      *head;         /* head of the list                  */
    struct listNode     **tail;         /* addr of last node's 'next' ptr    */
    struct listIterator  *iNext;        /* iterator chain for list_destroy() */
    ListDelF              fDel;         /* function to delete node data      */
    int                   count;        /* number of nodes in list           */
#ifdef WITH_PTHREADS
    pthread_mutex_t       mutex;        /* mutex to protect access to list   */
#endif /* WITH_PTHREADS */
#ifndef NDEBUG
    unsigned int          magic;        /* sentinel for asserting validity   */
#endif /* !NDEBUG */
};

typedef struct listNode * ListNode;


/****************
 *  Prototypes  *
 ****************/

static void * list_node_create (List l, ListNode *pp, void *x);
static void * list_node_destroy (List l, ListNode *pp);
static List list_alloc (void);
static void list_free (List l);
static ListNode list_node_alloc (void);
static void list_node_free (ListNode p);
static ListIterator list_iterator_alloc (void);
static void list_iterator_free (ListIterator i);
static void * list_alloc_aux (int size, void *pfreelist);
static void list_free_aux (void *x, void *pfreelist);


/***************
 *  Variables  *
 ***************/

static List list_free_lists = NULL;
static ListNode list_free_nodes = NULL;
static ListIterator list_free_iterators = NULL;

#ifdef WITH_PTHREADS
static pthread_mutex_t list_free_lock = PTHREAD_MUTEX_INITIALIZER;
#endif /* WITH_PTHREADS */


/************
 *  Macros  *
 ************/

#ifdef WITH_PTHREADS

#  define list_mutex_init(mutex)                                              \
     do {                                                                     \
         int e = pthread_mutex_init(mutex, NULL);                             \
         if (e != 0) {                                                        \
             errno = e;                                                       \
             lsd_fatal_error(__FILE__, __LINE__, "list mutex init");          \
             abort();                                                         \
         }                                                                    \
     } while (0)

#  define list_mutex_lock(mutex)                                              \
     do {                                                                     \
         int e = pthread_mutex_lock(mutex);                                   \
         if (e != 0) {                                                        \
             errno = e;                                                       \
             lsd_fatal_error(__FILE__, __LINE__, "list mutex lock");          \
             abort();                                                         \
         }                                                                    \
     } while (0)

#  define list_mutex_unlock(mutex)                                            \
     do {                                                                     \
         int e = pthread_mutex_unlock(mutex);                                 \
         if (e != 0) {                                                        \
             errno = e;                                                       \
             lsd_fatal_error(__FILE__, __LINE__, "list mutex unlock");        \
             abort();                                                         \
         }                                                                    \
     } while (0)

#  define list_mutex_destroy(mutex)                                           \
     do {                                                                     \
         int e = pthread_mutex_destroy(mutex);                                \
         if (e != 0) {                                                        \
             errno = e;                                                       \
             lsd_fatal_error(__FILE__, __LINE__, "list mutex destroy");       \
             abort();                                                         \
         }                                                                    \
     } while (0)

#  ifndef NDEBUG
     static int list_mutex_is_locked (pthread_mutex_t *mutex);
#  endif /* !NDEBUG */

#else /* !WITH_PTHREADS */

#  define list_mutex_init(mutex)
#  define list_mutex_lock(mutex)
#  define list_mutex_unlock(mutex)
#  define list_mutex_destroy(mutex)
#  define list_mutex_is_locked(mutex) (1)

#endif /* !WITH_PTHREADS */


/***************
 *  Functions  *
 ***************/

List
list_create (ListDelF f)
{
    List l;

    if (!(l = list_alloc()))
        return(lsd_nomem_error(__FILE__, __LINE__, "list create"));
    l->head = NULL;
    l->tail = &l->head;
    l->iNext = NULL;
    l->fDel = f;
    l->count = 0;
    list_mutex_init(&l->mutex);
    assert(l->magic = LIST_MAGIC);      /* set magic via assert abuse */
    return(l);
}


void
list_destroy (List l)
{
    ListIterator i, iTmp;
    ListNode p, pTmp;

    assert(l != NULL);
    list_mutex_lock(&l->mutex);
    assert(l->magic == LIST_MAGIC);
    i = l->iNext;
    while (i) {
        assert(i->magic == LIST_MAGIC);
        iTmp = i->iNext;
        assert(i->magic = ~LIST_MAGIC); /* clear magic via assert abuse */
        list_iterator_free(i);
        i = iTmp;
    }
    p = l->head;
    while (p) {
        pTmp = p->next;
        if (p->data && l->fDel)
            l->fDel(p->data);
        list_node_free(p);
        p = pTmp;
    }
    assert(l->magic = ~LIST_MAGIC);     /* clear magic via assert abuse */
    list_mutex_unlock(&l->mutex);
    list_mutex_destroy(&l->mutex);
    list_free(l);
    return;
}


int
list_is_empty (List l)
{
    int n;

    assert(l != NULL);
    list_mutex_lock(&l->mutex);
    assert(l->magic == LIST_MAGIC);
    n = l->count;
    list_mutex_unlock(&l->mutex);
    return(n == 0);
}


int
list_count (List l)
{
    int n;

    assert(l != NULL);
    list_mutex_lock(&l->mutex);
    assert(l->magic == LIST_MAGIC);
    n = l->count;
    list_mutex_unlock(&l->mutex);
    return(n);
}


void *
list_append (List l, void *x)
{
    void *v;

    assert(l != NULL);
    assert(x != NULL);
    list_mutex_lock(&l->mutex);
    assert(l->magic == LIST_MAGIC);
    v = list_node_create(l, l->tail, x);
    list_mutex_unlock(&l->mutex);
    return(v);
}


void *
list_prepend (List l, void *x)
{
    void *v;

    assert(l != NULL);
    assert(x != NULL);
    list_mutex_lock(&l->mutex);
    assert(l->magic == LIST_MAGIC);
    v = list_node_create(l, &l->head, x);
    list_mutex_unlock(&l->mutex);
    return(v);
}


void *
list_find_first (List l, ListFindF f, void *key)
{
    ListNode p;
    void *v = NULL;

    assert(l != NULL);
    assert(f != NULL);
    assert(key != NULL);
    list_mutex_lock(&l->mutex);
    assert(l->magic == LIST_MAGIC);
    for (p=l->head; p; p=p->next) {
        if (f(p->data, key)) {
            v = p->data;
            break;
        }
    }
    list_mutex_unlock(&l->mutex);
    return(v);
}


int
list_delete_all (List l, ListFindF f, void *key)
{
    ListNode *pp;
    void *v;
    int n = 0;

    assert(l != NULL);
    assert(f != NULL);
    list_mutex_lock(&l->mutex);
    assert(l->magic == LIST_MAGIC);
    pp = &l->head;
    while (*pp) {
        if (f((*pp)->data, key)) {
            if ((v = list_node_destroy(l, pp))) {
                if (l->fDel)
                    l->fDel(v);
                n++;
            }
        }
        else {
            pp = &(*pp)->next;
        }
    }
    list_mutex_unlock(&l->mutex);
    return(n);
}


int
list_for_each (List l, ListForF f, void *arg)
{
    ListNode p;
    int n = 0;

    assert(l != NULL);
    assert(f != NULL);
    list_mutex_lock(&l->mutex);
    assert(l->magic == LIST_MAGIC);
    for (p=l->head; p; p=p->next) {
        n++;
        if (f(p->data, arg) < 0) {
            n = -n;
            break;
        }
    }
    list_mutex_unlock(&l->mutex);
    return(n);
}


void
list_sort (List l, ListCmpF f)
{
/*  Note: Time complexity O(n^2).
 */
    ListNode *pp, *ppPrev, *ppPos, pTmp;
    ListIterator i;

    assert(l != NULL);
    assert(f != NULL);
    list_mutex_lock(&l->mutex);
    assert(l->magic == LIST_MAGIC);
    if (l->count > 1) {
        ppPrev = &l->head;
        pp = &(*ppPrev)->next;
        while (*pp) {
            if (f((*pp)->data, (*ppPrev)->data) < 0) {
                ppPos = &l->head;
                while (f((*pp)->data, (*ppPos)->data) >= 0)
                    ppPos = &(*ppPos)->next;
                pTmp = (*pp)->next;
                (*pp)->next = *ppPos;
                *ppPos = *pp;
                *pp = pTmp;
                if (ppPrev == ppPos)
                    ppPrev = &(*ppPrev)->next;
            }
            else {
                ppPrev = pp;
                pp = &(*pp)->next;
            }
        }
        l->tail = pp;

        for (i=l->iNext; i; i=i->iNext) {
            assert(i->magic == LIST_MAGIC);
            i->pos = i->list->head;
            i->prev = &i->list->head;
        }
    }
    list_mutex_unlock(&l->mutex);
    return;
}


void *
list_push (List l, void *x)
{
    void *v;

    assert(l != NULL);
    assert(x != NULL);
    list_mutex_lock(&l->mutex);
    assert(l->magic == LIST_MAGIC);
    v = list_node_create(l, &l->head, x);
    list_mutex_unlock(&l->mutex);
    return(v);
}


void *
list_pop (List l)
{
    void *v;

    assert(l != NULL);
    list_mutex_lock(&l->mutex);
    assert(l->magic == LIST_MAGIC);
    v = list_node_destroy(l, &l->head);
    list_mutex_unlock(&l->mutex);
    return(v);
}


void *
list_peek (List l)
{
    void *v;

    assert(l != NULL);
    list_mutex_lock(&l->mutex);
    assert(l->magic == LIST_MAGIC);
    v = (l->head) ? l->head->data : NULL;
    list_mutex_unlock(&l->mutex);
    return(v);
}


void *
list_enqueue (List l, void *x)
{
    void *v;

    assert(l != NULL);
    assert(x != NULL);
    list_mutex_lock(&l->mutex);
    assert(l->magic == LIST_MAGIC);
    v = list_node_create(l, l->tail, x);
    list_mutex_unlock(&l->mutex);
    return(v);
}


void *
list_dequeue (List l)
{
    void *v;

    assert(l != NULL);
    list_mutex_lock(&l->mutex);
    assert(l->magic == LIST_MAGIC);
    v = list_node_destroy(l, &l->head);
    list_mutex_unlock(&l->mutex);
    return(v);
}


ListIterator
list_iterator_create (List l)
{
    ListIterator i;

    assert(l != NULL);
    if (!(i = list_iterator_alloc()))
        return(lsd_nomem_error(__FILE__, __LINE__, "list iterator create"));
    i->list = l;
    list_mutex_lock(&l->mutex);
    assert(l->magic == LIST_MAGIC);
    i->pos = l->head;
    i->prev = &l->head;
    i->iNext = l->iNext;
    l->iNext = i;
    assert(i->magic = LIST_MAGIC);      /* set magic via assert abuse */
    list_mutex_unlock(&l->mutex);
    return(i);
}


void
list_iterator_reset (ListIterator i)
{
    assert(i != NULL);
    assert(i->magic == LIST_MAGIC);
    list_mutex_lock(&i->list->mutex);
    assert(i->list->magic == LIST_MAGIC);
    i->pos = i->list->head;
    i->prev = &i->list->head;
    list_mutex_unlock(&i->list->mutex);
    return;
}


void
list_iterator_destroy (ListIterator i)
{
    ListIterator *pi;

    assert(i != NULL);
    assert(i->magic == LIST_MAGIC);
    list_mutex_lock(&i->list->mutex);
    assert(i->list->magic == LIST_MAGIC);
    for (pi=&i->list->iNext; *pi; pi=&(*pi)->iNext) {
        assert((*pi)->magic == LIST_MAGIC);
        if (*pi == i) {
            *pi = (*pi)->iNext;
            break;
        }
    }
    list_mutex_unlock(&i->list->mutex);
    assert(i->magic = ~LIST_MAGIC);     /* clear magic via assert abuse */
    list_iterator_free(i);
    return;
}


void *
list_next (ListIterator i)
{
    ListNode p;

    assert(i != NULL);
    assert(i->magic == LIST_MAGIC);
    list_mutex_lock(&i->list->mutex);
    assert(i->list->magic == LIST_MAGIC);
    if ((p = i->pos))
        i->pos = p->next;
    if (*i->prev != p)
        i->prev = &(*i->prev)->next;
    list_mutex_unlock(&i->list->mutex);
    return(p ? p->data : NULL);
}


void *
list_insert (ListIterator i, void *x)
{
    void *v;

    assert(i != NULL);
    assert(x != NULL);
    assert(i->magic == LIST_MAGIC);
    list_mutex_lock(&i->list->mutex);
    assert(i->list->magic == LIST_MAGIC);
    v = list_node_create(i->list, i->prev, x);
    list_mutex_unlock(&i->list->mutex);
    return(v);
}


void *
list_find (ListIterator i, ListFindF f, void *key)
{
    void *v;

    assert(i != NULL);
    assert(f != NULL);
    assert(key != NULL);
    assert(i->magic == LIST_MAGIC);
    while ((v=list_next(i)) && !f(v,key)) {;}
    return(v);
}


void *
list_remove (ListIterator i)
{
    void *v = NULL;

    assert(i != NULL);
    assert(i->magic == LIST_MAGIC);
    list_mutex_lock(&i->list->mutex);
    assert(i->list->magic == LIST_MAGIC);
    if (*i->prev != i->pos)
        v = list_node_destroy(i->list, i->prev);
    list_mutex_unlock(&i->list->mutex);
    return(v);
}


int
list_delete (ListIterator i)
{
    void *v;

    assert(i != NULL);
    assert(i->magic == LIST_MAGIC);
    if ((v = list_remove(i))) {
        if (i->list->fDel)
            i->list->fDel(v);
        return(1);
    }
    return(0);
}


static void *
list_node_create (List l, ListNode *pp, void *x)
{
/*  Inserts data pointed to by [x] into list [l] after [pp],
 *    the address of the previous node's "next" ptr.
 *  Returns a ptr to data [x], or NULL if insertion fails.
 *  This routine assumes the list is already locked upon entry.
 */
    ListNode p;
    ListIterator i;

    assert(l != NULL);
    assert(l->magic == LIST_MAGIC);
    assert(list_mutex_is_locked(&l->mutex));
    assert(pp != NULL);
    assert(x != NULL);
    if (!(p = list_node_alloc()))
        return(lsd_nomem_error(__FILE__, __LINE__, "list node create"));
    p->data = x;
    if (!(p->next = *pp))
        l->tail = &p->next;
    *pp = p;
    l->count++;
    for (i=l->iNext; i; i=i->iNext) {
        assert(i->magic == LIST_MAGIC);
        if (i->prev == pp)
            i->prev = &p->next;
        else if (i->pos == p->next)
            i->pos = p;
        assert((i->pos == *i->prev) || (i->pos == (*i->prev)->next));
    }
    return(x);
}


static void *
list_node_destroy (List l, ListNode *pp)
{
/*  Removes the node pointed to by [*pp] from from list [l],
 *    where [pp] is the address of the previous node's "next" ptr.
 *  Returns the data ptr associated with list item being removed,
 *    or NULL if [*pp] points to the NULL element.
 *  This routine assumes the list is already locked upon entry.
 */
    void *v;
    ListNode p;
    ListIterator i;

    assert(l != NULL);
    assert(l->magic == LIST_MAGIC);
    assert(list_mutex_is_locked(&l->mutex));
    assert(pp != NULL);
    if (!(p = *pp))
        return(NULL);
    v = p->data;
    if (!(*pp = p->next))
        l->tail = pp;
    l->count--;
    for (i=l->iNext; i; i=i->iNext) {
        assert(i->magic == LIST_MAGIC);
        if (i->pos == p)
            i->pos = p->next, i->prev = pp;
        else if (i->prev == &p->next)
            i->prev = pp;
        assert((i->pos == *i->prev) || (i->pos == (*i->prev)->next));
    }
    list_node_free(p);
    return(v);
}


static List
list_alloc (void)
{
    return(list_alloc_aux(sizeof(struct list), &list_free_lists));
}


static void
list_free (List l)
{
    list_free_aux(l, &list_free_lists);
    return;
}


static ListNode
list_node_alloc (void)
{
    return(list_alloc_aux(sizeof(struct listNode), &list_free_nodes));
}


static void
list_node_free (ListNode p)
{
    list_free_aux(p, &list_free_nodes);
    return;
}


static ListIterator
list_iterator_alloc (void)
{
    return(list_alloc_aux(sizeof(struct listIterator), &list_free_iterators));
}


static void
list_iterator_free (ListIterator i)
{
    list_free_aux(i, &list_free_iterators);
    return;
}


static void *
list_alloc_aux (int size, void *pfreelist)
{
/*  Allocates an object of [size] bytes from the freelist [*pfreelist].
 *  Memory is added to the freelist in chunks of size LIST_ALLOC.
 *  Returns a ptr to the object, or NULL if the memory request fails.
 */
    void **px;
    void **pfree = pfreelist;
    void **plast;

    assert(sizeof(char) == 1);
    assert(size >= sizeof(void *));
    assert(pfreelist != NULL);
    assert(LIST_ALLOC > 0);
    list_mutex_lock(&list_free_lock);
    if (!*pfree) {
        if ((*pfree = xmalloc(LIST_ALLOC * size))) {
            px = *pfree;
            plast = (void **) ((char *) *pfree + ((LIST_ALLOC - 1) * size));
            while (px < plast)
                *px = (char *) px + size, px = *px;
            *plast = NULL;
        }
    }
    if ((px = *pfree))
        *pfree = *px;
    else
        errno = ENOMEM;
    list_mutex_unlock(&list_free_lock);
    return(px);
}


static void
list_free_aux (void *x, void *pfreelist)
{
/*  Frees the object [x], returning it to the freelist [*pfreelist].
 */
#ifdef MEMORY_LEAK_DEBUG
    xfree(x);
#else
    void **px = x;
    void **pfree = pfreelist;

    assert(x != NULL);
    assert(pfreelist != NULL);
    list_mutex_lock(&list_free_lock);
    *px = *pfree;
    *pfree = px;
    list_mutex_unlock(&list_free_lock);
#endif
    return;
}

#ifdef WITH_PTHREADS
static void
list_reinit_mutexes (void)
{
	list_mutex_init(&list_free_lock);
}

void list_install_fork_handlers (void)
{
	int err;
	if ((err = pthread_atfork(NULL, NULL, &list_reinit_mutexes)))
		lsd_fatal_error(__FILE__, __LINE__, "list atfork install");
	return;
}
#else
void list_install_fork_handlers (void)
{
	return;
}
#endif

#ifndef NDEBUG
#ifdef WITH_PTHREADS
static int
list_mutex_is_locked (pthread_mutex_t *mutex)
{
/*  Returns true if the mutex is locked; o/w, returns false.
 */
    int rc;

    assert(mutex != NULL);
    rc = pthread_mutex_trylock(mutex);
    return(rc == EBUSY ? 1 : 0);
}
#endif /* WITH_PTHREADS */
#endif /* !NDEBUG */<|MERGE_RESOLUTION|>--- conflicted
+++ resolved
@@ -15,11 +15,7 @@
  *  any later version.
  *
  *  In addition, as a special exception, the copyright holders give permission 
-<<<<<<< HEAD
- *  to link the code of portions of this program with the OpenSSL library under
-=======
  *  to link the code of portions of this program with the OpenSSL library under 
->>>>>>> 5e89edcf
  *  certain conditions as described in each individual source file, and 
  *  distribute linked combinations including the two. You must obey the GNU 
  *  General Public License in all respects for all of the code used other than 
