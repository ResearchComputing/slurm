--- conflicted
+++ resolved
@@ -1870,16 +1870,12 @@
 extern void
 slurm_cred_handle_reissue(slurm_cred_ctx_t ctx, slurm_cred_t *cred, bool locked)
 {
-<<<<<<< HEAD
-	job_state_t  *j = _find_job_state(ctx, cred->step_id.job_id);
-=======
-	job_state_t  *j;
+	job_state_t *j;
 
 	if (!locked)
 		slurm_mutex_lock(&ctx->mutex);
 
-	j = _find_job_state(ctx, cred->jobid);
->>>>>>> 8f9bfe5f
+	j = _find_job_state(ctx, cred->step_id.job_id);
 
 	if (j != NULL && j->revoked && (cred->ctime > j->revoked)) {
 		/* The credential has been reissued.  Purge the
@@ -1900,16 +1896,12 @@
 extern bool
 slurm_cred_revoked(slurm_cred_ctx_t ctx, slurm_cred_t *cred)
 {
-<<<<<<< HEAD
-	job_state_t  *j = _find_job_state(ctx, cred->step_id.job_id);
-=======
-	job_state_t  *j;
+	job_state_t *j;
 	bool rc = false;
->>>>>>> 8f9bfe5f
 
 	slurm_mutex_lock(&ctx->mutex);
 
-	j = _find_job_state(ctx, cred->jobid);
+	j = _find_job_state(ctx, cred->step_id.job_id);
 
 	if (j && (j->revoked != (time_t)0) && (cred->ctime <= j->revoked))
 		rc = true;
