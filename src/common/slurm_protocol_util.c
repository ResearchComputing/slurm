/*****************************************************************************\
 *  slurm_protocol_util.c - communication infrastructure functions
 *****************************************************************************
 *  Copyright (C) 2002-2007 The Regents of the University of California.
 *  Copyright (C) 2008-2010 Lawrence Livermore National Security.
 *  Produced at Lawrence Livermore National Laboratory (cf, DISCLAIMER).
 *  Written by Kevin Tew <tew1@llnl.gov> et. al.
 *  CODE-OCEC-09-009. All rights reserved.
 *
 *  This file is part of SLURM, a resource management program.
 *  For details, see <http://slurm.schedmd.com/>.
 *  Please also read the included file: DISCLAIMER.
 *
 *  SLURM is free software; you can redistribute it and/or modify it under
 *  the terms of the GNU General Public License as published by the Free
 *  Software Foundation; either version 2 of the License, or (at your option)
 *  any later version.
 *
 *  In addition, as a special exception, the copyright holders give permission
 *  to link the code of portions of this program with the OpenSSL library under
 *  certain conditions as described in each individual source file, and
 *  distribute linked combinations including the two. You must obey the GNU
 *  General Public License in all respects for all of the code used other than
 *  OpenSSL. If you modify file(s) with this exception, you may extend this
 *  exception to your version of the file(s), but you are not obligated to do
 *  so. If you do not wish to do so, delete this exception statement from your
 *  version.  If you delete this exception statement from all source files in
 *  the program, then also delete it here.
 *
 *  SLURM is distributed in the hope that it will be useful, but WITHOUT ANY
 *  WARRANTY; without even the implied warranty of MERCHANTABILITY or FITNESS
 *  FOR A PARTICULAR PURPOSE.  See the GNU General Public License for more
 *  details.
 *
 *  You should have received a copy of the GNU General Public License along
 *  with SLURM; if not, write to the Free Software Foundation, Inc.,
 *  51 Franklin Street, Fifth Floor, Boston, MA 02110-1301  USA.
\*****************************************************************************/

#include <stdio.h>
#include <stdlib.h>
#include <string.h>
#include <assert.h>

#include "src/common/log.h"
#include "src/common/slurm_protocol_api.h"
#include "src/common/slurm_protocol_util.h"
#include "src/common/slurmdbd_defs.h"
#include "src/common/xmalloc.h"
#include "src/slurmdbd/read_config.h"

uint16_t _get_slurm_version(uint32_t rpc_version)
{
	if (rpc_version >= SLURMDBD_VERSION)
		return SLURM_PROTOCOL_VERSION;
	else if (rpc_version >= SLURMDBD_2_6_VERSION)
		return SLURM_2_6_PROTOCOL_VERSION;
	else
		return SLURM_2_5_PROTOCOL_VERSION;
}

/*
 * check_header_version checks to see that the specified header was sent
 * from a node running the same version of the protocol as the current node
 * IN header - the message header received
 * RET - SLURM error code
 */
int check_header_version(header_t * header)
{
	uint16_t check_version = SLURM_PROTOCOL_VERSION;

	if (working_cluster_rec) {
		check_version = _get_slurm_version(
			working_cluster_rec->rpc_version);
	}

	if (slurmdbd_conf) {
		if ((header->version != SLURM_PROTOCOL_VERSION)     &&
<<<<<<< HEAD
		    (header->version != SLURM_2_6_PROTOCOL_VERSION) &&
		    (header->version != SLURM_2_5_PROTOCOL_VERSION)) {
			debug("unsupported RPC version %hu", header->version);
=======
		    (header->version != SLURM_2_5_PROTOCOL_VERSION) &&
		    (header->version != SLURM_2_4_PROTOCOL_VERSION)) {
			debug("unsupported RPC version %hu msg type %u",
			      header->version, header->msg_type);
>>>>>>> 9f334c91
			slurm_seterrno_ret(SLURM_PROTOCOL_VERSION_ERROR);
		}
	} else if (header->version != check_version) {
		switch (header->msg_type) {
		case REQUEST_JOB_STEP_CREATE:
		case REQUEST_LAUNCH_TASKS:
		case REQUEST_RUN_JOB_STEP:
		case RESPONSE_JOB_STEP_CREATE:
		case RESPONSE_LAUNCH_TASKS:
		case RESPONSE_RUN_JOB_STEP:
			/* Disable job step creation/launch between major
			 * releases. Other RPCs should all be supported. */
			debug("unsupported RPC type %hu", header->msg_type);
			slurm_seterrno_ret(SLURM_PROTOCOL_VERSION_ERROR);
			break;
		default:
			if ((header->version != SLURM_PROTOCOL_VERSION)     &&
<<<<<<< HEAD
			    (header->version != SLURM_2_6_PROTOCOL_VERSION) &&
			    (header->version != SLURM_2_5_PROTOCOL_VERSION)) {
				debug("unsupported RPC version %hu",
				      header->version);
=======
			    (header->version != SLURM_2_5_PROTOCOL_VERSION) &&
			    (header->version != SLURM_2_4_PROTOCOL_VERSION)) {
				debug("Unsupported RPC version %hu msg type %u",
				      header->version, header->msg_type);
>>>>>>> 9f334c91
				slurm_seterrno_ret(SLURM_PROTOCOL_VERSION_ERROR);
			}
			break;

		}
	}

	return SLURM_PROTOCOL_SUCCESS;
}

/*
 * init_header - simple function to create a header, always insuring that
 * an accurate version string is inserted
 * OUT header - the message header to be send
 * IN msg_type - type of message to be send
 * IN flags - message flags to be send
 */
void init_header(header_t *header, slurm_msg_t *msg, uint16_t flags)
{
	memset(header, 0, sizeof(header));
	/* Since the slurmdbd could talk to a host of different
	   versions of slurm this needs to be kept current when the
	   protocol version changes. */
	if (msg->protocol_version != (uint16_t)NO_VAL)
		header->version = msg->protocol_version;
	else if (working_cluster_rec)
		msg->protocol_version = header->version = _get_slurm_version(
			working_cluster_rec->rpc_version);
	else if ((msg->msg_type == ACCOUNTING_UPDATE_MSG) ||
	         (msg->msg_type == ACCOUNTING_FIRST_REG)) {
		uint32_t rpc_version =
			((accounting_update_msg_t *)msg->data)->rpc_version;
		msg->protocol_version = header->version =
			_get_slurm_version(rpc_version);
	} else
		msg->protocol_version = header->version =
			SLURM_PROTOCOL_VERSION;

	header->flags = flags;
	header->msg_type = msg->msg_type;
	header->body_length = 0;	/* over-written later */
	header->forward = msg->forward;
	if (msg->ret_list)
		header->ret_cnt = list_count(msg->ret_list);
	else
		header->ret_cnt = 0;
	header->ret_list = msg->ret_list;
	header->orig_addr = msg->orig_addr;
}

/*
 * update_header - update a message header with the message len
 * OUT header - the message header to update
 * IN msg_length - length of message to be send
 */
void update_header(header_t * header, uint32_t msg_length)
{
	header->body_length = msg_length;
}


/* log the supplied slurm task launch message as debug3() level */
void slurm_print_launch_task_msg(launch_tasks_request_msg_t *msg, char *name)
{
	int i;
	int node_id = nodelist_find(msg->complete_nodelist, name);

	debug3("job_id: %u", msg->job_id);
	debug3("job_step_id: %u", msg->job_step_id);
	debug3("uid: %u", msg->uid);
	debug3("gid: %u", msg->gid);
	debug3("tasks_to_launch: %u", *(msg->tasks_to_launch));
	debug3("envc: %u", msg->envc);
	for (i = 0; i < msg->envc; i++) {
		debug3("env[%d]: %s", i, msg->env[i]);
	}
	debug3("cwd: %s", msg->cwd);
	debug3("argc: %u", msg->argc);
	for (i = 0; i < msg->argc; i++) {
		debug3("argv[%d]: %s", i, msg->argv[i]);
	}
	debug3("msg -> resp_port  = %u", *(msg->resp_port));
	debug3("msg -> io_port    = %u", *(msg->io_port));
	debug3("msg -> task_flags = %x", msg->task_flags);

	for (i = 0; i < msg->tasks_to_launch[node_id]; i++) {
		debug3("global_task_id[%d]: %u ", i,
		       msg->global_task_ids[node_id][i]);
	}
}<|MERGE_RESOLUTION|>--- conflicted
+++ resolved
@@ -76,16 +76,10 @@
 
 	if (slurmdbd_conf) {
 		if ((header->version != SLURM_PROTOCOL_VERSION)     &&
-<<<<<<< HEAD
 		    (header->version != SLURM_2_6_PROTOCOL_VERSION) &&
 		    (header->version != SLURM_2_5_PROTOCOL_VERSION)) {
-			debug("unsupported RPC version %hu", header->version);
-=======
-		    (header->version != SLURM_2_5_PROTOCOL_VERSION) &&
-		    (header->version != SLURM_2_4_PROTOCOL_VERSION)) {
 			debug("unsupported RPC version %hu msg type %u",
 			      header->version, header->msg_type);
->>>>>>> 9f334c91
 			slurm_seterrno_ret(SLURM_PROTOCOL_VERSION_ERROR);
 		}
 	} else if (header->version != check_version) {
@@ -103,17 +97,10 @@
 			break;
 		default:
 			if ((header->version != SLURM_PROTOCOL_VERSION)     &&
-<<<<<<< HEAD
 			    (header->version != SLURM_2_6_PROTOCOL_VERSION) &&
 			    (header->version != SLURM_2_5_PROTOCOL_VERSION)) {
-				debug("unsupported RPC version %hu",
-				      header->version);
-=======
-			    (header->version != SLURM_2_5_PROTOCOL_VERSION) &&
-			    (header->version != SLURM_2_4_PROTOCOL_VERSION)) {
 				debug("Unsupported RPC version %hu msg type %u",
 				      header->version, header->msg_type);
->>>>>>> 9f334c91
 				slurm_seterrno_ret(SLURM_PROTOCOL_VERSION_ERROR);
 			}
 			break;
