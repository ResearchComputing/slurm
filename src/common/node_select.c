--- conflicted
+++ resolved
@@ -14,7 +14,7 @@
  *  Copyright (C) 2002-2006 The Regents of the University of California.
  *  Produced at Lawrence Livermore National Laboratory (cf, DISCLAIMER).
  *  Written by Morris Jette <jette1@llnl.gov>.
- *  UCRL-CODE-226842.
+ *  UCRL-CODE-217948.
  *  
  *  This file is part of SLURM, a resource management program.
  *  For details, see <http://www.llnl.gov/linux/slurm/>.
@@ -96,10 +96,9 @@
         int             (*get_select_nodeinfo) (struct node_record *node_ptr,
 						enum select_data_info cr_info, 
 						void *data);
-	int             (*update_nodeinfo)     (struct job_record *job_ptr);
+        int             (*update_nodeinfo)     (struct job_record *job_ptr,
+						enum select_data_info cr_info);
         int             (*update_block)        (update_part_msg_t
-						*part_desc_ptr);
-        int             (*update_sub_node)     (update_part_msg_t
 						*part_desc_ptr);
 	int             (*get_info_from_plugin)(enum select_data_info cr_info,
 						void *data);
@@ -128,29 +127,27 @@
 	uint16_t geometry[SYSTEM_DIMENSIONS];	/* node count in various
 						 * dimensions, e.g. XYZ */
 	uint16_t conn_type;	/* see enum connection_type */
-	uint16_t reboot;	/* reboot block before starting job */
 	uint16_t rotate;	/* permit geometry rotation if set */
+	uint16_t node_use;	/* see enum node_use_type */
 	char *bg_block_id;	/* Blue Gene block ID */
 	uint16_t magic;		/* magic number */
-	char *ionodes;          /* for bg to tell which ionodes of a small
+	uint16_t quarter;       /* for bg to tell which quarter of a small
 				 * block the job is running */ 
+	uint16_t nodecard;       /* for bg to tell which nodecard of a quarter 
+				 *  of a small block the job is running */ 
 	uint32_t node_cnt;      /* how many cnodes in block */ 
 	uint16_t altered;       /* see if we have altered this job 
 				 * or not yet */
 	uint32_t max_procs;	/* maximum processors to use */
-	char *blrtsimage;       /* BlrtsImage for this block */
-	char *linuximage;       /* LinuxImage for this block */
-	char *mloaderimage;     /* mloaderImage for this block */
-	char *ramdiskimage;     /* RamDiskImage for this block */
 };
 #endif
 
 /*
  * Local functions
  */
-static slurm_select_ops_t *_select_get_ops(slurm_select_context_t *c);
 static slurm_select_context_t *_select_context_create(const char *select_type);
 static int _select_context_destroy(slurm_select_context_t *c);
+static slurm_select_ops_t *_select_get_ops(slurm_select_context_t *c);
 
 /*
  * Locate and load the appropriate plugin
@@ -177,7 +174,6 @@
                 "select_p_get_select_nodeinfo",
                 "select_p_update_nodeinfo",
 		"select_p_update_block",
- 		"select_p_update_sub_node",
                 "select_p_get_info_from_plugin",
 		"select_p_update_node_state",
 		"select_p_alter_node_cnt"
@@ -397,8 +393,7 @@
 /* 
  * Get select data from a specific node record
  * IN node_pts  - current node record
- * IN cr_info   - type of data to get from the node record 
- *                (see enum select_data_info)
+ * IN cr_info   - type of data to get from the node record (see enum select_data_info)
  * IN/OUT data  - the data to get from node record
  */
 extern int select_g_get_select_nodeinfo (struct node_record *node_ptr, 
@@ -419,16 +414,18 @@
  *                (see enum select_data_info)
  * IN job_ptr - current job record
  */
-extern int select_g_update_nodeinfo (struct job_record *job_ptr)
+extern int select_g_update_nodeinfo (struct job_record *job_ptr, 
+				     enum select_data_info cr_info)
 {
        if (slurm_select_init() < 0)
                return SLURM_ERROR;
 
-       return (*(g_select_context->ops.update_nodeinfo))(job_ptr);
+       return (*(g_select_context->ops.update_nodeinfo))(job_ptr, cr_info);
 }
 
 /* 
  * Update specific block (usually something has gone wrong)  
+ * IN cr_info   - type of data to update for a given job record
  * IN part_desc_ptr - information about the block
  */
 extern int select_g_update_block (update_part_msg_t *part_desc_ptr)
@@ -437,18 +434,6 @@
                return SLURM_ERROR;
 
        return (*(g_select_context->ops.update_block))(part_desc_ptr);
-}
-
-/* 
- * Update specific sub nodes (usually something has gone wrong)  
- * IN part_desc_ptr - information about the block
- */
-extern int select_g_update_sub_node (update_part_msg_t *part_desc_ptr)
-{
-       if (slurm_select_init() < 0)
-               return SLURM_ERROR;
-
-       return (*(g_select_context->ops.update_sub_node))(part_desc_ptr);
 }
 
 /* 
@@ -589,86 +574,12 @@
 {
 	if (slurm_select_init() < 0)
 		return SLURM_ERROR;
-	
+
 	return (*(g_select_context->ops.pack_node_info))
 		(last_query_time, buffer);
 }
 
 #ifdef HAVE_BG		/* node selection specific logic */
-static void _free_node_info(bg_info_record_t *bg_info_record)
-{
-	xfree(bg_info_record->nodes);
-	xfree(bg_info_record->ionodes);
-	xfree(bg_info_record->owner_name);
-	xfree(bg_info_record->bg_block_id);
-	xfree(bg_info_record->bp_inx);
-	xfree(bg_info_record->ionode_inx);
-	xfree(bg_info_record->blrtsimage);
-	xfree(bg_info_record->linuximage);
-	xfree(bg_info_record->mloaderimage);
-	xfree(bg_info_record->ramdiskimage);
-}
-
-/* NOTE: The matching pack functions are directly in the select/bluegene 
- * plugin. The unpack functions can not be there since the plugin is 
- * dependent upon libraries which do not exist on the BlueGene front-end 
- * nodes. */
-static int _unpack_node_info(bg_info_record_t *bg_info_record, Buf buffer)
-{
-	uint16_t uint16_tmp;
-	uint32_t uint32_tmp;
-	char *bp_inx_str;
-	
-	safe_unpackstr_xmalloc(&(bg_info_record->nodes), &uint16_tmp, buffer);
-	safe_unpackstr_xmalloc(&(bg_info_record->ionodes), &uint16_tmp,
-			       buffer);
-	safe_unpackstr_xmalloc(&bg_info_record->owner_name, &uint16_tmp, 
-			       buffer);
-	safe_unpackstr_xmalloc(&bg_info_record->bg_block_id, &uint16_tmp, 
-			       buffer);
-
-	safe_unpack16(&uint16_tmp, buffer);
-	bg_info_record->state     = (int) uint16_tmp;
-	safe_unpack16(&uint16_tmp, buffer);
-	bg_info_record->conn_type = (int) uint16_tmp;
-	safe_unpack16(&uint16_tmp, buffer);
-	bg_info_record->node_use = (int) uint16_tmp;
-	safe_unpack16(&uint16_tmp, buffer);
-	bg_info_record->quarter = (int) uint16_tmp;
-	safe_unpack16(&uint16_tmp, buffer);
-	bg_info_record->nodecard = (int) uint16_tmp;
-	safe_unpack32(&uint32_tmp, buffer);
-	bg_info_record->node_cnt = (int) uint32_tmp;
-	safe_unpackstr_xmalloc(&bp_inx_str, &uint16_tmp, buffer);
-	if (bp_inx_str == NULL) {
-		bg_info_record->bp_inx = bitfmt2int("");
-	} else {
-		bg_info_record->bp_inx = bitfmt2int(bp_inx_str);
-		xfree(bp_inx_str);
-	}
-	safe_unpackstr_xmalloc(&bp_inx_str, &uint16_tmp, buffer);
-	if (bp_inx_str == NULL) {
-		bg_info_record->ionode_inx = bitfmt2int("");
-	} else {
-		bg_info_record->ionode_inx = bitfmt2int(bp_inx_str);
-		xfree(bp_inx_str);
-	}
-	safe_unpackstr_xmalloc(&bg_info_record->blrtsimage, &uint16_tmp, 
-			       buffer);
-	safe_unpackstr_xmalloc(&bg_info_record->linuximage, &uint16_tmp, 
-			       buffer);
-	safe_unpackstr_xmalloc(&bg_info_record->mloaderimage, &uint16_tmp, 
-			       buffer);
-	safe_unpackstr_xmalloc(&bg_info_record->ramdiskimage, &uint16_tmp, 
-			       buffer);
-
-	return SLURM_SUCCESS;
-
-unpack_error:
-	_free_node_info(bg_info_record);
-	return SLURM_ERROR;
-}
-
 static char *_job_conn_type_string(uint16_t inx)
 {
 	if (inx == SELECT_TORUS)
@@ -678,14 +589,12 @@
 	else if (inx == SELECT_SMALL)
 		return "small";
 	else
-		return "n/a";
-}
-
-static char *_yes_no_string(uint16_t inx)
-{
-	if (inx == (uint16_t) NO_VAL)
-		return "n/a";
-	else if (inx)
+		return "nav";
+}
+
+static char *_job_rotate_string(uint16_t inx)
+{
+	if (inx)
 		return "yes";
 	else
 		return "no";
@@ -702,23 +611,20 @@
 	xassert(jobinfo != NULL);
 	
 	*jobinfo = xmalloc(sizeof(struct select_jobinfo));
-	for (i=0; i<SYSTEM_DIMENSIONS; i++) {
-		(*jobinfo)->start[i]    = (uint16_t) NO_VAL;
-		(*jobinfo)->geometry[i] = (uint16_t) NO_VAL;
-	}
+	for (i=0; i<SYSTEM_DIMENSIONS; i++)
+			(*jobinfo)->start[i] = (uint16_t) NO_VAL;
+	for (i=0; i<SYSTEM_DIMENSIONS; i++)
+			(*jobinfo)->geometry[i] = 0;
 	(*jobinfo)->conn_type = SELECT_NAV;
-	(*jobinfo)->reboot = (uint16_t) NO_VAL;
-	(*jobinfo)->rotate = (uint16_t) NO_VAL;
+	(*jobinfo)->rotate = 1;
+	(*jobinfo)->node_use = SELECT_NAV;
 	(*jobinfo)->bg_block_id = NULL;
 	(*jobinfo)->magic = JOBINFO_MAGIC;
-	(*jobinfo)->ionodes = NULL;
+	(*jobinfo)->quarter = (uint16_t) NO_VAL;
+	(*jobinfo)->nodecard = (uint16_t) NO_VAL;
 	(*jobinfo)->node_cnt = NO_VAL;
 	(*jobinfo)->max_procs =  NO_VAL;
-	(*jobinfo)->blrtsimage = NULL;
-	(*jobinfo)->linuximage = NULL;
-	(*jobinfo)->mloaderimage = NULL;
-	(*jobinfo)->ramdiskimage = NULL;
-
+	
 	return SLURM_SUCCESS;
 }
 
@@ -734,11 +640,7 @@
 	uint16_t *uint16 = (uint16_t *) data;
 	uint32_t *uint32 = (uint32_t *) data;
 	char *tmp_char = (char *) data;
-
-	if (jobinfo == NULL) {
-		error("select_g_set_jobinfo: jobinfo not set");
-		return SLURM_ERROR;
-	}
+	
 	if (jobinfo->magic != JOBINFO_MAGIC) {
 		error("select_g_set_jobinfo: jobinfo magic bad");
 		return SLURM_ERROR;
@@ -753,11 +655,11 @@
 		for (i=0; i<SYSTEM_DIMENSIONS; i++) 
 			jobinfo->geometry[i] = uint16[i];
 		break;
-	case SELECT_DATA_REBOOT:
-		jobinfo->reboot = *uint16;
-		break;
 	case SELECT_DATA_ROTATE:
 		jobinfo->rotate = *uint16;
+		break;
+	case SELECT_DATA_NODE_USE:
+		jobinfo->node_use = *uint16;
 		break;
 	case SELECT_DATA_CONN_TYPE:
 		jobinfo->conn_type = *uint16;
@@ -767,9 +669,11 @@
 		xfree(jobinfo->bg_block_id);
 		jobinfo->bg_block_id = xstrdup(tmp_char);
 		break;
-	case SELECT_DATA_IONODES:
-		xfree(jobinfo->ionodes);
-		jobinfo->ionodes = xstrdup(tmp_char);
+	case SELECT_DATA_QUARTER:
+		jobinfo->quarter = *uint16;
+		break;
+	case SELECT_DATA_NODECARD:
+		jobinfo->nodecard = *uint16;
 		break;
 	case SELECT_DATA_NODE_CNT:
 		jobinfo->node_cnt = *uint32;
@@ -780,26 +684,6 @@
 	case SELECT_DATA_MAX_PROCS:
 		jobinfo->max_procs = *uint32;
 		break;
-	case SELECT_DATA_BLRTS_IMAGE:
-		/* we xfree() any preset value to avoid a memory leak */
-		xfree(jobinfo->blrtsimage);
-		jobinfo->blrtsimage = xstrdup(tmp_char);
-		break;
-	case SELECT_DATA_LINUX_IMAGE:
-		/* we xfree() any preset value to avoid a memory leak */
-		xfree(jobinfo->linuximage);
-		jobinfo->linuximage = xstrdup(tmp_char);
-		break;
-	case SELECT_DATA_MLOADER_IMAGE:
-		/* we xfree() any preset value to avoid a memory leak */
-		xfree(jobinfo->mloaderimage);
-		jobinfo->mloaderimage = xstrdup(tmp_char);
-		break;
-	case SELECT_DATA_RAMDISK_IMAGE:
-		/* we xfree() any preset value to avoid a memory leak */
-		xfree(jobinfo->ramdiskimage);
-		jobinfo->ramdiskimage = xstrdup(tmp_char);
-		break;	
 	default:
 		debug("select_g_set_jobinfo data_type %d invalid", 
 		      data_type);
@@ -822,10 +706,6 @@
 	uint32_t *uint32 = (uint32_t *) data;
 	char **tmp_char = (char **) data;
 
-	if (jobinfo == NULL) {
-		error("select_g_get_jobinfo: jobinfo not set");
-		return SLURM_ERROR;
-	}
 	if (jobinfo->magic != JOBINFO_MAGIC) {
 		error("select_g_get_jobinfo: jobinfo magic bad");
 		return SLURM_ERROR;
@@ -842,11 +722,11 @@
 			uint16[i] = jobinfo->geometry[i];
 		}
 		break;
-	case SELECT_DATA_REBOOT:
-		*uint16 = jobinfo->reboot;
-		break;
 	case SELECT_DATA_ROTATE:
 		*uint16 = jobinfo->rotate;
+		break;
+	case SELECT_DATA_NODE_USE:
+		*uint16 = jobinfo->node_use;
 		break;
 	case SELECT_DATA_CONN_TYPE:
 		*uint16 = jobinfo->conn_type;
@@ -858,12 +738,11 @@
 		else
 			*tmp_char = xstrdup(jobinfo->bg_block_id);
 		break;
-	case SELECT_DATA_IONODES:
-		if ((jobinfo->ionodes == NULL)
-		    ||  (jobinfo->ionodes[0] == '\0'))
-			*tmp_char = NULL;
-		else
-			*tmp_char = xstrdup(jobinfo->ionodes);
+	case SELECT_DATA_QUARTER:
+		*uint16 = jobinfo->quarter;
+		break;
+	case SELECT_DATA_NODECARD:
+		*uint16 = jobinfo->nodecard;
 		break;
 	case SELECT_DATA_NODE_CNT:
 		*uint32 = jobinfo->node_cnt;
@@ -873,34 +752,6 @@
 		break;
 	case SELECT_DATA_MAX_PROCS:
 		*uint32 = jobinfo->max_procs;
-		break;
-	case SELECT_DATA_BLRTS_IMAGE:
-		if ((jobinfo->blrtsimage == NULL)
-		    ||  (jobinfo->blrtsimage[0] == '\0'))
-			*tmp_char = NULL;
-		else
-			*tmp_char = xstrdup(jobinfo->blrtsimage);
-		break;
-	case SELECT_DATA_LINUX_IMAGE:
-		if ((jobinfo->linuximage == NULL)
-		    ||  (jobinfo->linuximage[0] == '\0'))
-			*tmp_char = NULL;
-		else
-			*tmp_char = xstrdup(jobinfo->linuximage);
-		break;
-	case SELECT_DATA_MLOADER_IMAGE:
-		if ((jobinfo->mloaderimage == NULL)
-		    ||  (jobinfo->mloaderimage[0] == '\0'))
-			*tmp_char = NULL;
-		else
-			*tmp_char = xstrdup(jobinfo->mloaderimage);
-		break;
-	case SELECT_DATA_RAMDISK_IMAGE:
-		if ((jobinfo->ramdiskimage == NULL)
-		    ||  (jobinfo->ramdiskimage[0] == '\0'))
-			*tmp_char = NULL;
-		else
-			*tmp_char = xstrdup(jobinfo->ramdiskimage);
 		break;
 	default:
 		debug("select_g_get_jobinfo data_type %d invalid", 
@@ -933,19 +784,15 @@
 			rc->geometry[i] = (uint16_t)jobinfo->geometry[i];
 		}
 		rc->conn_type = jobinfo->conn_type;
-		rc->reboot = jobinfo->reboot;
 		rc->rotate = jobinfo->rotate;
+		rc->node_use = jobinfo->node_use;
 		rc->bg_block_id = xstrdup(jobinfo->bg_block_id);
 		rc->magic = JOBINFO_MAGIC;
-		rc->ionodes = xstrdup(jobinfo->ionodes);
+		rc->quarter = jobinfo->quarter;
+		rc->nodecard = jobinfo->nodecard;
 		rc->node_cnt = jobinfo->node_cnt;
 		rc->altered = jobinfo->altered;
 		rc->max_procs = jobinfo->max_procs;
-		rc->blrtsimage = xstrdup(jobinfo->blrtsimage);
-		rc->linuximage = xstrdup(jobinfo->linuximage);
-		rc->mloaderimage = xstrdup(jobinfo->mloaderimage);
-		rc->ramdiskimage = xstrdup(jobinfo->ramdiskimage);
-		
 	}
 
 	return rc;
@@ -967,11 +814,6 @@
 	} else {
 		(*jobinfo)->magic = 0;
 		xfree((*jobinfo)->bg_block_id);
-		xfree((*jobinfo)->ionodes);
-		xfree((*jobinfo)->blrtsimage);
-		xfree((*jobinfo)->linuximage);
-		xfree((*jobinfo)->mloaderimage);
-		xfree((*jobinfo)->ramdiskimage);
 		xfree(*jobinfo);
 	}
 	return rc;
@@ -990,34 +832,21 @@
 		/* NOTE: If new elements are added here, make sure to 
 		 * add equivalant pack of zeros below for NULL pointer */
 		for (i=0; i<SYSTEM_DIMENSIONS; i++) {
-			pack16(jobinfo->start[i], buffer);
-			pack16(jobinfo->geometry[i], buffer);
+			pack16((uint16_t)jobinfo->start[i], buffer);
+			pack16((uint16_t)jobinfo->geometry[i], buffer);
 		}
-		pack16(jobinfo->conn_type, buffer);
-		pack16(jobinfo->reboot, buffer);
-		pack16(jobinfo->rotate, buffer);
-
-		pack32(jobinfo->node_cnt, buffer);
-		pack32(jobinfo->max_procs, buffer);
-
+		pack16((uint16_t)jobinfo->conn_type, buffer);
+		pack16((uint16_t)jobinfo->rotate, buffer);
+		pack16((uint16_t)jobinfo->quarter, buffer);
+		pack16((uint16_t)jobinfo->nodecard, buffer);
+		pack32((uint32_t)jobinfo->node_cnt, buffer);
+		pack32((uint32_t)jobinfo->max_procs, buffer);
 		packstr(jobinfo->bg_block_id, buffer);
-		packstr(jobinfo->ionodes, buffer);
-		packstr(jobinfo->blrtsimage, buffer);
-		packstr(jobinfo->linuximage, buffer);
-		packstr(jobinfo->mloaderimage, buffer);
-		packstr(jobinfo->ramdiskimage, buffer);
 	} else {
-		for (i=0; i<((SYSTEM_DIMENSIONS*2)+3); i++)
+		for (i=0; i<((SYSTEM_DIMENSIONS*2)+4); i++)
 			pack16((uint16_t) 0, buffer);
-
 		pack32((uint32_t) 0, buffer);
 		pack32((uint32_t) 0, buffer);
-
-		packstr("", buffer);
-		packstr("", buffer);
-		packstr("", buffer);
-		packstr("", buffer);
-		packstr("", buffer);
 		packstr("", buffer);
 	}
 
@@ -1040,19 +869,12 @@
 		safe_unpack16(&(jobinfo->geometry[i]), buffer);
 	}
 	safe_unpack16(&(jobinfo->conn_type), buffer);
-	safe_unpack16(&(jobinfo->reboot), buffer);
 	safe_unpack16(&(jobinfo->rotate), buffer);
-
+	safe_unpack16(&(jobinfo->quarter), buffer);
+	safe_unpack16(&(jobinfo->nodecard), buffer);
 	safe_unpack32(&(jobinfo->node_cnt), buffer);
 	safe_unpack32(&(jobinfo->max_procs), buffer);
-
 	safe_unpackstr_xmalloc(&(jobinfo->bg_block_id), &uint16_tmp, buffer);
-	safe_unpackstr_xmalloc(&(jobinfo->ionodes), &uint16_tmp, buffer);
-	safe_unpackstr_xmalloc(&(jobinfo->blrtsimage), &uint16_tmp, buffer);
-	safe_unpackstr_xmalloc(&(jobinfo->linuximage), &uint16_tmp, buffer);
-	safe_unpackstr_xmalloc(&(jobinfo->mloaderimage), &uint16_tmp, buffer);
-	safe_unpackstr_xmalloc(&(jobinfo->ramdiskimage), &uint16_tmp, buffer);
-
 	return SLURM_SUCCESS;
 
       unpack_error:
@@ -1067,17 +889,12 @@
  * RET        - the string, same as buf
  */
 extern char *select_g_sprint_jobinfo(select_jobinfo_t jobinfo,
-				     char *buf, size_t size, int mode)
+		char *buf, size_t size, int mode)
 {
 	uint16_t geometry[SYSTEM_DIMENSIONS];
 	int i;
 	char max_procs_char[7], start_char[32];
-<<<<<<< HEAD
-	char *tmp_image = "default";
-		
-=======
-
->>>>>>> e77a2066
+
 	if (buf == NULL) {
 		error("select_g_sprint_jobinfo: buf is null");
 		return NULL;
@@ -1105,18 +922,13 @@
 	switch (mode) {
 	case SELECT_PRINT_HEAD:
 		snprintf(buf, size,
-			 "CONNECT REBOOT ROTATE MAX_PROCS GEOMETRY START BLOCK_ID");
+			 "CONNECT ROTATE MAX_PROCS GEOMETRY START BLOCK_ID");
 		break;
 	case SELECT_PRINT_DATA:
 		if (jobinfo->max_procs == NO_VAL)
 			sprintf(max_procs_char, "None");
 		else
-<<<<<<< HEAD
-			convert_num_unit((float)jobinfo->max_procs, 
-					 max_procs_char, UNIT_NONE);
-=======
 			convert_to_kilo(jobinfo->max_procs, max_procs_char);
->>>>>>> e77a2066
 		if (jobinfo->start[0] == (uint16_t) NO_VAL)
 			sprintf(start_char, "None");
 		else {
@@ -1125,16 +937,9 @@
 				jobinfo->start[1], jobinfo->start[2]);
 		} 
 		snprintf(buf, size, 
-<<<<<<< HEAD
-			 "%7.7s %6.6s %6.6s %9s    %1ux%1ux%1u %5s %-16s",
-			 _job_conn_type_string(jobinfo->conn_type),
-			 _yes_no_string(jobinfo->reboot),
-			 _yes_no_string(jobinfo->rotate),
-=======
 			 "%7.7s %6.6s %9s    %1ux%1ux%1u %5s %-16s",
 			 _job_conn_type_string(jobinfo->conn_type),
 			 _job_rotate_string(jobinfo->rotate),
->>>>>>> e77a2066
 			 max_procs_char,
 			 geometry[0], geometry[1], geometry[2],
 			 start_char, jobinfo->bg_block_id);
@@ -1143,12 +948,7 @@
 		if (jobinfo->max_procs == NO_VAL)
 			sprintf(max_procs_char, "None");
 		else
-<<<<<<< HEAD
-			convert_num_unit((float)jobinfo->max_procs,
-					 max_procs_char, UNIT_NONE);
-=======
 			convert_to_kilo(jobinfo->max_procs, max_procs_char);
->>>>>>> e77a2066
 		if (jobinfo->start[0] == (uint16_t) NO_VAL)
 			sprintf(start_char, "None");
 		else {
@@ -1156,81 +956,18 @@
 				"%1ux%1ux%1u", jobinfo->start[0],
 				jobinfo->start[1], jobinfo->start[2]);
 		}
-<<<<<<< HEAD
-		
-		snprintf(buf, size, 
-			 "Connection=%s Reboot=%s Rotate=%s MaxProcs=%s "
-			 "Geometry=%1ux%1ux%1u Start=%s Block_ID=%s",
-			 _job_conn_type_string(jobinfo->conn_type),
-			 _yes_no_string(jobinfo->reboot),
-			 _yes_no_string(jobinfo->rotate),
-=======
 		snprintf(buf, size, 
 			 "Connection=%s Rotate=%s MaxProcs=%s "
 			 "Geometry=%ux%ux%u Start=%s Block_ID=%s",
 			 _job_conn_type_string(jobinfo->conn_type),
 			 _job_rotate_string(jobinfo->rotate),
->>>>>>> e77a2066
 			 max_procs_char,
 			 geometry[0], geometry[1], geometry[2],
 			 start_char, jobinfo->bg_block_id);
 		break;
 	case SELECT_PRINT_BG_ID:
-		snprintf(buf, size, "%s", jobinfo->bg_block_id);
-		break;
-	case SELECT_PRINT_CONNECTION:
-		snprintf(buf, size, "%s", 
-			 _job_conn_type_string(jobinfo->conn_type));
-		break;
-	case SELECT_PRINT_REBOOT:
-		snprintf(buf, size, "%s",
-			 _yes_no_string(jobinfo->reboot));
-		break;
-	case SELECT_PRINT_ROTATE:
-		snprintf(buf, size, "%s",
-			 _yes_no_string(jobinfo->rotate));
-		break;
-	case SELECT_PRINT_GEOMETRY:
-		snprintf(buf, size, "%1ux%1ux%1u",
-			 geometry[0], geometry[1], geometry[2]);
-		break;
-	case SELECT_PRINT_START:
-		if (jobinfo->start[0] == (uint16_t) NO_VAL)
-			sprintf(buf, "None");
-		else {
-			snprintf(buf, size, 
-				 "%1ux%1ux%1u", jobinfo->start[0],
-				 jobinfo->start[1], jobinfo->start[2]);
-		} 
-	case SELECT_PRINT_MAX_PROCS:
-		if (jobinfo->max_procs == NO_VAL)
-			sprintf(max_procs_char, "None");
-		else
-			convert_num_unit((float)jobinfo->max_procs,
-					 max_procs_char, UNIT_NONE);
-		
-		snprintf(buf, size, "%s", max_procs_char);
-		break;
-	case SELECT_PRINT_BLRTS_IMAGE:
-		if(jobinfo->blrtsimage)
-			tmp_image = jobinfo->blrtsimage;
-		snprintf(buf, size, "%s", tmp_image);		
-		break;
-	case SELECT_PRINT_LINUX_IMAGE:
-		if(jobinfo->linuximage)
-			tmp_image = jobinfo->linuximage;
-		snprintf(buf, size, "%s", tmp_image);		
-		break;
-	case SELECT_PRINT_MLOADER_IMAGE:
-		if(jobinfo->mloaderimage)
-			tmp_image = jobinfo->mloaderimage;
-		snprintf(buf, size, "%s", tmp_image);		
-		break;
-	case SELECT_PRINT_RAMDISK_IMAGE:
-		if(jobinfo->ramdiskimage)
-			tmp_image = jobinfo->ramdiskimage;
-		snprintf(buf, size, "%s", tmp_image);		
-		break;		
+		return jobinfo->bg_block_id;
+		break;
 	default:
 		error("select_g_sprint_jobinfo: bad mode %d", mode);
 		if (size > 0)
@@ -1238,6 +975,50 @@
 	}
 	
 	return buf;
+}
+
+/* NOTE: The matching pack functions are directly in the select/bluegene 
+ * plugin. The unpack functions can not be there since the plugin is 
+ * dependent upon libraries which do not exist on the BlueGene front-end 
+ * nodes. */
+static int _unpack_node_info(bg_info_record_t *bg_info_record, Buf buffer)
+{
+	uint16_t uint16_tmp;
+	uint32_t uint32_tmp;
+	
+	safe_unpackstr_xmalloc(&(bg_info_record->nodes), &uint16_tmp, buffer);
+	safe_unpackstr_xmalloc(&bg_info_record->owner_name, &uint16_tmp, 
+		buffer);
+	safe_unpackstr_xmalloc(&bg_info_record->bg_block_id, &uint16_tmp, 
+		buffer);
+
+	safe_unpack16(&uint16_tmp, buffer);
+	bg_info_record->state     = (int) uint16_tmp;
+	safe_unpack16(&uint16_tmp, buffer);
+	bg_info_record->conn_type = (int) uint16_tmp;
+	safe_unpack16(&uint16_tmp, buffer);
+	bg_info_record->node_use = (int) uint16_tmp;
+	safe_unpack16(&uint16_tmp, buffer);
+	bg_info_record->quarter = (int) uint16_tmp;
+	safe_unpack16(&uint16_tmp, buffer);
+	bg_info_record->nodecard = (int) uint16_tmp;
+	safe_unpack32(&uint32_tmp, buffer);
+	bg_info_record->node_cnt = (int) uint32_tmp;
+		
+	return SLURM_SUCCESS;
+
+unpack_error:
+	xfree(bg_info_record->nodes);
+	xfree(bg_info_record->owner_name);
+	xfree(bg_info_record->bg_block_id);
+	return SLURM_ERROR;
+}
+
+static void _free_node_info(bg_info_record_t *bg_info_record)
+{
+	xfree(bg_info_record->nodes);
+	xfree(bg_info_record->owner_name);
+	xfree(bg_info_record->bg_block_id);
 }
 
 /* Unpack node select info from a buffer */
@@ -1253,8 +1034,9 @@
 	buf->bg_info_array = xmalloc(sizeof(bg_info_record_t) * 
 		buf->record_count);
 	record_count = buf->record_count;
+
 	for(i=0; i<record_count; i++) {
-		if (_unpack_node_info(&(buf->bg_info_array[i]), buffer)) 
+		if (_unpack_node_info(&(buf->bg_info_array[i]), buffer))
 			goto unpack_error;
 	}
 	*node_select_info_msg_pptr = buf;
@@ -1283,7 +1065,6 @@
 		buf->record_count = 0;
 	for(i=0; i<buf->record_count; i++)
 		_free_node_info(&(buf->bg_info_array[i]));
-	xfree(buf->bg_info_array);
 	xfree(buf);
 	return SLURM_SUCCESS;
 }
