/*****************************************************************************\
 *  gres.c - driver for gres plugin
 *****************************************************************************
 *  Copyright (C) 2010 Lawrence Livermore National Security.
 *  Portions Copyright (C) 2014 SchedMD LLC
 *  Produced at Lawrence Livermore National Laboratory (cf, DISCLAIMER).
 *  Written by Morris Jette <jette1@llnl.gov>
 *  CODE-OCEC-09-009. All rights reserved.
 *
 *  This file is part of SLURM, a resource management program.
 *  For details, see <http://slurm.schedmd.com/>.
 *  Please also read the included file: DISCLAIMER.
 *
 *  SLURM is free software; you can redistribute it and/or modify it under
 *  the terms of the GNU General Public License as published by the Free
 *  Software Foundation; either version 2 of the License, or (at your option)
 *  any later version.
 *
 *  In addition, as a special exception, the copyright holders give permission
 *  to link the code of portions of this program with the OpenSSL library under
 *  certain conditions as described in each individual source file, and
 *  distribute linked combinations including the two. You must obey the GNU
 *  General Public License in all respects for all of the code used other than
 *  OpenSSL. If you modify file(s) with this exception, you may extend this
 *  exception to your version of the file(s), but you are not obligated to do
 *  so. If you do not wish to do so, delete this exception statement from your
 *  version.  If you delete this exception statement from all source files in
 *  the program, then also delete it here.
 *
 *  SLURM is distributed in the hope that it will be useful, but WITHOUT ANY
 *  WARRANTY; without even the implied warranty of MERCHANTABILITY or FITNESS
 *  FOR A PARTICULAR PURPOSE.  See the GNU General Public License for more
 *  details.
 *
 *  You should have received a copy of the GNU General Public License along
 *  with SLURM; if not, write to the Free Software Foundation, Inc.,
 *  51 Franklin Street, Fifth Floor, Boston, MA 02110-1301  USA.
\*****************************************************************************/

#if HAVE_CONFIG_H
#  include "config.h"
#  if STDC_HEADERS
#    include <string.h>
#  endif
#  if HAVE_SYS_TYPES_H
#    include <sys/types.h>
#  endif /* HAVE_SYS_TYPES_H */
#  if HAVE_UNISTD_H
#    include <unistd.h>
#  endif
#  if HAVE_INTTYPES_H
#    include <inttypes.h>
#  else /* ! HAVE_INTTYPES_H */
#    if HAVE_STDINT_H
#      include <stdint.h>
#    endif
#  endif /* HAVE_INTTYPES_H */
#  ifdef HAVE_LIMITS_H
#    include <limits.h>
#  endif
#else /* ! HAVE_CONFIG_H */
#  include <limits.h>
#  include <sys/types.h>
#  include <stdint.h>
#  include <stdlib.h>
#  include <string.h>
#endif /* HAVE_CONFIG_H */

#include <stdio.h>
#include <stdlib.h>
#include <sys/stat.h>

#include "slurm/slurm.h"
#include "slurm/slurm_errno.h"
#include "src/common/gres.h"
#include "src/common/list.h"
#include "src/common/log.h"
#include "src/common/macros.h"
#include "src/common/pack.h"
#include "src/common/parse_config.h"
#include "src/common/plugin.h"
#include "src/common/plugrack.h"
#include "src/common/slurm_protocol_api.h"
#include "src/common/xmalloc.h"
#include "src/common/xstring.h"
#include "src/common/read_config.h"

#define GRES_MAGIC 0x438a34d4

/* Gres symbols provided by the plugin */
typedef struct slurm_gres_ops {
	int		(*node_config_load)	( List gres_conf_list );
	void		(*job_set_env)		( char ***job_env_ptr,
						  void *gres_ptr );
	void		(*step_set_env)		( char ***job_env_ptr,
						  void *gres_ptr );
	void		(*send_stepd)		( int fd );
	void		(*recv_stepd)		( int fd );
	int		(*job_info)		( gres_job_state_t *job_gres_data,
						  uint32_t node_inx,
						  enum gres_job_data_type data_type,
						  void *data);
	int		(*step_info)		( gres_step_state_t *step_gres_data,
						  uint32_t node_inx,
						  enum gres_job_data_type data_type,
						  void *data);
} slurm_gres_ops_t;

/* Gres plugin context, one for each gres type */
typedef struct slurm_gres_context {
	plugin_handle_t	cur_plugin;
	char *		gres_name;		/* name (e.g. "gpu") */
	char *		gres_name_colon;	/* name + colon (e.g. "gpu:") */
	int		gres_name_colon_len;	/* size of gres_name_colon */
	char *		gres_type;		/* plugin name (e.g. "gres/gpu") */
	bool		has_file;		/* found "File=" in slurm.conf */
	slurm_gres_ops_t ops;			/* pointers to plugin symbols */
	uint32_t	plugin_id;		/* key for searches */
	plugrack_t	plugin_list;		/* plugrack info */
} slurm_gres_context_t;

/* Generic gres data structure for adding to a list. Depending upon the
 * context, gres_data points to gres_node_state_t, gres_job_state_t or
 * gres_step_state_t */
typedef struct gres_state {
	uint32_t	plugin_id;
	void		*gres_data;
} gres_state_t;

/* Local variables */
static int gres_context_cnt = -1;
static uint32_t gres_cpu_cnt = 0;
static bool gres_debug = false;
static slurm_gres_context_t *gres_context = NULL;
static char *gres_node_name = NULL;
static char *gres_plugin_list = NULL;
static pthread_mutex_t gres_context_lock = PTHREAD_MUTEX_INITIALIZER;
static List gres_conf_list = NULL;
static bool init_run = false;

/* Local functions */
static gres_node_state_t *
		_build_gres_node_state(void);
static uint32_t	_build_id(char *gres_name);
static bitstr_t *_cpu_bitmap_rebuild(bitstr_t *old_cpu_bitmap, int new_size);
static void	_destroy_gres_slurmd_conf(void *x);
static void	_get_gres_cnt(gres_node_state_t *gres_data, char *orig_config,
			      char *gres_name, char *gres_name_colon,
			      int gres_name_colon_len);
static uint32_t	_get_tot_gres_cnt(uint32_t plugin_id, uint32_t *set_cnt);
static int	_gres_find_id(void *x, void *key);
static void	_gres_job_list_delete(void *list_element);
static int	_job_alloc(void *job_gres_data, void *node_gres_data,
			   int node_cnt, int node_offset, uint32_t cpu_cnt,
			   char *gres_name, uint32_t job_id, char *node_name,
			   bitstr_t *core_bitmap);
static gres_job_state_t *_job_config_validate(char *config,
				slurm_gres_context_t *context_ptr);
static void	_job_core_filter(void *job_gres_data, void *node_gres_data,
				 bool use_total_gres, bitstr_t *cpu_bitmap,
				 int cpu_start_bit, int cpu_end_bit,
				 char *gres_name, char *node_name);
static int	_job_dealloc(void *job_gres_data, void *node_gres_data,
			     int node_offset, char *gres_name, uint32_t job_id,
			     char *node_name);
static void	_job_state_delete(void *gres_data);
static void *	_job_state_dup(void *gres_data);
static void *	_job_state_dup2(void *gres_data, int node_index);
static int	_job_state_validate(char *config, void **gres_data,
				    slurm_gres_context_t *gres_name);
static uint32_t	_job_test(void *job_gres_data, void *node_gres_data,
			  bool use_total_gres, bitstr_t *cpu_bitmap,
			  int cpu_start_bit, int cpu_end_bit, bool *topo_set,
			  uint32_t job_id, char *node_name, char *gres_name);
static int	_load_gres_plugin(char *plugin_name,
				  slurm_gres_context_t *plugin_context);
static int	_log_gres_slurmd_conf(void *x, void *arg);
static void	_my_stat(char *file_name);
static int	_node_config_init(char *node_name, char *orig_config,
				  slurm_gres_context_t *context_ptr,
				  gres_state_t *gres_ptr);
static char *	_node_gres_used(void *gres_data, char *gres_name);
static int	_node_reconfig(char *node_name, char *orig_config,
			       char **new_config, gres_state_t *gres_ptr,
			       uint16_t fast_schedule,
			       slurm_gres_context_t *context_ptr);
static void	_node_state_dealloc(gres_state_t *gres_ptr);
static void *	_node_state_dup(void *gres_data);
static void	_node_state_log(void *gres_data, char *node_name,
				char *gres_name);
static int	_parse_gres_config(void **dest, slurm_parser_enum_t type,
				   const char *key, const char *value,
				   const char *line, char **leftover);
static int	_parse_gres_config2(void **dest, slurm_parser_enum_t type,
				    const char *key, const char *value,
				    const char *line, char **leftover);
static void	_set_gres_cnt(char *orig_config, char **new_config,
			      uint32_t new_cnt, char *gres_name,
			      char *gres_name_colon, int gres_name_colon_len);
static int	_step_alloc(void *step_gres_data, void *job_gres_data,
			    int node_offset, int cpu_cnt, char *gres_name,
			    uint32_t job_id, uint32_t step_id);
static gres_step_state_t *_step_config_validate(char *config,
				slurm_gres_context_t *context_ptr);
static int	_step_dealloc(void *step_gres_data, void *job_gres_data,
			      char *gres_name, uint32_t job_id,
			      uint32_t step_id);
static void *	_step_state_dup(void *gres_data);
static void *	_step_state_dup2(void *gres_data, int node_index);
static int	_step_state_validate(char *config, void **gres_data,
				     slurm_gres_context_t *context_ptr);
static uint32_t	_step_test(void *step_gres_data, void *job_gres_data,
			   int node_offset, bool ignore_alloc, char *gres_name,
			   uint32_t job_id, uint32_t step_id);
static int	_strcmp(const char *s1, const char *s2);
static int	_unload_gres_plugin(slurm_gres_context_t *plugin_context);
static void	_validate_config(slurm_gres_context_t *context_ptr);
static int	_validate_file(char *path_name, char *gres_name);
static void	_validate_gres_node_cpus(gres_node_state_t *node_gres_ptr,
					 int cpus_ctld, char *node_name);
static int	_valid_gres_type(char *gres_name, gres_node_state_t *gres_data,
				 uint16_t fast_schedule, char **reason_down);

/* Convert a gres_name into a number for faster comparision operations */
static uint32_t	_build_id(char *gres_name)
{
	int i, j;
	uint32_t id = 0;

	for (i=0, j=0; gres_name[i]; i++) {
		id += (gres_name[i] << j);
		j = (j + 8) % 32;
	}

	return id;
}

static int _gres_find_id(void *x, void *key)
{
	uint32_t *plugin_id = (uint32_t *)key;
	gres_state_t *state_ptr = (gres_state_t *) x;
	if (state_ptr->plugin_id == *plugin_id)
		return 1;
	return 0;
}

/* Variant of strcmp that will accept NULL string pointers */
static int  _strcmp(const char *s1, const char *s2)
{
	if ((s1 != NULL) && (s2 == NULL))
		return 1;
	if ((s1 == NULL) && (s2 == NULL))
		return 0;
	if ((s1 == NULL) && (s2 != NULL))
		return -1;
	return strcmp(s1, s2);
}

static int _load_gres_plugin(char *plugin_name,
			     slurm_gres_context_t *plugin_context)
{
	/*
	 * Must be synchronized with slurm_gres_ops_t above.
	 */
	static const char *syms[] = {
		"node_config_load",
		"job_set_env",
		"step_set_env",
		"send_stepd",
		"recv_stepd",
		"job_info",
		"step_info",
	};
	int n_syms = sizeof(syms) / sizeof(char *);

	/* Find the correct plugin */
	plugin_context->gres_type	= xstrdup("gres/");
	xstrcat(plugin_context->gres_type, plugin_name);
	plugin_context->plugin_list	= NULL;
	plugin_context->cur_plugin	= PLUGIN_INVALID_HANDLE;

	plugin_context->cur_plugin = plugin_load_and_link(
					plugin_context->gres_type,
					n_syms, syms,
					(void **) &plugin_context->ops);
	if (plugin_context->cur_plugin != PLUGIN_INVALID_HANDLE)
		return SLURM_SUCCESS;

	if (errno != EPLUGIN_NOTFOUND) {
		error("Couldn't load specified plugin name for %s: %s",
		      plugin_context->gres_type, plugin_strerror(errno));
		return SLURM_ERROR;
	}

	debug("gres: Couldn't find the specified plugin name for %s looking "
	      "at all files", plugin_context->gres_type);

	/* Get plugin list */
	if (plugin_context->plugin_list == NULL) {
		char *plugin_dir;
		plugin_context->plugin_list = plugrack_create();
		if (plugin_context->plugin_list == NULL) {
			error("gres: cannot create plugin manager");
			return SLURM_ERROR;
		}
		plugrack_set_major_type(plugin_context->plugin_list,
					"gres");
		plugrack_set_paranoia(plugin_context->plugin_list,
				      PLUGRACK_PARANOIA_NONE, 0);
		plugin_dir = slurm_get_plugin_dir();
		plugrack_read_dir(plugin_context->plugin_list, plugin_dir);
		xfree(plugin_dir);
	}

	plugin_context->cur_plugin = plugrack_use_by_type(
					plugin_context->plugin_list,
					plugin_context->gres_type );
	if (plugin_context->cur_plugin == PLUGIN_INVALID_HANDLE) {
		debug("Cannot find plugin of type %s, just track gres counts",
		      plugin_context->gres_type);
		return SLURM_ERROR;
	}

	/* Dereference the API. */
	if (plugin_get_syms(plugin_context->cur_plugin,
			    n_syms, syms,
			    (void **) &plugin_context->ops ) < n_syms ) {
		error("Incomplete %s plugin detected",
		      plugin_context->gres_type);
		return SLURM_ERROR;
	}

	return SLURM_SUCCESS;
}

static int _unload_gres_plugin(slurm_gres_context_t *plugin_context)
{
	int rc;

	/*
	 * Must check return code here because plugins might still
	 * be loaded and active.
	 */
	if (plugin_context->plugin_list)
		rc = plugrack_destroy(plugin_context->plugin_list);
	else {
		rc = SLURM_SUCCESS;
		plugin_unload(plugin_context->cur_plugin);
	}
	xfree(plugin_context->gres_name);
	xfree(plugin_context->gres_name_colon);
	xfree(plugin_context->gres_type);

	return rc;
}

/*
 * Initialize the gres plugin.
 *
 * Returns a SLURM errno.
 */
extern int gres_plugin_init(void)
{
	int i, j, rc = SLURM_SUCCESS;
	char *last = NULL, *names, *one_name, *full_name;

	if (init_run && (gres_context_cnt >= 0))
		return rc;

	slurm_mutex_lock(&gres_context_lock);
	if (slurm_get_debug_flags() & DEBUG_FLAG_GRES)
		gres_debug = true;
	else
		gres_debug = false;

	if (gres_context_cnt >= 0)
		goto fini;

	gres_plugin_list = slurm_get_gres_plugins();
	gres_context_cnt = 0;
	if ((gres_plugin_list == NULL) || (gres_plugin_list[0] == '\0'))
		goto fini;

	gres_context_cnt = 0;
	names = xstrdup(gres_plugin_list);
	one_name = strtok_r(names, ",", &last);
	while (one_name) {
		full_name = xstrdup("gres/");
		xstrcat(full_name, one_name);
		for (i=0; i<gres_context_cnt; i++) {
			if (!strcmp(full_name, gres_context[i].gres_type))
				break;
		}
		xfree(full_name);
		if (i<gres_context_cnt) {
			error("Duplicate plugin %s ignored",
			      gres_context[i].gres_type);
		} else {
			xrealloc(gres_context, (sizeof(slurm_gres_context_t) *
				 (gres_context_cnt + 1)));
			(void) _load_gres_plugin(one_name,
						 gres_context +
						 gres_context_cnt);
			/* Ignore return code.
			 * Proceed to support gres even without the plugin */
			gres_context[gres_context_cnt].gres_name =
				xstrdup(one_name);
			gres_context[gres_context_cnt].plugin_id =
				_build_id(one_name);
			gres_context_cnt++;
		}
		one_name = strtok_r(NULL, ",", &last);
	}
	xfree(names);

	/* Insure that plugin_id is valid and unique */
	for (i=0; i<gres_context_cnt; i++) {
		for (j=i+1; j<gres_context_cnt; j++) {
			if (gres_context[i].plugin_id !=
			    gres_context[j].plugin_id)
				continue;
			fatal("Gres: Duplicate plugin_id %u for %s and %s, "
			      "change gres name for one of them",
			      gres_context[i].plugin_id,
			      gres_context[i].gres_type,
			      gres_context[j].gres_type);
		}
		xassert(gres_context[i].gres_name);

		gres_context[i].gres_name_colon =
			xstrdup_printf("%s:", gres_context[i].gres_name);
		gres_context[i].gres_name_colon_len =
			strlen(gres_context[i].gres_name_colon);
	}
	init_run = true;

fini:	slurm_mutex_unlock(&gres_context_lock);
	return rc;
}

/*
 * Terminate the gres plugin. Free memory.
 *
 * Returns a SLURM errno.
 */
extern int gres_plugin_fini(void)
{
	int i, j, rc = SLURM_SUCCESS;

	slurm_mutex_lock(&gres_context_lock);
	xfree(gres_node_name);
	if (gres_context_cnt < 0)
		goto fini;

	init_run = false;
	for (i=0; i<gres_context_cnt; i++) {
		j = _unload_gres_plugin(gres_context + i);
		if (j != SLURM_SUCCESS)
			rc = j;
	}
	xfree(gres_context);
	xfree(gres_plugin_list);
	FREE_NULL_LIST(gres_conf_list);
	gres_context_cnt = -1;

fini:	slurm_mutex_unlock(&gres_context_lock);
	return rc;
}

/*
 **************************************************************************
 *                          P L U G I N   C A L L S                       *
 **************************************************************************
 */

/*
 * Provide a plugin-specific help message for salloc, sbatch and srun
 * IN/OUT msg - buffer provided by caller and filled in by plugin
 * IN msg_size - size of msg buffer in bytes
 */
extern int gres_plugin_help_msg(char *msg, int msg_size)
{
	int i, rc;
	char *header = "Valid gres options are:\n";

	if (msg_size < 1)
		return EINVAL;

	msg[0] = '\0';
	rc = gres_plugin_init();

	if ((strlen(header) + 2) <= msg_size)
		strcat(msg, header);
	slurm_mutex_lock(&gres_context_lock);
	for (i=0; ((i < gres_context_cnt) && (rc == SLURM_SUCCESS)); i++) {
		if ((strlen(msg) + strlen(gres_context[i].gres_name) + 9) >
		    msg_size)
 			break;
		strcat(msg, gres_context[i].gres_name);
		strcat(msg, "[:count]\n");
	}
	slurm_mutex_unlock(&gres_context_lock);

	return rc;
}

/*
 * Perform reconfig, re-read any configuration files
 * OUT did_change - set if gres configuration changed
 */
extern int gres_plugin_reconfig(bool *did_change)
{
	int rc = SLURM_SUCCESS;
	char *plugin_names = slurm_get_gres_plugins();
	bool plugin_change;

	if (did_change)
		*did_change = false;
	slurm_mutex_lock(&gres_context_lock);
	if (slurm_get_debug_flags() & DEBUG_FLAG_GRES)
		gres_debug = true;
	else
		gres_debug = false;

	if (_strcmp(plugin_names, gres_plugin_list))
		plugin_change = true;
	else
		plugin_change = false;
	slurm_mutex_unlock(&gres_context_lock);

	if (plugin_change) {
		error("GresPlugins changed from %s to %s ignored",
		     gres_plugin_list, plugin_names);
		error("Restart the slurmctld daemon to change GresPlugins");
		if (did_change)
			*did_change = true;
#if 0
		/* This logic would load new plugins, but we need the old
		 * plugins to persist in order to process old state
		 * information. */
		rc = gres_plugin_fini();
		if (rc == SLURM_SUCCESS)
			rc = gres_plugin_init();
#endif
	}
	xfree(plugin_names);

	return rc;
}

/*
 * Destroy a gres_slurmd_conf_t record, free it's memory
 */
static void _destroy_gres_slurmd_conf(void *x)
{
	gres_slurmd_conf_t *p = (gres_slurmd_conf_t *) x;

	xassert(p);
	xfree(p->cpus);
	xfree(p->file);		/* Only used by slurmd */
	xfree(p->name);
	xfree(p->type);
	xfree(p);
}

/*
 * Log the contents of a gres_slurmd_conf_t record
 */
static int _log_gres_slurmd_conf(void *x, void *arg)
{
	gres_slurmd_conf_t *p;

	p = (gres_slurmd_conf_t *) x;
	xassert(p);

	if (!gres_debug) {
		verbose("Gres Name=%s Type=%s Count=%u",
			p->name, p->type, p->count);
		return 0;
	}

	if (p->cpus) {
		info("Gres Name=%s Type=%s Count=%u ID=%u File=%s CPUs=%s "
		     "CpuCnt=%u",
		     p->name, p->type, p->count, p->plugin_id, p->file, p->cpus,
		     p->cpu_cnt);
	} else if (p->file) {
		info("Gres Name=%s Type=%s Count=%u ID=%u File=%s",
		     p->name, p->type, p->count, p->plugin_id, p->file);
	} else {
		info("Gres Name=%s Type=%s Count=%u ID=%u", p->name, p->type,
		     p->count, p->plugin_id);
	}

	return 0;
}

static void _my_stat(char *file_name)
{
	struct stat config_stat;

	if (stat(file_name, &config_stat) < 0)
		fatal("can't stat gres.conf file %s: %m", file_name);
}

static int _validate_file(char *path_name, char *gres_name)
{
	char *file_name, *slash, *one_name, *root_path;
	char *formatted_path = NULL;
	hostlist_t hl;
	int i, file_count = 0;

	i = strlen(path_name);
	if ((i < 3) || (path_name[i-1] != ']')) {
		_my_stat(path_name);
		return 1;
	}

	slash = strrchr(path_name, '/');
	if (slash) {
		i = strlen(path_name);
		formatted_path = xmalloc(i+1);
		slash[0] = '\0';
		root_path = xstrdup(path_name);
		xstrcat(root_path, "/");
		slash[0] = '/';
		file_name = slash + 1;
	} else {
		file_name = path_name;
		root_path = NULL;
	}
	hl = hostlist_create(file_name);
	if (hl == NULL)
		fatal("can't parse File=%s", path_name);
	while ((one_name = hostlist_shift(hl))) {
		if (slash) {
			sprintf(formatted_path, "%s/%s", root_path, one_name);
			_my_stat(formatted_path);
		} else {
			_my_stat(one_name);
		}
		file_count++;
		free(one_name);
	}
	hostlist_destroy(hl);
	xfree(formatted_path);
	xfree(root_path);

	return file_count;
}

/*
 * Build gres_slurmd_conf_t record based upon a line from the gres.conf file
 */
static int _parse_gres_config(void **dest, slurm_parser_enum_t type,
			      const char *key, const char *value,
			      const char *line, char **leftover)
{
	static s_p_options_t _gres_options[] = {
		{"Count", S_P_STRING},	/* Number of Gres available */
		{"CPUs" , S_P_STRING},	/* CPUs to bind to Gres resource */
		{"File",  S_P_STRING},	/* Path to Gres device */
		{"Name",  S_P_STRING},	/* Gres name */
		{"Type",  S_P_STRING},	/* Gres type (e.g. model name) */
		{NULL}
	};
	int i;
	s_p_hashtbl_t *tbl;
	gres_slurmd_conf_t *p;
	long tmp_long;
	char *tmp_str, *last;

	tbl = s_p_hashtbl_create(_gres_options);
	s_p_parse_line(tbl, *leftover, leftover);

	p = xmalloc(sizeof(gres_slurmd_conf_t));
	if (!value) {
		if (!s_p_get_string(&p->name, "Name", tbl)) {
			error("Invalid gres data, no type name (%s)", line);
			xfree(p);
			s_p_hashtbl_destroy(tbl);
			return 0;
		}
	} else {
		p->name = xstrdup(value);
	}

	p->cpu_cnt = gres_cpu_cnt;
	if (s_p_get_string(&p->cpus, "CPUs", tbl)) {
		bitstr_t *cpu_bitmap;	/* Just use to validate config */
		cpu_bitmap = bit_alloc(gres_cpu_cnt);
		i = bit_unfmt(cpu_bitmap, p->cpus);
		if (i != 0) {
			fatal("Invalid gres data for %s, CPUs=%s (only %u CPUs"
			      " are available)",
			      p->name, p->cpus, gres_cpu_cnt);
		}
		FREE_NULL_BITMAP(cpu_bitmap);
	}

	if (s_p_get_string(&p->file, "File", tbl)) {
		p->count = _validate_file(p->file, p->name);
		p->has_file = 1;
	}

	if (s_p_get_string(&p->type, "Type", tbl) && !p->file) {
		p->file = xstrdup("/dev/null");
		p->has_file = 1;
	}

	if (s_p_get_string(&tmp_str, "Count", tbl)) {
		tmp_long = strtol(tmp_str, &last, 10);
		if ((tmp_long == LONG_MIN) || (tmp_long == LONG_MAX)) {
			fatal("Invalid gres data for %s, Count=%s", p->name,
			      tmp_str);
		}
		if ((last[0] == 'k') || (last[0] == 'K'))
			tmp_long *= 1024;
		else if ((last[0] == 'm') || (last[0] == 'M'))
			tmp_long *= (1024 * 1024);
		else if ((last[0] == 'g') || (last[0] == 'G'))
			tmp_long *= (1024 * 1024 * 1024);
		else if (last[0] != '\0') {
			fatal("Invalid gres data for %s, Count=%s", p->name,
			      tmp_str);
		}
		if (p->count && (p->count != tmp_long)) {
			fatal("Invalid gres data for %s, Count does not match "
			      "File value", p->name);
		}
		if ((tmp_long < 0) || (tmp_long >= NO_VAL)) {
			fatal("Gres %s has invalid count value %ld",
			      p->name, tmp_long);
		}
		p->count = tmp_long;
		xfree(tmp_str);
	} else if (p->count == 0)
		p->count = 1;

	s_p_hashtbl_destroy(tbl);

	for (i=0; i<gres_context_cnt; i++) {
		if (strcasecmp(p->name, gres_context[i].gres_name) == 0)
			break;
	}
	if (i >= gres_context_cnt) {
		error("Ignoring gres.conf Name=%s", p->name);
		_destroy_gres_slurmd_conf(p);
		return 0;
	}
	p->plugin_id = gres_context[i].plugin_id;
	*dest = (void *)p;
	return 1;
}
static int _parse_gres_config2(void **dest, slurm_parser_enum_t type,
			       const char *key, const char *value,
			       const char *line, char **leftover)
{
	static s_p_options_t _gres_options[] = {
		{"Count", S_P_STRING},	/* Number of Gres available */
		{"CPUs" , S_P_STRING},	/* CPUs to bind to Gres resource */
		{"File",  S_P_STRING},	/* Path to Gres device */
		{"Name",  S_P_STRING},	/* Gres name */
		{"Type",  S_P_STRING},	/* Gres type (e.g. model name) */
		{NULL}
	};
	s_p_hashtbl_t *tbl;

	if (gres_node_name && value) {
		bool match = false;
		hostlist_t hl;
		hl = hostlist_create(value);
		if (hl) {
			match = (hostlist_find(hl, gres_node_name) >= 0);
			hostlist_destroy(hl);
		}
		if (!match) {
			debug("skipping GRES for NodeName=%s %s", value, line);
			tbl = s_p_hashtbl_create(_gres_options);
			s_p_parse_line(tbl, *leftover, leftover);
			s_p_hashtbl_destroy(tbl);
			return 0;
		}
	}
	return _parse_gres_config(dest, type, key, NULL, line, leftover);
}

static void _validate_config(slurm_gres_context_t *context_ptr)
{
	ListIterator iter;
	gres_slurmd_conf_t *gres_slurmd_conf;
	int has_file = -1, has_type = -1, rec_count = 0;

	iter = list_iterator_create(gres_conf_list);
	while ((gres_slurmd_conf = (gres_slurmd_conf_t *) list_next(iter))) {
		if (gres_slurmd_conf->plugin_id != context_ptr->plugin_id)
			continue;
		rec_count++;
		if (has_file == -1)
			has_file = (int) gres_slurmd_conf->has_file;
		else if (( has_file && !gres_slurmd_conf->has_file) ||
			 (!has_file &&  gres_slurmd_conf->has_file)) {
			fatal("gres.conf for %s, some records have File "
			      "specification while others do not",
			      context_ptr->gres_name);
		}
		if (has_type == -1) {
			has_type = (int) (gres_slurmd_conf->type != NULL);
		} else if (( has_type && !gres_slurmd_conf->type) ||
			   (!has_type &&  gres_slurmd_conf->type)) {
			fatal("gres.conf for %s, some records have Type "
			      "specification while others do not",
			      context_ptr->gres_name);
		}
		if ((has_file == 0) && (has_type == 0) && (rec_count > 1)) {
			fatal("gres.conf duplicate records for %s",
			      context_ptr->gres_name);
		}
	}
	list_iterator_destroy(iter);
}

extern int gres_plugin_node_config_devices_path(char **dev_path,
						char **gres_name,
						int array_len,
						char *node_name)
{
	static s_p_options_t _gres_options[] = {
		{"Name",     S_P_ARRAY, _parse_gres_config,  NULL},
		{"NodeName", S_P_ARRAY, _parse_gres_config2, NULL},
		{NULL}
	};

	int count = 0, count2 = 0, i, j;
	struct stat config_stat;
	s_p_hashtbl_t *tbl;
	gres_slurmd_conf_t **gres_array;
	char *gres_conf_file;

	gres_plugin_init();
	gres_conf_file = get_extra_conf_path("gres.conf");
	if (stat(gres_conf_file, &config_stat) < 0) {
		error("can't stat gres.conf file %s: %m", gres_conf_file);
		xfree(gres_conf_file);
		return 0;
	}

	slurm_mutex_lock(&gres_context_lock);
	if (!gres_node_name && node_name)
		gres_node_name = xstrdup(node_name);
	tbl = s_p_hashtbl_create(_gres_options);
	if (s_p_parse_file(tbl, NULL, gres_conf_file, false) == SLURM_ERROR)
		fatal("error opening/reading %s", gres_conf_file);
	FREE_NULL_LIST(gres_conf_list);
	gres_conf_list = list_create(_destroy_gres_slurmd_conf);
	if (s_p_get_array((void ***) &gres_array, &count, "Name", tbl)) {
		if (count > array_len) {
			error("GRES device count exceeds array size (%d > %d)",
			      count, array_len);
			count = array_len;
		}
		for (i = 0; i < count; i++) {
			if ((gres_array[i]) && (gres_array[i]->file)) {
				dev_path[i]   = gres_array[i]->file;
				gres_name[i]  = gres_array[i]->name;
				gres_array[i] = NULL;
			}
		}
	}
	if (s_p_get_array((void ***) &gres_array, &count2, "NodeName", tbl)) {
		if ((count + count2) > array_len) {
			error("GRES device count exceeds array size (%d > %d)",
			      (count + count2), array_len);
			count2 = array_len - count;
		}
		for (i = 0, j = count; i < count2; i++, j++) {
			if ((gres_array[i]) && (gres_array[i]->file)) {
				dev_path[j]   = gres_array[i]->file;
				gres_name[j]  = gres_array[i]->name;
				gres_array[i] = NULL;
			}
		}
	}
	s_p_hashtbl_destroy(tbl);
	slurm_mutex_unlock(&gres_context_lock);

	xfree(gres_conf_file);
	return (count + count2);
}

/* No gres.conf file found.
 * Initialize gres table with zero counts of all resources.
 * Counts can be altered by node_config_load() in the gres plugin. */
static int _no_gres_conf(uint32_t cpu_cnt)
{
	int i, rc = SLURM_SUCCESS;
	gres_slurmd_conf_t *p;

	slurm_mutex_lock(&gres_context_lock);
	FREE_NULL_LIST(gres_conf_list);
	gres_conf_list = list_create(_destroy_gres_slurmd_conf);
	for (i = 0; ((i < gres_context_cnt) && (rc == SLURM_SUCCESS)); i++) {
		p = xmalloc(sizeof(gres_slurmd_conf_t));
		p->cpu_cnt	= cpu_cnt;
		p->name		= xstrdup(gres_context[i].gres_name);
		p->plugin_id	= gres_context[i].plugin_id;
		list_append(gres_conf_list, p);
		/* If there is no plugin specific shared
		 * library the exported methods are NULL.
		 */
		if (gres_context[i].ops.node_config_load) {
			rc = (*(gres_context[i].ops.node_config_load))
				(gres_conf_list);
		}
	}
	slurm_mutex_unlock(&gres_context_lock);

	return rc;
}

/*
 * Load this node's configuration (how many resources it has, topology, etc.)
 * IN cpu_cnt - Number of CPUs on configured on this node
 * IN node_name - Name of this node
 */
extern int gres_plugin_node_config_load(uint32_t cpu_cnt, char *node_name)
{
	static s_p_options_t _gres_options[] = {
		{"Name",     S_P_ARRAY, _parse_gres_config,  NULL},
		{"NodeName", S_P_ARRAY, _parse_gres_config2, NULL},
		{NULL}
	};

	int count = 0, i, rc;
	struct stat config_stat;
	s_p_hashtbl_t *tbl;
	gres_slurmd_conf_t **gres_array;
	char *gres_conf_file;

	rc = gres_plugin_init();
	if (gres_context_cnt == 0)
		return SLURM_SUCCESS;

	gres_conf_file = get_extra_conf_path("gres.conf");
	if (stat(gres_conf_file, &config_stat) < 0) {
		error("can't stat gres.conf file %s, assuming zero resource "
		      "counts", gres_conf_file);
		xfree(gres_conf_file);
		return _no_gres_conf(cpu_cnt);
	}

	slurm_mutex_lock(&gres_context_lock);
	if (!gres_node_name && node_name)
		gres_node_name = xstrdup(node_name);
	gres_cpu_cnt = cpu_cnt;
	tbl = s_p_hashtbl_create(_gres_options);
	if (s_p_parse_file(tbl, NULL, gres_conf_file, false) == SLURM_ERROR)
		fatal("error opening/reading %s", gres_conf_file);
	FREE_NULL_LIST(gres_conf_list);
	gres_conf_list = list_create(_destroy_gres_slurmd_conf);
	if (s_p_get_array((void ***) &gres_array, &count, "Name", tbl)) {
		for (i = 0; i < count; i++) {
			list_append(gres_conf_list, gres_array[i]);
			gres_array[i] = NULL;
		}
	}
	if (s_p_get_array((void ***) &gres_array, &count, "NodeName", tbl)) {
		for (i = 0; i < count; i++) {
			list_append(gres_conf_list, gres_array[i]);
			gres_array[i] = NULL;
		}
	}
	s_p_hashtbl_destroy(tbl);
	list_for_each(gres_conf_list, _log_gres_slurmd_conf, NULL);

	for (i=0; ((i < gres_context_cnt) && (rc == SLURM_SUCCESS)); i++) {
		_validate_config(&gres_context[i]);
		if (gres_context[i].ops.node_config_load == NULL)
			continue;	/* No plugin */
		rc = (*(gres_context[i].ops.node_config_load))(gres_conf_list);
	}
	slurm_mutex_unlock(&gres_context_lock);

	xfree(gres_conf_file);
	return rc;
}

/*
 * Pack this node's gres configuration into a buffer
 * IN/OUT buffer - message buffer to pack
 */
extern int gres_plugin_node_config_pack(Buf buffer)
{
	int rc;
	uint32_t magic = GRES_MAGIC;
	uint16_t rec_cnt = 0, version = SLURM_PROTOCOL_VERSION;
	ListIterator iter;
	gres_slurmd_conf_t *gres_slurmd_conf;

	rc = gres_plugin_init();

	slurm_mutex_lock(&gres_context_lock);
	pack16(version, buffer);
	if (gres_conf_list)
		rec_cnt = list_count(gres_conf_list);
	pack16(rec_cnt, buffer);
	if (rec_cnt) {
		iter = list_iterator_create(gres_conf_list);
		while ((gres_slurmd_conf =
			(gres_slurmd_conf_t *) list_next(iter))) {
			pack32(magic, buffer);
			pack32(gres_slurmd_conf->count, buffer);
			pack32(gres_slurmd_conf->cpu_cnt, buffer);
			pack8(gres_slurmd_conf->has_file, buffer);
			pack32(gres_slurmd_conf->plugin_id, buffer);
			packstr(gres_slurmd_conf->cpus, buffer);
			packstr(gres_slurmd_conf->name, buffer);
			packstr(gres_slurmd_conf->type, buffer);
		}
		list_iterator_destroy(iter);
	}
	slurm_mutex_unlock(&gres_context_lock);

	return rc;
}

/*
 * Unpack this node's configuration from a buffer (built/packed by slurmd)
 * IN/OUT buffer - message buffer to unpack
 * IN node_name - name of node whose data is being unpacked
 */
extern int gres_plugin_node_config_unpack(Buf buffer, char* node_name)
{
	int i, j, rc;
	uint32_t count, cpu_cnt, magic, plugin_id, utmp32;
	uint16_t rec_cnt, version;
	uint8_t has_file;
	char *tmp_cpus, *tmp_name, *tmp_type;
	gres_slurmd_conf_t *p;

	rc = gres_plugin_init();

	FREE_NULL_LIST(gres_conf_list);
	gres_conf_list = list_create(_destroy_gres_slurmd_conf);

	safe_unpack16(&version, buffer);

	safe_unpack16(&rec_cnt, buffer);
	if (rec_cnt == 0)
		return SLURM_SUCCESS;

	slurm_mutex_lock(&gres_context_lock);
	if (version >= SLURM_14_11_PROTOCOL_VERSION) {
		for (i = 0; i < rec_cnt; i++) {
			safe_unpack32(&magic, buffer);
			if (magic != GRES_MAGIC)
				goto unpack_error;

			safe_unpack32(&count, buffer);
			safe_unpack32(&cpu_cnt, buffer);
			safe_unpack8(&has_file, buffer);
			safe_unpack32(&plugin_id, buffer);
			safe_unpackstr_xmalloc(&tmp_cpus, &utmp32, buffer);
			safe_unpackstr_xmalloc(&tmp_name, &utmp32, buffer);
			safe_unpackstr_xmalloc(&tmp_type, &utmp32, buffer);

	 		for (j = 0; j < gres_context_cnt; j++) {
	 			if (gres_context[j].plugin_id != plugin_id)
					continue;
				if (strcmp(gres_context[j].gres_name,
					   tmp_name)) {
					/* Should have beeen caught in
					 * gres_plugin_init() */
					error("gres_plugin_node_config_unpack: "
					      "gres/%s duplicate plugin ID with"
					      " %s, unable to process",
					      tmp_name,
					      gres_context[j].gres_name);
					continue;
				}
				if (gres_context[j].has_file &&
				    !has_file && count) {
					error("gres_plugin_node_config_unpack: "
					      "gres/%s lacks File parameter "
					      "for node %s",
					      tmp_name, node_name);
					has_file = 1;
				}
				if (has_file && (count > 1024)) {
					/* Avoid over-subscribing memory with
					 * huge bitmaps */
					error("gres_plugin_node_config_unpack: "
					      "gres/%s has File plus very "
					      "large Count (%u) for node %s, "
					      "resetting value to 1024",
					      tmp_name, count, node_name);
					count = 1024;
				}
				if (has_file)	/* Don't clear if already set */
					gres_context[j].has_file = has_file;
				break;
	 		}
			if (j >= gres_context_cnt) {
				/* GresPlugins is inconsistently configured.
				 * Not a fatal error. Skip this data. */
				error("gres_plugin_node_config_unpack: no "
				      "plugin configured to unpack data "
				      "type %s from node %s",
				      tmp_name, node_name);
				xfree(tmp_cpus);
				xfree(tmp_name);
				continue;
			}
			p = xmalloc(sizeof(gres_slurmd_conf_t));
			p->count = count;
			p->cpu_cnt = cpu_cnt;
			p->has_file = has_file;
			p->cpus = tmp_cpus;
			tmp_cpus = NULL;	/* Nothing left to xfree */
			p->name = tmp_name;     /* Preserve for accounting! */
			p->type = tmp_type;
			tmp_type = NULL;	/* Nothing left to xfree */
			p->plugin_id = plugin_id;
			list_append(gres_conf_list, p);
		}
	} else {
		for (i = 0; i < rec_cnt; i++) {
			safe_unpack32(&magic, buffer);
			if (magic != GRES_MAGIC)
				goto unpack_error;

			safe_unpack32(&count, buffer);
			safe_unpack32(&cpu_cnt, buffer);
			safe_unpack8(&has_file, buffer);
			safe_unpack32(&plugin_id, buffer);
			safe_unpackstr_xmalloc(&tmp_cpus, &utmp32, buffer);
			safe_unpackstr_xmalloc(&tmp_name, &utmp32, buffer);

	 		for (j = 0; j < gres_context_cnt; j++) {
	 			if (gres_context[j].plugin_id != plugin_id)
					continue;
				if (strcmp(gres_context[j].gres_name,
					   tmp_name)) {
					/* Should have beeen caught in
					 * gres_plugin_init() */
					error("gres_plugin_node_config_unpack: "
					      "gres/%s duplicate plugin ID with"
					      " %s, unable to process",
					      tmp_name,
					      gres_context[j].gres_name);
					continue;
				}
				if (gres_context[j].has_file &&
				    !has_file && count) {
					error("gres_plugin_node_config_unpack: "
					      "gres/%s lacks File parameter "
					      "for node %s",
					      tmp_name, node_name);
					has_file = 1;
				}
				if (has_file && (count > 1024)) {
					/* Avoid over-subscribing memory with
					 * huge bitmaps */
					error("gres_plugin_node_config_unpack: "
					      "gres/%s has File plus very "
					      "large Count (%u) for node %s, "
					      "resetting value to 1024",
					      tmp_name, count, node_name);
					count = 1024;
				}
				if (has_file)	/* Don't clear if already set */
					gres_context[j].has_file = has_file;
				break;
	 		}
			if (j >= gres_context_cnt) {
				/* GresPlugins is inconsistently configured.
				 * Not a fatal error. Skip this data. */
				error("gres_plugin_node_config_unpack: no "
				      "plugin configured to unpack data "
				      "type %s from node %s",
				      tmp_name, node_name);
				xfree(tmp_cpus);
				xfree(tmp_name);
				continue;
			}
			p = xmalloc(sizeof(gres_slurmd_conf_t));
			p->count = count;
			p->cpu_cnt = cpu_cnt;
			p->has_file = has_file;
			p->cpus = tmp_cpus;
			tmp_cpus = NULL;	/* Nothing left to xfree */
			p->name = tmp_name;     /* Preserve for accounting! */
			p->plugin_id = plugin_id;
			list_append(gres_conf_list, p);
		}
	}
	slurm_mutex_unlock(&gres_context_lock);
	return rc;

unpack_error:
	error("gres_plugin_node_config_unpack: unpack error from node %s",
	      node_name);
	xfree(tmp_cpus);
	xfree(tmp_name);
	slurm_mutex_unlock(&gres_context_lock);
	return SLURM_ERROR;
}

/*
 * Delete an element placed on gres_list by _node_config_validate()
 * free associated memory
 */
static void _gres_node_list_delete(void *list_element)
{
	int i;
	gres_state_t *gres_ptr;
	gres_node_state_t *gres_node_ptr;

	gres_ptr = (gres_state_t *) list_element;
	gres_node_ptr = (gres_node_state_t *) gres_ptr->gres_data;
	FREE_NULL_BITMAP(gres_node_ptr->gres_bit_alloc);
	xfree(gres_node_ptr->gres_used);
	for (i = 0; i < gres_node_ptr->topo_cnt; i++) {
		if (gres_node_ptr->topo_cpus_bitmap)
			FREE_NULL_BITMAP(gres_node_ptr->topo_cpus_bitmap[i]);
		if (gres_node_ptr->topo_gres_bitmap)
			FREE_NULL_BITMAP(gres_node_ptr->topo_gres_bitmap[i]);
		xfree(gres_node_ptr->topo_model[i]);
	}
	xfree(gres_node_ptr->topo_cpus_bitmap);
	xfree(gres_node_ptr->topo_gres_bitmap);
	xfree(gres_node_ptr->topo_gres_cnt_alloc);
	xfree(gres_node_ptr->topo_gres_cnt_avail);
	xfree(gres_node_ptr->topo_model);
	for (i = 0; i < gres_node_ptr->type_cnt; i++) {
		xfree(gres_node_ptr->type_cnt_alloc[i]);
		xfree(gres_node_ptr->type_cnt_avail[i]);
		xfree(gres_node_ptr->type_model[i]);
	}
	xfree(gres_node_ptr->type_cnt_alloc);
	xfree(gres_node_ptr->type_cnt_avail);
	xfree(gres_node_ptr->type_model);
	xfree(gres_node_ptr);
	xfree(gres_ptr);
}

static void _add_gres_type(char *type, gres_node_state_t *gres_data,
			   uint32_t tmp_gres_cnt)
{
	int i;

	if (!strcasecmp(type, "no_consume")) {
		gres_data->no_consume = true;
		return;
	}

	for (i = 0; i < gres_data->type_cnt; i++) {
		if (strcmp(gres_data->type_model[i], type))
			continue;
		gres_data->type_cnt_avail[i] += tmp_gres_cnt;
		break;
	}

	if (i >= gres_data->type_cnt) {
		gres_data->type_cnt++;
		gres_data->type_cnt_alloc =
			xrealloc(gres_data->type_cnt_alloc,
				 sizeof(uint32_t) * gres_data->type_cnt);
		gres_data->type_cnt_avail =
			xrealloc(gres_data->type_cnt_avail,
				 sizeof(uint32_t) * gres_data->type_cnt);
		gres_data->type_model =
			xrealloc(gres_data->type_model,
				 sizeof(char *) * gres_data->type_cnt);
		gres_data->type_cnt_avail[i] += tmp_gres_cnt;
		gres_data->type_model[i] = xstrdup(type);
	}
}

/*
 * Compute the total GRES count for a particular gres_name.
 * Note that a given gres_name can appear multiple times in the orig_config
 * string for multiple types (e.g. "gres=gpu:kepler:1,gpu:tesla:2").
 * IN/OUT gres_data - set gres_cnt_config field in this structure
 * IN orig_config - gres configuration from slurm.conf
 * IN gres_name - name of the gres type (e.g. "gpu")
 * IN gres_name_colon - gres name with appended colon
 * IN gres_name_colon_len - size of gres_name_colon
 * RET - Total configured count for this GRES type
 */
static void _get_gres_cnt(gres_node_state_t *gres_data, char *orig_config,
			  char *gres_name, char *gres_name_colon,
			  int gres_name_colon_len)
{
	char *node_gres_config, *tok, *last_tok = NULL;
	char *sub_tok, *last_sub_tok = NULL;
	char *num, *last_num = NULL;
	uint32_t gres_config_cnt = 0, tmp_gres_cnt = 0;
	int i;

	xassert(gres_data);
	if (orig_config == NULL) {
		gres_data->gres_cnt_config = 0;
		return;
	}

	for (i = 0; i < gres_data->type_cnt; i++) {
		gres_data->type_cnt_avail[i] = 0;
	}

	node_gres_config = xstrdup(orig_config);
	tok = strtok_r(node_gres_config, ",", &last_tok);
	while (tok) {
		if (!strcmp(tok, gres_name)) {
			gres_config_cnt = 1;
			break;
		}
		if (!strncmp(tok, gres_name_colon, gres_name_colon_len)) {
			num = strrchr(tok, ':');
			if (!num) {
				error("Bad GRES configuration: %s", tok);
				break;
			}
			tmp_gres_cnt = strtol(num + 1, &last_num, 10);
			if (last_num[0] == '\0')
				;
			else if ((last_num[0] == 'k') || (last_num[0] == 'K'))
				tmp_gres_cnt *= 1024;
			else if ((last_num[0] == 'm') || (last_num[0] == 'M'))
				tmp_gres_cnt *= (1024 * 1024);
			else if ((last_num[0] == 'g') || (last_num[0] == 'G'))
				tmp_gres_cnt *= (1024 * 1024 * 1024);
			else {
				error("Bad GRES configuration: %s", tok);
				break;
			}
			gres_config_cnt += tmp_gres_cnt;
			num[0] = '\0';

			sub_tok = strtok_r(tok, ":", &last_sub_tok);
			if (sub_tok)	/* Skip GRES name */
				sub_tok = strtok_r(NULL, ":", &last_sub_tok);
			while (sub_tok) {
				_add_gres_type(sub_tok, gres_data,
					       tmp_gres_cnt);
				sub_tok = strtok_r(NULL, ":", &last_sub_tok);
			}
		}
		tok = strtok_r(NULL, ",", &last_tok);
	}
	xfree(node_gres_config);

	gres_data->gres_cnt_config = gres_config_cnt;
}

static int _valid_gres_type(char *gres_name, gres_node_state_t *gres_data,
			    uint16_t fast_schedule, char **reason_down)
{
	int i, j;
	uint32_t model_cnt;

	if (gres_data->type_cnt == 0)
		return 0;

	for (i = 0; i < gres_data->type_cnt; i++) {
		model_cnt = 0;
		for (j = 0; j < gres_data->topo_cnt; j++) {
			if (!strcmp(gres_data->type_model[i],
				    gres_data->topo_model[j]))
				model_cnt += gres_data->topo_gres_cnt_avail[j];
		}
		if (fast_schedule >= 2) {
			gres_data->type_cnt_avail[i] = model_cnt;
		} else if (model_cnt < gres_data->type_cnt_avail[i]) {
			xstrfmtcat(*reason_down,
				   "%s:%s count too low (%u < %u)",
				   gres_name, gres_data->type_model[i],
				   model_cnt, gres_data->type_cnt_avail[i]);
			return -1;
		}
	}
	return 0;
}

static void _set_gres_cnt(char *orig_config, char **new_config,
			  uint32_t new_cnt, char *gres_name,
			  char *gres_name_colon, int gres_name_colon_len)
{
	char *new_configured_res = NULL, *node_gres_config;
	char *last_tok = NULL, *tok;

	if (*new_config)
		node_gres_config = xstrdup(*new_config);
	else if (orig_config)
		node_gres_config = xstrdup(orig_config);
	else
		return;

	tok = strtok_r(node_gres_config, ",", &last_tok);
	while (tok) {
		if (new_configured_res)
			xstrcat(new_configured_res, ",");
		if (strcmp(tok, gres_name) &&
		    strncmp(tok, gres_name_colon, gres_name_colon_len)) {
			xstrcat(new_configured_res, tok);
		} else if ((new_cnt % (1024 * 1024 * 1024)) == 0) {
			new_cnt /= (1024 * 1024 * 1024);
			xstrfmtcat(new_configured_res, "%s:%uG",
				   gres_name, new_cnt);
		} else if ((new_cnt % (1024 * 1024)) == 0) {
			new_cnt /= (1024 * 1024);
			xstrfmtcat(new_configured_res, "%s:%uM",
				   gres_name, new_cnt);
		} else if ((new_cnt % 1024) == 0) {
			new_cnt /= 1024;
			xstrfmtcat(new_configured_res, "%s:%uK",
				   gres_name, new_cnt);
		} else {
			xstrfmtcat(new_configured_res, "%s:%u",
				   gres_name, new_cnt);
		}
		tok = strtok_r(NULL, ",", &last_tok);
	}
	xfree(node_gres_config);
	xfree(*new_config);
	*new_config = new_configured_res;
}

static gres_node_state_t *_build_gres_node_state(void)
{
	gres_node_state_t *gres_data;

	gres_data = xmalloc(sizeof(gres_node_state_t));
	gres_data->gres_cnt_config = NO_VAL;
	gres_data->gres_cnt_found  = NO_VAL;

	return gres_data;
}

/*
 * Build a node's gres record based only upon the slurm.conf contents
 */
static int _node_config_init(char *node_name, char *orig_config,
			     slurm_gres_context_t *context_ptr,
			     gres_state_t *gres_ptr)
{
	int rc = SLURM_SUCCESS;
	bool updated_config = false;
	gres_node_state_t *gres_data;

	if (gres_ptr->gres_data == NULL) {
		gres_ptr->gres_data = _build_gres_node_state();
		updated_config = true;
	}
	gres_data = (gres_node_state_t *) gres_ptr->gres_data;

	/* If the resource isn't configured for use with this node*/
	if ((orig_config == NULL) || (orig_config[0] == '\0') ||
	    (updated_config == false)) {
		gres_data->gres_cnt_config = 0;
		return rc;
	}

	_get_gres_cnt(gres_data, orig_config,
		      context_ptr->gres_name,
		      context_ptr->gres_name_colon,
		      context_ptr->gres_name_colon_len);
	/* Use count from recovered state, if higher */
	gres_data->gres_cnt_avail  = MAX(gres_data->gres_cnt_avail,
					 gres_data->gres_cnt_config);
	if ((gres_data->gres_bit_alloc != NULL) &&
	    (gres_data->gres_cnt_avail >
	     bit_size(gres_data->gres_bit_alloc))) {
		gres_data->gres_bit_alloc =
			bit_realloc(gres_data->gres_bit_alloc,
				    gres_data->gres_cnt_avail);
	}

	return rc;
}

/*
 * Build a node's gres record based only upon the slurm.conf contents
 * IN node_name - name of the node for which the gres information applies
 * IN orig_config - Gres information supplied from slurm.conf
 * IN/OUT gres_list - List of Gres records for this node to track usage
 */
extern int gres_plugin_init_node_config(char *node_name, char *orig_config,
					List *gres_list)
{
	int i, rc;
	ListIterator gres_iter;
	gres_state_t *gres_ptr;

	rc = gres_plugin_init();

	slurm_mutex_lock(&gres_context_lock);
	if ((gres_context_cnt > 0) && (*gres_list == NULL)) {
		*gres_list = list_create(_gres_node_list_delete);
	}
	for (i=0; ((i < gres_context_cnt) && (rc == SLURM_SUCCESS)); i++) {
		/* Find or create gres_state entry on the list */
		gres_iter = list_iterator_create(*gres_list);
		while ((gres_ptr = (gres_state_t *) list_next(gres_iter))) {
			if (gres_ptr->plugin_id == gres_context[i].plugin_id)
				break;
		}
		list_iterator_destroy(gres_iter);
		if (gres_ptr == NULL) {
			gres_ptr = xmalloc(sizeof(gres_state_t));
			gres_ptr->plugin_id = gres_context[i].plugin_id;
			list_append(*gres_list, gres_ptr);
		}

		rc = _node_config_init(node_name, orig_config,
				       &gres_context[i], gres_ptr);
	}
	slurm_mutex_unlock(&gres_context_lock);

	return rc;
}

/*
 * Determine gres availability on some node
 * plugin_id IN - plugin number to search for
 * set_cnt OUT - count of gres.conf records of this id found by slurmd
 *		 (each can have different topology)
 * RET - total number of gres available of this ID on this node in (sum
 *	 across all records of this ID)
 */
static uint32_t _get_tot_gres_cnt(uint32_t plugin_id, uint32_t *set_cnt)
{
	ListIterator iter;
	gres_slurmd_conf_t *gres_slurmd_conf;
	uint32_t gres_cnt = 0, cpu_set_cnt = 0, rec_cnt = 0;

	xassert(set_cnt);
	*set_cnt = 0;
	if (gres_conf_list == NULL)
		return gres_cnt;

	iter = list_iterator_create(gres_conf_list);
	while ((gres_slurmd_conf = (gres_slurmd_conf_t *) list_next(iter))) {
		if (gres_slurmd_conf->plugin_id != plugin_id)
			continue;
		gres_cnt += gres_slurmd_conf->count;
		rec_cnt++;
		if (gres_slurmd_conf->cpus || gres_slurmd_conf->type)
			cpu_set_cnt++;
	}
	list_iterator_destroy(iter);
	if (cpu_set_cnt)
		*set_cnt = rec_cnt;
	return gres_cnt;
}

/*
 * Map a given GRES type ID back to a GRES type name.
 * gres_id IN - GRES type ID to search for.
 * gres_name IN - Pre-allocated string in which to store the GRES type name.
 * gres_name_len - Size of gres_name in bytes
 * RET - error code (currently not used--always return SLURM_SUCCESS)
 */
extern int gres_gresid_to_gresname(uint32_t gres_id, char* gres_name,
				   int gres_name_len)
{
	ListIterator iter;
	gres_slurmd_conf_t *gres_slurmd_conf;
	int rc = SLURM_SUCCESS;
	int      found = 0;

	if (gres_conf_list == NULL) {
		/* Should not reach this as if there are GRES id's then there
		 * must have been a gres_conf_list.
		 */
		info("%s--The gres_conf_list is NULL!!!\n", __FUNCTION__);
		snprintf(gres_name, gres_name_len, "%u", gres_id);
		return rc;
	}

	iter = list_iterator_create(gres_conf_list);
	while ((gres_slurmd_conf = (gres_slurmd_conf_t *) list_next(iter))) {
		if (gres_slurmd_conf->plugin_id != gres_id)
			continue;
		strncpy(gres_name, gres_slurmd_conf->name, gres_name_len);
		found = 1;
		break;
	}
	list_iterator_destroy(iter);

	if (!found)	/* Could not find GRES type name, use id */
		snprintf(gres_name, gres_name_len, "%u", gres_id);

	return rc;
}

extern int _node_config_validate(char *node_name, char *orig_config,
				 char **new_config, gres_state_t *gres_ptr,
				 uint16_t fast_schedule, char **reason_down,
				 slurm_gres_context_t *context_ptr)
{
	int i, j, gres_inx, rc = SLURM_SUCCESS;
	uint32_t gres_cnt, set_cnt = 0;
	bool cpus_config = false, updated_config = false;
	gres_node_state_t *gres_data;
	ListIterator iter;
	gres_slurmd_conf_t *gres_slurmd_conf;

	if (gres_ptr->gres_data == NULL)
		gres_ptr->gres_data = _build_gres_node_state();
	gres_data = (gres_node_state_t *) gres_ptr->gres_data;

	gres_cnt = _get_tot_gres_cnt(context_ptr->plugin_id, &set_cnt);
	if (gres_data->gres_cnt_found != gres_cnt) {
		if (gres_data->gres_cnt_found != NO_VAL) {
			info("%s: count changed for node %s from %u to %u",
			     context_ptr->gres_type, node_name,
			     gres_data->gres_cnt_found, gres_cnt);
		}
		gres_data->gres_cnt_found = gres_cnt;
		updated_config = true;
	}
	if (updated_config == false)
		return SLURM_SUCCESS;

	if ((set_cnt == 0) && (set_cnt != gres_data->topo_cnt)) {
		/* Need to clear topology info */
		xfree(gres_data->topo_gres_cnt_alloc);
		xfree(gres_data->topo_gres_cnt_avail);
		for (i = 0; i < gres_data->topo_cnt; i++) {
			if (gres_data->topo_gres_bitmap) {
				FREE_NULL_BITMAP(gres_data->
						 topo_gres_bitmap[i]);
			}
			if (gres_data->topo_cpus_bitmap) {
				FREE_NULL_BITMAP(gres_data->
						 topo_cpus_bitmap[i]);
			}
			xfree(gres_data->topo_model[i]);
		}
		xfree(gres_data->topo_gres_bitmap);
		xfree(gres_data->topo_cpus_bitmap);
		xfree(gres_data->topo_model);
		gres_data->topo_cnt = set_cnt;
	}

	if (context_ptr->has_file && (set_cnt != gres_data->topo_cnt)) {
		/* Need to rebuild topology info */
		/* Resize the data structures here */
		gres_data->topo_gres_cnt_alloc =
			xrealloc(gres_data->topo_gres_cnt_alloc,
				 set_cnt * sizeof(uint32_t));
		gres_data->topo_gres_cnt_avail =
			xrealloc(gres_data->topo_gres_cnt_avail,
				 set_cnt * sizeof(uint32_t));
		for (i = 0; i < gres_data->topo_cnt; i++) {
			if (gres_data->topo_gres_bitmap) {
				FREE_NULL_BITMAP(gres_data->
						 topo_gres_bitmap[i]);
			}
			if (gres_data->topo_cpus_bitmap) {
				FREE_NULL_BITMAP(gres_data->
						 topo_cpus_bitmap[i]);
			}
			xfree(gres_data->topo_model[i]);
		}
		gres_data->topo_gres_bitmap =
			xrealloc(gres_data->topo_gres_bitmap,
				 set_cnt * sizeof(bitstr_t *));
		gres_data->topo_cpus_bitmap =
			xrealloc(gres_data->topo_cpus_bitmap,
				 set_cnt * sizeof(bitstr_t *));
		gres_data->topo_model = xrealloc(gres_data->topo_model,
						 set_cnt * sizeof(char *));
		gres_data->topo_cnt = set_cnt;

		iter = list_iterator_create(gres_conf_list);
		gres_inx = i = 0;
		while ((gres_slurmd_conf = (gres_slurmd_conf_t *)
			list_next(iter))) {
			if (gres_slurmd_conf->plugin_id !=
			    context_ptr->plugin_id)
				continue;
			gres_data->topo_gres_cnt_avail[i] =
					gres_slurmd_conf->count;
			if (gres_slurmd_conf->cpus) {
				gres_data->topo_cpus_bitmap[i] =
					bit_alloc(gres_slurmd_conf->cpu_cnt);
				bit_unfmt(gres_data->topo_cpus_bitmap[i],
					  gres_slurmd_conf->cpus);
				cpus_config = true;
			} else if (cpus_config) {
				error("%s: has CPUs configured for only"
				      " some of the records on node %s",
				      context_ptr->gres_type,node_name);
			}
			gres_data->topo_gres_bitmap[i] = bit_alloc(gres_cnt);
			for (j = 0; j < gres_slurmd_conf->count; j++) {
				bit_set(gres_data->topo_gres_bitmap[i],
					gres_inx++);
			}
			gres_data->topo_model[i] = xstrdup(gres_slurmd_conf->
							   type);
			i++;
		}
		list_iterator_destroy(iter);
	}

	if ((orig_config == NULL) || (orig_config[0] == '\0'))
		gres_data->gres_cnt_config = 0;
	else if (gres_data->gres_cnt_config == NO_VAL) {
		/* This should have been filled in by _node_config_init() */
		_get_gres_cnt(gres_data, orig_config,
			      context_ptr->gres_name,
			      context_ptr->gres_name_colon,
			      context_ptr->gres_name_colon_len);
	}

	if ((gres_data->gres_cnt_config == 0) || (fast_schedule > 0))
		gres_data->gres_cnt_avail = gres_data->gres_cnt_config;
	else if (gres_data->gres_cnt_found != NO_VAL)
		gres_data->gres_cnt_avail = gres_data->gres_cnt_found;
	else if (gres_data->gres_cnt_avail == NO_VAL)
		gres_data->gres_cnt_avail = 0;

	if (context_ptr->has_file || gres_data->gres_cnt_avail) {
		if (gres_data->gres_bit_alloc == NULL) {
			gres_data->gres_bit_alloc =
				bit_alloc(gres_data->gres_cnt_avail);
		} else if (gres_data->gres_cnt_avail !=
			   bit_size(gres_data->gres_bit_alloc)) {
			gres_data->gres_bit_alloc =
				bit_realloc(gres_data->gres_bit_alloc,
					    gres_data->gres_cnt_avail);
		}
	}

	if ((fast_schedule < 2) &&
	    (gres_data->gres_cnt_found < gres_data->gres_cnt_config)) {
		if (reason_down && (*reason_down == NULL)) {
			xstrfmtcat(*reason_down, "%s count too low (%u < %u)",
				   context_ptr->gres_type,
				   gres_data->gres_cnt_found,
				   gres_data->gres_cnt_config);
		}
		rc = EINVAL;
	} else if (_valid_gres_type(context_ptr->gres_type, gres_data,
				    fast_schedule, reason_down)) {
		rc = EINVAL;
	} else if ((fast_schedule == 2) && gres_data->topo_cnt &&
		   (gres_data->gres_cnt_found != gres_data->gres_cnt_config)) {
		error("%s on node %s configured for %u resources but %u found,"
		      " ignoring topology support",
		      context_ptr->gres_type, node_name,
		      gres_data->gres_cnt_config, gres_data->gres_cnt_found);
		if (gres_data->topo_cpus_bitmap) {
			for (i = 0; i < gres_data->topo_cnt; i++) {
				if (gres_data->topo_cpus_bitmap) {
					FREE_NULL_BITMAP(gres_data->
							 topo_cpus_bitmap[i]);
				}
				if (gres_data->topo_gres_bitmap) {
					FREE_NULL_BITMAP(gres_data->
							 topo_gres_bitmap[i]);
				}
				xfree(gres_data->topo_model[i]);
			}
			xfree(gres_data->topo_cpus_bitmap);
			xfree(gres_data->topo_gres_bitmap);
			xfree(gres_data->topo_gres_cnt_alloc);
			xfree(gres_data->topo_gres_cnt_avail);
			xfree(gres_data->topo_model);
		}
		gres_data->topo_cnt = 0;
	} else if ((fast_schedule == 0) &&
		   (gres_data->gres_cnt_found > gres_data->gres_cnt_config)) {
		/* need to rebuild new_config */
		_set_gres_cnt(orig_config, new_config,
			      gres_data->gres_cnt_found,
			      context_ptr->gres_name,
			      context_ptr->gres_name_colon,
			      context_ptr->gres_name_colon_len);
	}

	return rc;
}

/*
 * Validate a node's configuration and put a gres record onto a list
 * Called immediately after gres_plugin_node_config_unpack().
 * IN node_name - name of the node for which the gres information applies
 * IN orig_config - Gres information supplied from slurm.conf
 * IN/OUT new_config - Updated gres info from slurm.conf if FastSchedule=0
 * IN/OUT gres_list - List of Gres records for this node to track usage
 * IN fast_schedule - 0: Validate and use actual hardware configuration
 *		      1: Validate hardware config, but use slurm.conf config
 *		      2: Don't validate hardware, use slurm.conf configuration
 * OUT reason_down - set to an explanation of failure, if any, don't set if NULL
 */
extern int gres_plugin_node_config_validate(char *node_name,
					    char *orig_config,
					    char **new_config,
					    List *gres_list,
					    uint16_t fast_schedule,
					    char **reason_down)
{
	int i, rc, rc2;
	ListIterator gres_iter;
	gres_state_t *gres_ptr;

	rc = gres_plugin_init();

	slurm_mutex_lock(&gres_context_lock);
	if ((gres_context_cnt > 0) && (*gres_list == NULL)) {
		*gres_list = list_create(_gres_node_list_delete);
	}
	for (i=0; ((i < gres_context_cnt) && (rc == SLURM_SUCCESS)); i++) {
		/* Find or create gres_state entry on the list */
		gres_iter = list_iterator_create(*gres_list);
		while ((gres_ptr = (gres_state_t *) list_next(gres_iter))) {
			if (gres_ptr->plugin_id == gres_context[i].plugin_id)
				break;
		}
		list_iterator_destroy(gres_iter);
		if (gres_ptr == NULL) {
			gres_ptr = xmalloc(sizeof(gres_state_t));
			gres_ptr->plugin_id = gres_context[i].plugin_id;
			list_append(*gres_list, gres_ptr);
		}
		rc2 = _node_config_validate(node_name, orig_config, new_config,
					    gres_ptr, fast_schedule,
					    reason_down, &gres_context[i]);
		rc = MAX(rc, rc2);
	}
	slurm_mutex_unlock(&gres_context_lock);

	return rc;
}

static int _node_reconfig(char *node_name, char *orig_config, char **new_config,
			  gres_state_t *gres_ptr, uint16_t fast_schedule,
			  slurm_gres_context_t *context_ptr)
{
	int rc = SLURM_SUCCESS;
	gres_node_state_t *gres_data;

	xassert(gres_ptr);
	if (gres_ptr->gres_data == NULL)
		gres_ptr->gres_data = _build_gres_node_state();
	gres_data = gres_ptr->gres_data;
	_get_gres_cnt(gres_data, orig_config,
		      context_ptr->gres_name,
		      context_ptr->gres_name_colon,
		      context_ptr->gres_name_colon_len);
	if ((gres_data->gres_cnt_config == 0) || (fast_schedule > 0))
		gres_data->gres_cnt_avail = gres_data->gres_cnt_config;
	else if (gres_data->gres_cnt_found != NO_VAL)
		gres_data->gres_cnt_avail = gres_data->gres_cnt_found;
	else if (gres_data->gres_cnt_avail == NO_VAL)
		gres_data->gres_cnt_avail = 0;

	if (context_ptr->has_file || gres_data->gres_cnt_avail) {
		if (gres_data->gres_bit_alloc == NULL) {
			gres_data->gres_bit_alloc =
				bit_alloc(gres_data->gres_cnt_avail);
		} else if (gres_data->gres_cnt_avail !=
			   bit_size(gres_data->gres_bit_alloc)) {
			gres_data->gres_bit_alloc =
				bit_realloc(gres_data->gres_bit_alloc,
					    gres_data->gres_cnt_avail);
		}
	}

	if ((fast_schedule < 2) &&
	    (gres_data->gres_cnt_found != NO_VAL) &&
	    (gres_data->gres_cnt_found <  gres_data->gres_cnt_config)) {
		/* Do not set node DOWN, but give the node
		 * a chance to register with more resources */
		gres_data->gres_cnt_found = NO_VAL;
	} else if ((fast_schedule == 0) &&
		   (gres_data->gres_cnt_found != NO_VAL) &&
		   (gres_data->gres_cnt_found >  gres_data->gres_cnt_config)) {
		_set_gres_cnt(orig_config, new_config,
			      gres_data->gres_cnt_found,
			      context_ptr->gres_name,
			      context_ptr->gres_name_colon,
			      context_ptr->gres_name_colon_len);
	}

	return rc;
}
/*
 * Note that a node's configuration has been modified (e.g. "scontol update ..")
 * IN node_name - name of the node for which the gres information applies
 * IN orig_config - Gres information supplied from slurm.conf
 * IN/OUT new_config - Updated gres info from slurm.conf if FastSchedule=0
 * IN/OUT gres_list - List of Gres records for this node to track usage
 * IN fast_schedule - 0: Validate and use actual hardware configuration
 *		      1: Validate hardware config, but use slurm.conf config
 *		      2: Don't validate hardware, use slurm.conf configuration
 */
extern int gres_plugin_node_reconfig(char *node_name,
				     char *orig_config,
				     char **new_config,
				     List *gres_list,
				     uint16_t fast_schedule)
{
	int i, rc, rc2;
	ListIterator gres_iter;
	gres_state_t *gres_ptr;

	rc = gres_plugin_init();

	slurm_mutex_lock(&gres_context_lock);
	if ((gres_context_cnt > 0) && (*gres_list == NULL)) {
		*gres_list = list_create(_gres_node_list_delete);
	}
	for (i=0; ((i < gres_context_cnt) && (rc == SLURM_SUCCESS)); i++) {
		/* Find gres_state entry on the list */
		gres_iter = list_iterator_create(*gres_list);
		while ((gres_ptr = (gres_state_t *) list_next(gres_iter))) {
			if (gres_ptr->plugin_id == gres_context[i].plugin_id)
				break;
		}
		list_iterator_destroy(gres_iter);
		if (gres_ptr == NULL)
			continue;

		rc2 = _node_reconfig(node_name, orig_config, new_config,
				     gres_ptr, fast_schedule, &gres_context[i]);
		rc = MAX(rc, rc2);
	}
	slurm_mutex_unlock(&gres_context_lock);

	return rc;
}

/*
 * Pack a node's current gres status, called from slurmctld for save/restore
 * IN gres_list - generated by gres_plugin_node_config_validate()
 * IN/OUT buffer - location to write state to
 * IN node_name - name of the node for which the gres information applies
 */
extern int gres_plugin_node_state_pack(List gres_list, Buf buffer,
				       char *node_name)
{
	int rc = SLURM_SUCCESS;
	uint32_t top_offset, tail_offset;
	uint32_t magic = GRES_MAGIC;
	uint16_t rec_cnt = 0;
	uint8_t  has_bitmap;
	ListIterator gres_iter;
	gres_state_t *gres_ptr;
	gres_node_state_t *gres_node_ptr;

	if (gres_list == NULL) {
		pack16(rec_cnt, buffer);
		return rc;
	}

	top_offset = get_buf_offset(buffer);
	pack16(rec_cnt, buffer);	/* placeholder if data */

	if (gres_list == NULL)
		return rc;

	(void) gres_plugin_init();

	slurm_mutex_lock(&gres_context_lock);
	gres_iter = list_iterator_create(gres_list);
	while ((gres_ptr = (gres_state_t *) list_next(gres_iter))) {
		gres_node_ptr = (gres_node_state_t *) gres_ptr->gres_data;
		pack32(magic, buffer);
		pack32(gres_ptr->plugin_id, buffer);
		pack32(gres_node_ptr->gres_cnt_avail, buffer);
		/* Just note if gres_bit_alloc exists.
		 * Rebuild it based upon the state of recovered jobs */
		if (gres_node_ptr->gres_bit_alloc)
			has_bitmap = 1;
		else
			has_bitmap = 0;
		pack8(has_bitmap, buffer);
		rec_cnt++;
		break;
	}
	list_iterator_destroy(gres_iter);
	slurm_mutex_unlock(&gres_context_lock);

	tail_offset = get_buf_offset(buffer);
	set_buf_offset(buffer, top_offset);
	pack16(rec_cnt, buffer);
	set_buf_offset(buffer, tail_offset);

	return rc;
}

/*
 * Unpack a node's current gres status, called from slurmctld for save/restore
 * OUT gres_list - restored state stored by gres_plugin_node_state_pack()
 * IN/OUT buffer - location to read state from
 * IN node_name - name of the node for which the gres information applies
 */
extern int gres_plugin_node_state_unpack(List *gres_list, Buf buffer,
					 char *node_name,
					 uint16_t protocol_version)
{
	int i, rc;
	uint32_t gres_cnt_avail, magic, plugin_id;
	uint16_t rec_cnt;
	uint8_t  has_bitmap;
	gres_state_t *gres_ptr;
	gres_node_state_t *gres_node_ptr;

	safe_unpack16(&rec_cnt, buffer);
	if (rec_cnt == 0)
		return SLURM_SUCCESS;

	rc = gres_plugin_init();

	slurm_mutex_lock(&gres_context_lock);
	if ((gres_context_cnt > 0) && (*gres_list == NULL))
		*gres_list = list_create(_gres_node_list_delete);

	while ((rc == SLURM_SUCCESS) && (rec_cnt)) {
		if ((buffer == NULL) || (remaining_buf(buffer) == 0))
			break;
		rec_cnt--;
		if (protocol_version >= SLURM_MIN_PROTOCOL_VERSION) {
			safe_unpack32(&magic, buffer);
			if (magic != GRES_MAGIC)
				goto unpack_error;
			safe_unpack32(&plugin_id, buffer);
			safe_unpack32(&gres_cnt_avail, buffer);
			safe_unpack8(&has_bitmap, buffer);
		} else {
			error("gres_plugin_node_state_unpack: protocol_version"
			      " %hu not supported", protocol_version);
			goto unpack_error;
		}
		for (i=0; i<gres_context_cnt; i++) {
			if (gres_context[i].plugin_id == plugin_id)
				break;
		}
		if (i >= gres_context_cnt) {
			error("gres_plugin_node_state_unpack: no plugin "
			      "configured to unpack data type %u from node %s",
			      plugin_id, node_name);
			/* A likely sign that GresPlugins has changed.
			 * Not a fatal error, skip over the data. */
			continue;
		}
		gres_node_ptr = _build_gres_node_state();
		gres_node_ptr->gres_cnt_avail = gres_cnt_avail;
		if (has_bitmap) {
			gres_node_ptr->gres_bit_alloc =
				bit_alloc(gres_cnt_avail);
		}
		gres_ptr = xmalloc(sizeof(gres_state_t));
		gres_ptr->plugin_id = gres_context[i].plugin_id;
		gres_ptr->gres_data = gres_node_ptr;
		list_append(*gres_list, gres_ptr);
	}
	slurm_mutex_unlock(&gres_context_lock);
	return rc;

unpack_error:
	error("gres_plugin_node_state_unpack: unpack error from node %s",
	      node_name);
	slurm_mutex_unlock(&gres_context_lock);
	return SLURM_ERROR;
}

static void *_node_state_dup(void *gres_data)
{
	int i;
	gres_node_state_t *gres_ptr = (gres_node_state_t *) gres_data;
	gres_node_state_t *new_gres;

	if (gres_ptr == NULL)
		return NULL;

	new_gres = xmalloc(sizeof(gres_node_state_t));
	new_gres->gres_cnt_found  = gres_ptr->gres_cnt_found;
	new_gres->gres_cnt_config = gres_ptr->gres_cnt_config;
	new_gres->gres_cnt_avail  = gres_ptr->gres_cnt_avail;
	new_gres->gres_cnt_alloc  = gres_ptr->gres_cnt_alloc;
	if (gres_ptr->gres_bit_alloc)
		new_gres->gres_bit_alloc = bit_copy(gres_ptr->gres_bit_alloc);
	if (gres_ptr->topo_cnt == 0)
		return new_gres;

	new_gres->topo_cnt         = gres_ptr->topo_cnt;
	new_gres->topo_cpus_bitmap = xmalloc(gres_ptr->topo_cnt *
					     sizeof(bitstr_t *));
	new_gres->topo_gres_bitmap = xmalloc(gres_ptr->topo_cnt *
					     sizeof(bitstr_t *));
	new_gres->topo_gres_cnt_alloc = xmalloc(gres_ptr->topo_cnt *
						sizeof(uint32_t));
	new_gres->topo_gres_cnt_avail = xmalloc(gres_ptr->topo_cnt *
						sizeof(uint32_t));
	new_gres->topo_model = xmalloc(gres_ptr->topo_cnt * sizeof(char *));
	for (i = 0; i < gres_ptr->topo_cnt; i++) {
		if (gres_ptr->topo_cpus_bitmap[i]) {
			new_gres->topo_cpus_bitmap[i] =
				bit_copy(gres_ptr->topo_cpus_bitmap[i]);
		}
		new_gres->topo_gres_bitmap[i] =
			bit_copy(gres_ptr->topo_gres_bitmap[i]);
		new_gres->topo_gres_cnt_alloc[i] =
			gres_ptr->topo_gres_cnt_alloc[i];
		new_gres->topo_gres_cnt_avail[i] =
			gres_ptr->topo_gres_cnt_avail[i];
		new_gres->topo_model[i] = xstrdup(gres_ptr->topo_model[i]);
	}

	new_gres->type_cnt       = gres_ptr->type_cnt;
	new_gres->type_cnt_alloc = xmalloc(gres_ptr->type_cnt *
					   sizeof(uint32_t));
	new_gres->type_cnt_avail = xmalloc(gres_ptr->type_cnt *
					   sizeof(uint32_t));
	new_gres->type_model = xmalloc(gres_ptr->type_cnt * sizeof(char *));
	for (i = 0; i < gres_ptr->type_cnt; i++) {
		new_gres->type_cnt_alloc[i] = gres_ptr->type_cnt_alloc[i];
		new_gres->type_cnt_avail[i] = gres_ptr->type_cnt_avail[i];
		new_gres->type_model[i] = xstrdup(gres_ptr->type_model[i]);
	}
	return new_gres;
}

/*
 * Duplicate a node gres status (used for will-run logic)
 * IN gres_list - node gres state information
 * RET a copy of gres_list or NULL on failure
 */
extern List gres_plugin_node_state_dup(List gres_list)
{
	int i;
	List new_list = NULL;
	ListIterator gres_iter;
	gres_state_t *gres_ptr, *new_gres;
	void *gres_data;

	if (gres_list == NULL)
		return new_list;

	(void) gres_plugin_init();

	slurm_mutex_lock(&gres_context_lock);
	if ((gres_context_cnt > 0)) {
		new_list = list_create(_gres_node_list_delete);
	}
	gres_iter = list_iterator_create(gres_list);
	while ((gres_ptr = (gres_state_t *) list_next(gres_iter))) {
		for (i=0; i<gres_context_cnt; i++) {
			if (gres_ptr->plugin_id != gres_context[i].plugin_id)
				continue;
			gres_data = _node_state_dup(gres_ptr->gres_data);
			if (gres_data) {
				new_gres = xmalloc(sizeof(gres_state_t));
				new_gres->plugin_id = gres_ptr->plugin_id;
				new_gres->gres_data = gres_data;
				list_append(new_list, new_gres);
			}
			break;
		}
		if (i >= gres_context_cnt) {
			error("Could not find plugin id %u to dup node record",
			      gres_ptr->plugin_id);
		}
	}
	list_iterator_destroy(gres_iter);
	slurm_mutex_unlock(&gres_context_lock);

	return new_list;
}

static void _node_state_dealloc(gres_state_t *gres_ptr)
{
	int i;
	gres_node_state_t *gres_node_ptr;
	char *gres_name = NULL;

	gres_node_ptr = (gres_node_state_t *) gres_ptr->gres_data;
	gres_node_ptr->gres_cnt_alloc = 0;
	if (gres_node_ptr->gres_bit_alloc) {
		int i = bit_size(gres_node_ptr->gres_bit_alloc) - 1;
		if (i >= 0)
			bit_nclear(gres_node_ptr->gres_bit_alloc, 0, i);
	}

	if (gres_node_ptr->topo_cnt && !gres_node_ptr->topo_gres_cnt_alloc) {
		for (i = 0; i < gres_context_cnt; i++) {
			if (gres_ptr->plugin_id == gres_context[i].plugin_id) {
				gres_name = gres_context[i].gres_name;
				break;
			}
		}
		error("gres_plugin_node_state_dealloc_all: gres/%s topo_cnt!=0 "
		      "and topo_gres_cnt_alloc is NULL", gres_name);
	} else if (gres_node_ptr->topo_cnt) {
		for (i = 0; i < gres_node_ptr->topo_cnt; i++) {
			gres_node_ptr->topo_gres_cnt_alloc[i] = 0;
		}
	} else {
		/* This array can be set at startup if a job has been allocated
		 * specific GRES and the node has not registered with the
		 * details needed to track individual GRES (rather than only
		 * a GRES count). */
		xfree(gres_node_ptr->topo_gres_cnt_alloc);
	}

	for (i = 0; i < gres_node_ptr->type_cnt; i++) {
		gres_node_ptr->type_cnt_alloc[i] = 0;
	}
}

/*
 * Deallocate all resources on this node previous allocated to any jobs.
 *	This function isused to synchronize state after slurmctld restarts or
 *	is reconfigured.
 * IN gres_list - node gres state information
 */
extern void gres_plugin_node_state_dealloc_all(List gres_list)
{
	ListIterator gres_iter;
	gres_state_t *gres_ptr;

	if (gres_list == NULL)
		return;

	(void) gres_plugin_init();

	slurm_mutex_lock(&gres_context_lock);
	gres_iter = list_iterator_create(gres_list);
	while ((gres_ptr = (gres_state_t *) list_next(gres_iter))) {
		_node_state_dealloc(gres_ptr);
	}
	list_iterator_destroy(gres_iter);
	slurm_mutex_unlock(&gres_context_lock);
}

static char *_node_gres_used(void *gres_data, char *gres_name)
{
	gres_node_state_t *gres_node_ptr;
	char *sep = "";
	int i;

	xassert(gres_data);
	gres_node_ptr = (gres_node_state_t *) gres_data;

	if (gres_node_ptr->gres_used) {
		;	/* Used cached value */
	} else if (gres_node_ptr->type_cnt == 0) {
		if (gres_node_ptr->no_consume) {
			xstrfmtcat(gres_node_ptr->gres_used, "%s:0", gres_name);
		} else {
			xstrfmtcat(gres_node_ptr->gres_used, "%s:%u",
				   gres_name, gres_node_ptr->gres_cnt_alloc);
		}
	} else {
		for (i = 0; i < gres_node_ptr->type_cnt; i++) {
			if (gres_node_ptr->no_consume) {
				xstrfmtcat(gres_node_ptr->gres_used,
					   "%s%s:%s:0", sep, gres_name,
					   gres_node_ptr->type_model[i]);
			} else {
				xstrfmtcat(gres_node_ptr->gres_used,
					   "%s%s:%s:%u", sep, gres_name,
					   gres_node_ptr->type_model[i],
					   gres_node_ptr->type_cnt_alloc[i]);
			}
			sep = ",";
		}
	}

	return gres_node_ptr->gres_used;
}

static void _node_state_log(void *gres_data, char *node_name, char *gres_name)
{
	gres_node_state_t *gres_node_ptr;
	int i;
	char tmp_str[128];

	xassert(gres_data);
	gres_node_ptr = (gres_node_state_t *) gres_data;

	info("gres/%s: state for %s", gres_name, node_name);
	if (gres_node_ptr->gres_cnt_found == NO_VAL) {
		snprintf(tmp_str, sizeof(tmp_str), "TBD");
	} else {
		snprintf(tmp_str, sizeof(tmp_str), "%u",
			 gres_node_ptr->gres_cnt_found);
	}

	if (gres_node_ptr->no_consume) {
		info("  gres_cnt found:%s configured:%u avail:%u no_consume",
		     tmp_str, gres_node_ptr->gres_cnt_config,
		     gres_node_ptr->gres_cnt_avail);
	} else {
		info("  gres_cnt found:%s configured:%u avail:%u alloc:%u",
		     tmp_str, gres_node_ptr->gres_cnt_config,
		     gres_node_ptr->gres_cnt_avail,
		     gres_node_ptr->gres_cnt_alloc);
	}

	if (gres_node_ptr->gres_bit_alloc) {
		bit_fmt(tmp_str, sizeof(tmp_str), gres_node_ptr->gres_bit_alloc);
		info("  gres_bit_alloc:%s", tmp_str);
	} else {
		info("  gres_bit_alloc:NULL");
	}

	info("  gres_used:%s", gres_node_ptr->gres_used);

	for (i = 0; i < gres_node_ptr->topo_cnt; i++) {
		if (gres_node_ptr->topo_cpus_bitmap[i]) {
			bit_fmt(tmp_str, sizeof(tmp_str),
				gres_node_ptr->topo_cpus_bitmap[i]);
			info("  topo_cpus_bitmap[%d]:%s", i, tmp_str);
		} else
			info("  topo_cpus_bitmap[%d]:NULL", i);
		if (gres_node_ptr->topo_gres_bitmap[i]) {
			bit_fmt(tmp_str, sizeof(tmp_str),
				gres_node_ptr->topo_gres_bitmap[i]);
			info("  topo_gres_bitmap[%d]:%s", i, tmp_str);
		} else
			info("  topo_gres_bitmap[%d]:NULL", i);
		info("  topo_gres_cnt_alloc[%d]:%u", i,
		     gres_node_ptr->topo_gres_cnt_alloc[i]);
		info("  topo_gres_cnt_avail[%d]:%u", i,
		     gres_node_ptr->topo_gres_cnt_avail[i]);
		info("  type[%d]:%s", i, gres_node_ptr->topo_model[i]);
	}

	for (i = 0; i < gres_node_ptr->type_cnt; i++) {
		info("  type_cnt_alloc[%d]:%u", i,
		     gres_node_ptr->type_cnt_alloc[i]);
		info("  type_cnt_avail[%d]:%u", i,
		     gres_node_ptr->type_cnt_avail[i]);
		info("  type[%d]:%s", i, gres_node_ptr->type_model[i]);
	}
}

/*
 * Log a node's current gres state
 * IN gres_list - generated by gres_plugin_node_config_validate()
 * IN node_name - name of the node for which the gres information applies
 */
extern void gres_plugin_node_state_log(List gres_list, char *node_name)
{
	int i;
	ListIterator gres_iter;
	gres_state_t *gres_ptr;

	if (!gres_debug || (gres_list == NULL))
		return;

	(void) gres_plugin_init();

	slurm_mutex_lock(&gres_context_lock);
	gres_iter = list_iterator_create(gres_list);
	while ((gres_ptr = (gres_state_t *) list_next(gres_iter))) {
		for (i = 0; i<gres_context_cnt; i++) {
			if (gres_ptr->plugin_id !=
			    gres_context[i].plugin_id)
				continue;
			_node_state_log(gres_ptr->gres_data, node_name,
					gres_context[i].gres_name);
			break;
		}
	}
	list_iterator_destroy(gres_iter);
	slurm_mutex_unlock(&gres_context_lock);
}

/*
 * Build a string indicating a node's drained GRES
 * IN gres_list - generated by gres_plugin_node_config_validate()
 * RET - string, must be xfreed by caller
 */
extern char *gres_get_node_drain(List gres_list)
{
	char *node_drain = xstrdup("N/A");

	return node_drain;
}

/*
 * Build a string indicating a node's used GRES
 * IN gres_list - generated by gres_plugin_node_config_validate()
 * RET - string, must be xfreed by caller
 */
extern char *gres_get_node_used(List gres_list)
{
	int i;
	ListIterator gres_iter;
	gres_state_t *gres_ptr;
	char *gres_used = NULL, *tmp;

	if (!gres_list)
		return gres_used;

	(void) gres_plugin_init();

	slurm_mutex_lock(&gres_context_lock);
	gres_iter = list_iterator_create(gres_list);
	while ((gres_ptr = (gres_state_t *) list_next(gres_iter))) {
		for (i = 0; i < gres_context_cnt; i++) {
			if (gres_ptr->plugin_id !=
			    gres_context[i].plugin_id)
				continue;
			tmp = _node_gres_used(gres_ptr->gres_data,
					      gres_context[i].gres_name);
			if (!tmp)
				continue;
			if (gres_used)
				xstrcat(gres_used, ",");
			xstrcat(gres_used, tmp);
			break;
		}
	}
	list_iterator_destroy(gres_iter);
	slurm_mutex_unlock(&gres_context_lock);

	return gres_used;
}

static void _job_state_delete(void *gres_data)
{
	int i;
	gres_job_state_t *gres_ptr = (gres_job_state_t *) gres_data;

	if (gres_ptr == NULL)
		return;

	for (i = 0; i < gres_ptr->node_cnt; i++) {
		if (gres_ptr->gres_bit_alloc)
			FREE_NULL_BITMAP(gres_ptr->gres_bit_alloc[i]);
		if (gres_ptr->gres_bit_step_alloc)
			FREE_NULL_BITMAP(gres_ptr->gres_bit_step_alloc[i]);
	}
	xfree(gres_ptr->gres_bit_alloc);
	xfree(gres_ptr->gres_bit_step_alloc);
	xfree(gres_ptr->gres_cnt_step_alloc);
	xfree(gres_ptr->type_model);
	xfree(gres_ptr);
}

static void _gres_job_list_delete(void *list_element)
{
	gres_state_t *gres_ptr;

	if (gres_plugin_init() != SLURM_SUCCESS)
		return;

	gres_ptr = (gres_state_t *) list_element;
	slurm_mutex_lock(&gres_context_lock);
	_job_state_delete(gres_ptr->gres_data);
	xfree(gres_ptr);
	slurm_mutex_unlock(&gres_context_lock);
}

static gres_job_state_t *_job_config_validate(char *config,
					      slurm_gres_context_t *context_ptr)
{
	gres_job_state_t *gres_ptr;
	char *type = NULL, *num = NULL, *last_num = NULL;
	int cnt;

	if (!strcmp(config, context_ptr->gres_name)) {
		cnt = 1;
	} else if (!strncmp(config, context_ptr->gres_name_colon,
			    context_ptr->gres_name_colon_len)) {
		type = strchr(config, ':');
		num = strrchr(config, ':');
		if (!num)
			return NULL;
		cnt = strtol(num + 1, &last_num, 10);
		if (last_num[0] == '\0')
			;
		else if ((last_num[0] == 'k') || (last_num[0] == 'K'))
			cnt *= 1024;
		else if ((last_num[0] == 'm') || (last_num[0] == 'M'))
			cnt *= (1024 * 1024);
		else if ((last_num[0] == 'g') || (last_num[0] == 'G'))
			cnt *= (1024 * 1024 * 1024);
		else
			return NULL;
		if (cnt <= 0)
			return NULL;
	} else
		return NULL;

	gres_ptr = xmalloc(sizeof(gres_job_state_t));
	gres_ptr->gres_cnt_alloc = (uint32_t) cnt;
	if (type && num && (type != num)) {
		type++;
		num[0] = '\0';
		gres_ptr->type_model = xstrdup(type);
	}
	return gres_ptr;
}

static int _job_state_validate(char *config, void **gres_data,
			       slurm_gres_context_t *context_ptr)
{
	*gres_data = _job_config_validate(config, context_ptr);
	if (*gres_data)
		return SLURM_SUCCESS;
	return SLURM_ERROR;
}

/*
 * Given a job's requested gres configuration, validate it and build a gres list
 * IN req_config - job request's gres input string
 * OUT gres_list - List of Gres records for this job to track usage
 * RET SLURM_SUCCESS or ESLURM_INVALID_GRES
 */
extern int gres_plugin_job_state_validate(char *req_config, List *gres_list)
{
	char *tmp_str, *tok, *last = NULL;
	int i, rc, rc2;
	gres_state_t *gres_ptr;
	void *job_gres_data;

	if ((req_config == NULL) || (req_config[0] == '\0')) {
		*gres_list = NULL;
		return SLURM_SUCCESS;
	}

	if ((rc = gres_plugin_init()) != SLURM_SUCCESS)
		return rc;

	slurm_mutex_lock(&gres_context_lock);
	tmp_str = xstrdup(req_config);
	tok = strtok_r(tmp_str, ",", &last);
	while (tok && (rc == SLURM_SUCCESS)) {
		rc2 = SLURM_ERROR;
		for (i = 0; i < gres_context_cnt; i++) {
			rc2 = _job_state_validate(tok, &job_gres_data,
						  &gres_context[i]);
			if (rc2 != SLURM_SUCCESS)
				continue;
			if (job_gres_data == NULL)    /* Name match, count=0 */
				break;
			if (*gres_list == NULL)
				*gres_list = list_create(_gres_job_list_delete);
			gres_ptr = xmalloc(sizeof(gres_state_t));
			gres_ptr->plugin_id = gres_context[i].plugin_id;
			gres_ptr->gres_data = job_gres_data;
			list_append(*gres_list, gres_ptr);
			break;		/* processed it */
		}
		if (rc2 != SLURM_SUCCESS) {
			info("Invalid gres job specification %s", tok);
			rc = ESLURM_INVALID_GRES;
			break;
		}
		tok = strtok_r(NULL, ",", &last);
	}
	slurm_mutex_unlock(&gres_context_lock);

	xfree(tmp_str);
	return rc;
}

static void *_job_state_dup(void *gres_data)
{

	int i;
	gres_job_state_t *gres_ptr = (gres_job_state_t *) gres_data;
	gres_job_state_t *new_gres_ptr;

	if (gres_ptr == NULL)
		return NULL;

	new_gres_ptr = xmalloc(sizeof(gres_job_state_t));
	new_gres_ptr->gres_cnt_alloc	= gres_ptr->gres_cnt_alloc;
	new_gres_ptr->node_cnt		= gres_ptr->node_cnt;
	new_gres_ptr->type_model	= xstrdup(gres_ptr->type_model);

	if (gres_ptr->gres_bit_alloc) {
		new_gres_ptr->gres_bit_alloc = xmalloc(sizeof(bitstr_t *) *
						       gres_ptr->node_cnt);
		for (i=0; i<gres_ptr->node_cnt; i++) {
			if (gres_ptr->gres_bit_alloc[i] == NULL)
				continue;
			new_gres_ptr->gres_bit_alloc[i] =
				bit_copy(gres_ptr->gres_bit_alloc[i]);
		}
	}
	return new_gres_ptr;
}

static void *_job_state_dup2(void *gres_data, int node_index)
{

	gres_job_state_t *gres_ptr = (gres_job_state_t *) gres_data;
	gres_job_state_t *new_gres_ptr;

	if (gres_ptr == NULL)
		return NULL;

	new_gres_ptr = xmalloc(sizeof(gres_job_state_t));
	new_gres_ptr->gres_cnt_alloc	= gres_ptr->gres_cnt_alloc;
	new_gres_ptr->node_cnt		= 1;
	new_gres_ptr->type_model	= xstrdup(gres_ptr->type_model);

	if (gres_ptr->gres_bit_alloc && gres_ptr->gres_bit_alloc[node_index]) {
		new_gres_ptr->gres_bit_alloc	= xmalloc(sizeof(bitstr_t *));
		new_gres_ptr->gres_bit_alloc[0] =
				bit_copy(gres_ptr->gres_bit_alloc[node_index]);
	}
	return new_gres_ptr;
}

/*
 * Create a (partial) copy of a job's gres state for job binding
 * IN gres_list - List of Gres records for this job to track usage
 * RET The copy or NULL on failure
 * NOTE: Only gres_cnt_alloc, node_cnt and gres_bit_alloc are copied
 *	 Job step details are NOT copied.
 */
List gres_plugin_job_state_dup(List gres_list)
{
	return gres_plugin_job_state_extract(gres_list, -1);
}

/*
 * Create a (partial) copy of a job's gres state for a particular node index
 * IN gres_list - List of Gres records for this job to track usage
 * IN node_index - zero-origin index to the node
 * RET The copy or NULL on failure
 */
List gres_plugin_job_state_extract(List gres_list, int node_index)
{
	ListIterator gres_iter;
	gres_state_t *gres_ptr, *new_gres_state;
	List new_gres_list = NULL;
	void *new_gres_data;

	if (gres_list == NULL)
		return new_gres_list;

	(void) gres_plugin_init();

	slurm_mutex_lock(&gres_context_lock);
	gres_iter = list_iterator_create(gres_list);
	while ((gres_ptr = (gres_state_t *) list_next(gres_iter))) {
		if (node_index == -1)
			new_gres_data = _job_state_dup(gres_ptr->gres_data);
		else {
			new_gres_data = _job_state_dup2(gres_ptr->gres_data,
							node_index);
		}
		if (new_gres_data == NULL)
			break;
		if (new_gres_list == NULL) {
			new_gres_list = list_create(_gres_job_list_delete);
		}
		new_gres_state = xmalloc(sizeof(gres_state_t));
		new_gres_state->plugin_id = gres_ptr->plugin_id;
		new_gres_state->gres_data = new_gres_data;
		list_append(new_gres_list, new_gres_state);
	}
	list_iterator_destroy(gres_iter);
	slurm_mutex_unlock(&gres_context_lock);

	return new_gres_list;
}

/*
 * Pack a job's current gres status, called from slurmctld for save/restore
 * IN gres_list - generated by gres_plugin_job_config_validate()
 * IN/OUT buffer - location to write state to
 * IN job_id - job's ID
 * IN details - if set then pack job step allocation details (only needed to
 *	 	save/restore job state, not needed in job credential for
 *		slurmd task binding)
 *
 * NOTE: A job's allocation to steps is not recorded here, but recovered with
 *	 the job step state information upon slurmctld restart.
 */
extern int gres_plugin_job_state_pack(List gres_list, Buf buffer,
				      uint32_t job_id, bool details,
				      uint16_t protocol_version)
{
	int i, rc = SLURM_SUCCESS;
	uint32_t top_offset, tail_offset;
	uint32_t magic = GRES_MAGIC;
	uint16_t rec_cnt = 0;
	ListIterator gres_iter;
	gres_state_t *gres_ptr;
	gres_job_state_t *gres_job_ptr;

	top_offset = get_buf_offset(buffer);
	pack16(rec_cnt, buffer);	/* placeholder if data */

	if (gres_list == NULL)
		return rc;

	(void) gres_plugin_init();

	slurm_mutex_lock(&gres_context_lock);
	gres_iter = list_iterator_create(gres_list);
	while ((gres_ptr = (gres_state_t *) list_next(gres_iter))) {
		gres_job_ptr = (gres_job_state_t *) gres_ptr->gres_data;
		if (protocol_version >= SLURM_14_11_PROTOCOL_VERSION) {
			pack32(magic, buffer);
			pack32(gres_ptr->plugin_id, buffer);
			pack32(gres_job_ptr->gres_cnt_alloc, buffer);
			packstr(gres_job_ptr->type_model, buffer);
			pack32(gres_job_ptr->node_cnt, buffer);
			if (gres_job_ptr->gres_bit_alloc) {
				pack8((uint8_t) 1, buffer);
				for (i = 0; i < gres_job_ptr->node_cnt; i++) {
					pack_bit_str_hex(gres_job_ptr->
							 gres_bit_alloc[i],
							 buffer);
				}
			} else {
				pack8((uint8_t) 0, buffer);
			}
			if (details && gres_job_ptr->gres_bit_step_alloc) {
				pack8((uint8_t) 1, buffer);
				for (i = 0; i < gres_job_ptr->node_cnt; i++) {
					pack_bit_str_hex(gres_job_ptr->
							 gres_bit_step_alloc[i],
							 buffer);
				}
			} else {
				pack8((uint8_t) 0, buffer);
			}
			if (details && gres_job_ptr->gres_cnt_step_alloc) {
				pack8((uint8_t) 1, buffer);
				for (i = 0; i < gres_job_ptr->node_cnt; i++) {
					pack32(gres_job_ptr->
					       gres_cnt_step_alloc[i],
					       buffer);
				}
			} else {
				pack8((uint8_t) 0, buffer);
			}
			rec_cnt++;
		} else if (protocol_version >= SLURM_MIN_PROTOCOL_VERSION) {
			pack32(magic, buffer);
			pack32(gres_ptr->plugin_id, buffer);
			pack32(gres_job_ptr->gres_cnt_alloc, buffer);
			pack32(gres_job_ptr->node_cnt, buffer);
			if (gres_job_ptr->gres_bit_alloc) {
				pack8((uint8_t) 1, buffer);
				for (i = 0; i < gres_job_ptr->node_cnt; i++) {
					pack_bit_str(gres_job_ptr->
						     gres_bit_alloc[i],
						     buffer);
				}
			} else {
				pack8((uint8_t) 0, buffer);
			}
			if (details && gres_job_ptr->gres_bit_step_alloc) {
				pack8((uint8_t) 1, buffer);
				for (i = 0; i < gres_job_ptr->node_cnt; i++) {
					pack_bit_str(gres_job_ptr->
						     gres_bit_step_alloc[i],
						     buffer);
				}
			} else {
				pack8((uint8_t) 0, buffer);
			}
			if (details && gres_job_ptr->gres_cnt_step_alloc) {
				pack8((uint8_t) 1, buffer);
				for (i = 0; i < gres_job_ptr->node_cnt; i++) {
					pack32(gres_job_ptr->
					       gres_cnt_step_alloc[i],
					       buffer);
				}
			} else {
				pack8((uint8_t) 0, buffer);
			}
			rec_cnt++;
		} else {
			error("gres_plugin_node_state_pack: protocol_version"
			      " %hu not supported", protocol_version);
			break;
		}
	}
	list_iterator_destroy(gres_iter);
	slurm_mutex_unlock(&gres_context_lock);

	tail_offset = get_buf_offset(buffer);
	set_buf_offset(buffer, top_offset);
	pack16(rec_cnt, buffer);
	set_buf_offset(buffer, tail_offset);

	return rc;
}

/*
 * Unpack a job's current gres status, called from slurmctld for save/restore
 * OUT gres_list - restored state stored by gres_plugin_job_state_pack()
 * IN/OUT buffer - location to read state from
 * IN job_id - job's ID
 */
extern int gres_plugin_job_state_unpack(List *gres_list, Buf buffer,
					uint32_t job_id,
					uint16_t protocol_version)
{
	int i = 0, rc;
	uint32_t magic, plugin_id, utmp32;
	uint16_t rec_cnt;
	uint8_t  has_more;
	gres_state_t *gres_ptr;
	gres_job_state_t *gres_job_ptr = NULL;

	safe_unpack16(&rec_cnt, buffer);
	if (rec_cnt == 0)
		return SLURM_SUCCESS;

	rc = gres_plugin_init();

	slurm_mutex_lock(&gres_context_lock);
	if ((gres_context_cnt > 0) && (*gres_list == NULL)) {
		*gres_list = list_create(_gres_job_list_delete);
	}

	while ((rc == SLURM_SUCCESS) && (rec_cnt)) {
		if ((buffer == NULL) || (remaining_buf(buffer) == 0))
			break;
		rec_cnt--;

		if (protocol_version >= SLURM_14_11_PROTOCOL_VERSION) {
			safe_unpack32(&magic, buffer);
			if (magic != GRES_MAGIC)
				goto unpack_error;
			safe_unpack32(&plugin_id, buffer);
			gres_job_ptr = xmalloc(sizeof(gres_job_state_t));
			safe_unpack32(&gres_job_ptr->gres_cnt_alloc, buffer);
			safe_unpackstr_xmalloc(&gres_job_ptr->type_model,
					       &utmp32, buffer);
			safe_unpack32(&gres_job_ptr->node_cnt, buffer);
			safe_unpack8(&has_more, buffer);
			if (has_more) {
				gres_job_ptr->gres_bit_alloc =
					xmalloc(sizeof(bitstr_t *) *
						gres_job_ptr->node_cnt);
				for (i = 0; i < gres_job_ptr->node_cnt; i++) {
					unpack_bit_str_hex(&gres_job_ptr->
							   gres_bit_alloc[i],
							   buffer);
				}
			}
			safe_unpack8(&has_more, buffer);
			if (has_more) {
				gres_job_ptr->gres_bit_step_alloc =
					xmalloc(sizeof(bitstr_t *) *
						gres_job_ptr->node_cnt);
				for (i = 0; i < gres_job_ptr->node_cnt; i++) {
					unpack_bit_str_hex(&gres_job_ptr->
							   gres_bit_step_alloc[i],
							   buffer);
				}
			}
			safe_unpack8(&has_more, buffer);
			if (has_more) {
				gres_job_ptr->gres_cnt_step_alloc =
					xmalloc(sizeof(uint32_t) *
						gres_job_ptr->node_cnt);
				for (i=0; i<gres_job_ptr->node_cnt; i++) {
					safe_unpack32(&gres_job_ptr->
						      gres_cnt_step_alloc[i],
						      buffer);
				}
			}
		} else if (protocol_version >= SLURM_MIN_PROTOCOL_VERSION) {
			safe_unpack32(&magic, buffer);
			if (magic != GRES_MAGIC)
				goto unpack_error;
			safe_unpack32(&plugin_id, buffer);
			gres_job_ptr = xmalloc(sizeof(gres_job_state_t));
			safe_unpack32(&gres_job_ptr->gres_cnt_alloc, buffer);
			safe_unpack32(&gres_job_ptr->node_cnt, buffer);
			safe_unpack8(&has_more, buffer);
			if (has_more) {
				gres_job_ptr->gres_bit_alloc =
					xmalloc(sizeof(bitstr_t *) *
						gres_job_ptr->node_cnt);
				for (i=0; i<gres_job_ptr->node_cnt; i++) {
					unpack_bit_str(&gres_job_ptr->
						       gres_bit_alloc[i],
						       buffer);
				}
			}
			safe_unpack8(&has_more, buffer);
			if (has_more) {
				gres_job_ptr->gres_bit_step_alloc =
					xmalloc(sizeof(bitstr_t *) *
						gres_job_ptr->node_cnt);
				for (i=0; i<gres_job_ptr->node_cnt; i++) {
					unpack_bit_str(&gres_job_ptr->
						       gres_bit_step_alloc[i],
						       buffer);
				}
			}
			safe_unpack8(&has_more, buffer);
			if (has_more) {
				gres_job_ptr->gres_cnt_step_alloc =
					xmalloc(sizeof(uint32_t) *
						gres_job_ptr->node_cnt);
				for (i=0; i<gres_job_ptr->node_cnt; i++) {
					safe_unpack32(&gres_job_ptr->
						      gres_cnt_step_alloc[i],
						      buffer);
				}
			}
		} else {
			error("gres_plugin_job_state_unpack: protocol_version"
			      " %hu not supported", protocol_version);
			goto unpack_error;
		}

		for (i=0; i<gres_context_cnt; i++) {
			if (gres_context[i].plugin_id == plugin_id)
				break;
		}
		if (i >= gres_context_cnt) {
			/* A likely sign that GresPlugins has changed.
			 * Not a fatal error, skip over the data. */
			error("gres_plugin_job_state_unpack: no plugin "
			      "configured to unpack data type %u from job %u",
			      plugin_id, job_id);
			_job_state_delete(gres_job_ptr);
			continue;
		}
		gres_ptr = xmalloc(sizeof(gres_state_t));
		gres_ptr->plugin_id = gres_context[i].plugin_id;
		gres_ptr->gres_data = gres_job_ptr;
		gres_job_ptr = NULL;	/* nothing left to free on error */
		list_append(*gres_list, gres_ptr);
	}
	slurm_mutex_unlock(&gres_context_lock);
	return rc;

unpack_error:
	error("gres_plugin_job_state_unpack: unpack error from job %u",
	      job_id);
	if (gres_job_ptr)
		_job_state_delete(gres_job_ptr);
	slurm_mutex_unlock(&gres_context_lock);
	return SLURM_ERROR;
}

/* If CPU bitmap from slurmd differs in size from that in slurmctld,
 * then modify bitmap from slurmd so we can use bit_and, bit_or, etc. */
static bitstr_t *_cpu_bitmap_rebuild(bitstr_t *old_cpu_bitmap, int new_size)
{
	int i, j, old_size, ratio;
	bitstr_t *new_cpu_bitmap;

	new_cpu_bitmap = bit_alloc(new_size);
	old_size = bit_size(old_cpu_bitmap);
	if (old_size > new_size) {
		ratio = old_size / new_size;
		for (i=0; i<new_size; i++) {
			for (j=0; j<ratio; j++) {
				if (bit_test(old_cpu_bitmap, i*ratio+j)) {
					bit_set(new_cpu_bitmap, i);
					break;
				}
			}
		}
	} else {
		ratio = new_size / old_size;
		for (i=0; i<old_size; i++) {
			if (!bit_test(old_cpu_bitmap, i))
				continue;
			for (j=0; j<ratio; j++) {
				bit_set(new_cpu_bitmap, i*ratio+j);
			}
		}
	}

	return new_cpu_bitmap;
}

static void _validate_gres_node_cpus(gres_node_state_t *node_gres_ptr,
				     int cpus_ctld, char *node_name)
{
	int i, cpus_slurmd;
	bitstr_t *new_cpu_bitmap;
	int log_mismatch = true;

	if (node_gres_ptr->topo_cnt == 0)
		return;

	if (node_gres_ptr->topo_cpus_bitmap == NULL) {
		error("Gres topo_cpus_bitmap is NULL on node %s", node_name);
		return;
	}


	for (i = 0; i < node_gres_ptr->topo_cnt; i++) {
		if (!node_gres_ptr->topo_cpus_bitmap[i])
			continue;
		cpus_slurmd = bit_size(node_gres_ptr->topo_cpus_bitmap[i]);
		if (cpus_slurmd == cpus_ctld)
			continue;
		if (log_mismatch) {
			debug("Gres CPU count mismatch on node %s (%d != %d)",
			      node_name, cpus_slurmd, cpus_ctld);
			log_mismatch = false;
		}
		new_cpu_bitmap = _cpu_bitmap_rebuild(node_gres_ptr->
						     topo_cpus_bitmap[i],
						     cpus_ctld);
		FREE_NULL_BITMAP(node_gres_ptr->topo_cpus_bitmap[i]);
		node_gres_ptr->topo_cpus_bitmap[i] = new_cpu_bitmap;
	}
}

static void	_job_core_filter(void *job_gres_data, void *node_gres_data,
				 bool use_total_gres, bitstr_t *cpu_bitmap,
				 int cpu_start_bit, int cpu_end_bit,
				 char *gres_name, char *node_name)
{
	int i, j, cpus_ctld;
	gres_job_state_t  *job_gres_ptr  = (gres_job_state_t *)  job_gres_data;
	gres_node_state_t *node_gres_ptr = (gres_node_state_t *) node_gres_data;
	bitstr_t *avail_cpu_bitmap = NULL;

	if (!node_gres_ptr->topo_cnt || !cpu_bitmap ||	/* No topology info */
	    !job_gres_ptr->gres_cnt_alloc)		/* No job GRES */
		return;

	/* Determine which specific CPUs can be used */
	avail_cpu_bitmap = bit_copy(cpu_bitmap);
	bit_nclear(avail_cpu_bitmap, cpu_start_bit, cpu_end_bit);
	for (i = 0; i < node_gres_ptr->topo_cnt; i++) {
		if (node_gres_ptr->topo_gres_cnt_avail[i] == 0)
			continue;
		if (!use_total_gres &&
		    (node_gres_ptr->topo_gres_cnt_alloc[i] >=
		     node_gres_ptr->topo_gres_cnt_avail[i]))
			continue;
		if (job_gres_ptr->type_model &&
		    (!node_gres_ptr->topo_model[i] ||
		     strcmp(job_gres_ptr->type_model,
			    node_gres_ptr->topo_model[i])))
			continue;
		if (!node_gres_ptr->topo_cpus_bitmap[i]) {
			FREE_NULL_BITMAP(avail_cpu_bitmap);	/* No filter */
			return;
		}
		cpus_ctld = cpu_end_bit - cpu_start_bit + 1;
		_validate_gres_node_cpus(node_gres_ptr, cpus_ctld, node_name);
		cpus_ctld = bit_size(node_gres_ptr->topo_cpus_bitmap[i]);
		for (j = 0; j < cpus_ctld; j++) {
			if (bit_test(node_gres_ptr->topo_cpus_bitmap[i], j)) {
				bit_set(avail_cpu_bitmap, cpu_start_bit + j);
			}
		}
	}
	bit_and(cpu_bitmap, avail_cpu_bitmap);
	FREE_NULL_BITMAP(avail_cpu_bitmap);
}

static uint32_t _job_test(void *job_gres_data, void *node_gres_data,
			  bool use_total_gres, bitstr_t *cpu_bitmap,
			  int cpu_start_bit, int cpu_end_bit, bool *topo_set,
			  uint32_t job_id, char *node_name, char *gres_name)
{
	int i, j, cpu_size, cpus_ctld, gres_avail = 0, top_inx;
	gres_job_state_t  *job_gres_ptr  = (gres_job_state_t *)  job_gres_data;
	gres_node_state_t *node_gres_ptr = (gres_node_state_t *) node_gres_data;
	uint32_t *cpus_avail = NULL, cpu_cnt = 0;
	bitstr_t *alloc_cpu_bitmap = NULL;
	bool test_cpu_map = true;

	if (node_gres_ptr->no_consume)
		use_total_gres = true;

	if (job_gres_ptr->gres_cnt_alloc && node_gres_ptr->topo_cnt &&
	    *topo_set) {
		/* Need to determine how many gres available for these
		 * specific CPUs */
		if (cpu_bitmap) {
			cpus_ctld = cpu_end_bit - cpu_start_bit + 1;
			if (cpus_ctld < 1) {
				error("gres/%s: job %u cpus on node %s < 1",
				      gres_name, job_id, node_name);
				return (uint32_t) 0;
			}
			_validate_gres_node_cpus(node_gres_ptr, cpus_ctld,
						 node_name);
		}
		for (i = 0; i < node_gres_ptr->topo_cnt; i++) {
			if (job_gres_ptr->type_model &&
			    (!node_gres_ptr->topo_model[i] ||
			     strcmp(node_gres_ptr->topo_model[i],
				    job_gres_ptr->type_model)))
				continue;
			if (!node_gres_ptr->topo_cpus_bitmap[i]) {
				gres_avail += node_gres_ptr->
					      topo_gres_cnt_avail[i];
				if (!use_total_gres) {
					gres_avail -= node_gres_ptr->
						      topo_gres_cnt_alloc[i];
				}
				continue;
			}
			cpus_ctld = bit_size(node_gres_ptr->
					     topo_cpus_bitmap[i]);
			for (j = 0; j < cpus_ctld; j++) {
				if (cpu_bitmap &&
				    !bit_test(cpu_bitmap, cpu_start_bit+j))
					continue;
				if (!bit_test(node_gres_ptr->
					      topo_cpus_bitmap[i], j))
					continue; /* not avail for this gres */
				gres_avail += node_gres_ptr->
					      topo_gres_cnt_avail[i];
				if (!use_total_gres) {
					gres_avail -= node_gres_ptr->
						      topo_gres_cnt_alloc[i];
				}
				break;
			}
		}
		if (job_gres_ptr->gres_cnt_alloc > gres_avail)
			return (uint32_t) 0;	/* insufficient, gres to use */
		return NO_VAL;
	} else if (job_gres_ptr->gres_cnt_alloc && node_gres_ptr->topo_cnt) {
		/* Need to determine which specific CPUs can be used */
		gres_avail = node_gres_ptr->gres_cnt_avail;
		if (!use_total_gres)
			gres_avail -= node_gres_ptr->gres_cnt_alloc;
		if (job_gres_ptr->gres_cnt_alloc > gres_avail)
			return (uint32_t) 0;	/* insufficient, gres to use */

		cpus_ctld = cpu_end_bit - cpu_start_bit + 1;
		if (cpu_bitmap) {
			if (cpus_ctld < 1) {
				error("gres/%s: job %u cpus on node %s < 1",
				      gres_name, job_id, node_name);
				return (uint32_t) 0;
			}
			_validate_gres_node_cpus(node_gres_ptr, cpus_ctld,
						 node_name);
		} else {
			for (i = 0; i < node_gres_ptr->topo_cnt; i++) {
				if (!node_gres_ptr->topo_cpus_bitmap[i])
					continue;
				cpus_ctld = bit_size(node_gres_ptr->
						     topo_cpus_bitmap[i]);
				break;
			}
		}

		alloc_cpu_bitmap = bit_alloc(cpus_ctld);
		if (cpu_bitmap) {
			for (j = 0; j < cpus_ctld; j++) {
				if (bit_test(cpu_bitmap, cpu_start_bit+j))
					bit_set(alloc_cpu_bitmap, j);
			}
		} else {
			bit_nset(alloc_cpu_bitmap, 0, cpus_ctld - 1);
		}

		cpus_avail = xmalloc(sizeof(uint32_t)*node_gres_ptr->topo_cnt);
		for (i = 0; i < node_gres_ptr->topo_cnt; i++) {
			if (node_gres_ptr->topo_gres_cnt_avail[i] == 0)
				continue;
			if (!use_total_gres &&
			    (node_gres_ptr->topo_gres_cnt_alloc[i] >=
			     node_gres_ptr->topo_gres_cnt_avail[i]))
				continue;
			if (job_gres_ptr->type_model &&
			    (!node_gres_ptr->topo_model[i] ||
			     strcmp(node_gres_ptr->topo_model[i],
				    job_gres_ptr->type_model)))
				continue;
			if (!node_gres_ptr->topo_cpus_bitmap[i]) {
				cpus_avail[i] = cpu_end_bit - cpu_start_bit + 1;
				continue;
			}
			cpu_size = bit_size(node_gres_ptr->topo_cpus_bitmap[i]);
			for (j = 0; j < cpu_size; j++) {
				if (cpu_bitmap &&
				    !bit_test(cpu_bitmap, cpu_start_bit+j))
					continue;
				if (bit_test(node_gres_ptr->
					     topo_cpus_bitmap[i], j)) {
					cpus_avail[i]++;
				}
			}
		}

		/* Pick the topology entries with the most CPUs available */
		gres_avail = 0;
		while (gres_avail < job_gres_ptr->gres_cnt_alloc) {
			top_inx = -1;
			for (j = 0; j < node_gres_ptr->topo_cnt; j++) {
				if (gres_avail && test_cpu_map &&
				    node_gres_ptr->topo_cpus_bitmap[j] &&
				    !bit_overlap(alloc_cpu_bitmap,
						 node_gres_ptr->
						 topo_cpus_bitmap[j]))
					continue;
				if (top_inx == -1) {
					if (cpus_avail[j])
						top_inx = j;
				} else if (cpus_avail[j] > cpus_avail[top_inx])
					top_inx = j;
			}
			if ((top_inx < 0) && gres_avail && test_cpu_map) {
				test_cpu_map = false;
				continue;
			}
			if ((top_inx < 0) || (cpus_avail[top_inx] == 0)) {
				cpu_cnt = 0;
				break;
			}
			cpus_avail[top_inx] = 0;
			i = node_gres_ptr->topo_gres_cnt_avail[top_inx];
			if (!use_total_gres) {
				i -= node_gres_ptr->
				     topo_gres_cnt_alloc[top_inx];
			}
			if (i < 0) {
				error("gres/%s: topology allocation error on "
				      "node %s", gres_name, node_name);
				continue;
			}
			/* update counts of allocated CPUs and GRES */
			if (!node_gres_ptr->topo_cpus_bitmap[i]) {
				bit_nset(alloc_cpu_bitmap, 0, cpus_ctld - 1);
			} else if (gres_avail) {
				bit_or(alloc_cpu_bitmap,
				       node_gres_ptr->
				       topo_cpus_bitmap[top_inx]);
			} else {
				bit_and(alloc_cpu_bitmap,
					node_gres_ptr->
					topo_cpus_bitmap[top_inx]);
			}
			gres_avail += i;
			cpu_cnt = bit_set_count(alloc_cpu_bitmap);
		}
		if (cpu_bitmap && (cpu_cnt > 0)) {
			*topo_set = true;
			for (i = 0; i < cpus_ctld; i++) {
				if (!bit_test(alloc_cpu_bitmap, i))
					bit_clear(cpu_bitmap, cpu_start_bit+i);
			}
		}
		FREE_NULL_BITMAP(alloc_cpu_bitmap);
		xfree(cpus_avail);
		return cpu_cnt;
	} else if (job_gres_ptr->type_model) {
		for (i = 0; i < node_gres_ptr->type_cnt; i++) {
			if (node_gres_ptr->type_model[i] &&
			    !strcmp(node_gres_ptr->type_model[i],
				    job_gres_ptr->type_model))
				break;
		}
		if (i >= node_gres_ptr->type_cnt)
			return (uint32_t) 0;	/* no such type */
		gres_avail = node_gres_ptr->type_cnt_avail[i];
		if (!use_total_gres)
			gres_avail -= node_gres_ptr->type_cnt_alloc[i];
		if (job_gres_ptr->gres_cnt_alloc > gres_avail)
			return (uint32_t) 0;	/* insufficient, gres to use */
		return NO_VAL;
	} else {
		gres_avail = node_gres_ptr->gres_cnt_avail;
		if (!use_total_gres)
			gres_avail -= node_gres_ptr->gres_cnt_alloc;
		if (job_gres_ptr->gres_cnt_alloc > gres_avail)
			return (uint32_t) 0;	/* insufficient, gres to use */
		return NO_VAL;
	}
}

/*
 * Clear the cpu_bitmap for CPUs which are not usable by this job (i.e. for
 *	CPUs which are already bound to other jobs or lack GRES)
 * IN job_gres_list  - job's gres_list built by gres_plugin_job_state_validate()
 * IN node_gres_list - node's gres_list built by
 *                     gres_plugin_node_config_validate()
 * IN use_total_gres - if set then consider all gres resources as available,
 *		       and none are commited to running jobs
 * IN/OUT cpu_bitmap - Identification of available CPUs (NULL if no restriction)
 * IN cpu_start_bit  - index into cpu_bitmap for this node's first CPU
 * IN cpu_end_bit    - index into cpu_bitmap for this node's last CPU
 */
extern void gres_plugin_job_core_filter(List job_gres_list, List node_gres_list,
					bool use_total_gres,
					bitstr_t *cpu_bitmap,
					int cpu_start_bit, int cpu_end_bit,
					char *node_name)
{
	int i;
	ListIterator  job_gres_iter, node_gres_iter;
	gres_state_t *job_gres_ptr, *node_gres_ptr;

	if ((job_gres_list == NULL) || (cpu_bitmap == NULL))
		return;
	if (node_gres_list == NULL) {
		bit_nclear(cpu_bitmap, cpu_start_bit, cpu_end_bit);
		return;
	}

	(void) gres_plugin_init();

	slurm_mutex_lock(&gres_context_lock);
	job_gres_iter = list_iterator_create(job_gres_list);
	while ((job_gres_ptr = (gres_state_t *) list_next(job_gres_iter))) {
		node_gres_iter = list_iterator_create(node_gres_list);
		while ((node_gres_ptr = (gres_state_t *)
				list_next(node_gres_iter))) {
			if (job_gres_ptr->plugin_id == node_gres_ptr->plugin_id)
				break;
		}
		list_iterator_destroy(node_gres_iter);
		if (node_gres_ptr == NULL) {
			/* node lack resources required by the job */
			bit_nclear(cpu_bitmap, cpu_start_bit, cpu_end_bit);
			break;
		}

		for (i = 0; i < gres_context_cnt; i++) {
			if (job_gres_ptr->plugin_id !=
			    gres_context[i].plugin_id)
				continue;
			_job_core_filter(job_gres_ptr->gres_data,
					 node_gres_ptr->gres_data,
					 use_total_gres, cpu_bitmap,
					 cpu_start_bit, cpu_end_bit,
					 gres_context[i].gres_name, node_name);
			break;
		}
	}
	list_iterator_destroy(job_gres_iter);
	slurm_mutex_unlock(&gres_context_lock);

	return;
}

/*
 * Determine how many CPUs on the node can be used by this job
 * IN job_gres_list  - job's gres_list built by gres_plugin_job_state_validate()
 * IN node_gres_list - node's gres_list built by gres_plugin_node_config_validate()
 * IN use_total_gres - if set then consider all gres resources as available,
 *		       and none are commited to running jobs
 * IN cpu_bitmap     - Identification of available CPUs (NULL if no restriction)
 * IN cpu_start_bit  - index into cpu_bitmap for this node's first CPU
 * IN cpu_end_bit    - index into cpu_bitmap for this node's last CPU
 * IN job_id         - job's ID (for logging)
 * IN node_name      - name of the node (for logging)
 * RET: NO_VAL    - All cores on node are available
 *      otherwise - Count of available cores
 */
extern uint32_t gres_plugin_job_test(List job_gres_list, List node_gres_list,
				     bool use_total_gres, bitstr_t *cpu_bitmap,
				     int cpu_start_bit, int cpu_end_bit,
				     uint32_t job_id, char *node_name)
{
	int i;
	uint32_t cpu_cnt, tmp_cnt;
	ListIterator job_gres_iter,  node_gres_iter;
	gres_state_t *job_gres_ptr, *node_gres_ptr;
	bool topo_set = false;

	if (job_gres_list == NULL)
		return NO_VAL;
	if (node_gres_list == NULL)
		return 0;

	cpu_cnt = NO_VAL;
	(void) gres_plugin_init();

	slurm_mutex_lock(&gres_context_lock);
	job_gres_iter = list_iterator_create(job_gres_list);
	while ((job_gres_ptr = (gres_state_t *) list_next(job_gres_iter))) {
		node_gres_iter = list_iterator_create(node_gres_list);
		while ((node_gres_ptr = (gres_state_t *)
				list_next(node_gres_iter))) {
			if (job_gres_ptr->plugin_id == node_gres_ptr->plugin_id)
				break;
		}
		list_iterator_destroy(node_gres_iter);
		if (node_gres_ptr == NULL) {
			/* node lack resources required by the job */
			cpu_cnt = 0;
			break;
		}

		for (i=0; i<gres_context_cnt; i++) {
			if (job_gres_ptr->plugin_id !=
			    gres_context[i].plugin_id)
				continue;
			tmp_cnt = _job_test(job_gres_ptr->gres_data,
					    node_gres_ptr->gres_data,
					    use_total_gres, cpu_bitmap,
					    cpu_start_bit, cpu_end_bit,
					    &topo_set, job_id, node_name,
					    gres_context[i].gres_name);
			if (tmp_cnt != NO_VAL) {
				if (cpu_cnt == NO_VAL)
					cpu_cnt = tmp_cnt;
				else
					cpu_cnt = MIN(tmp_cnt, cpu_cnt);
			}
			break;
		}
		if (cpu_cnt == 0)
			break;
	}
	list_iterator_destroy(job_gres_iter);
	slurm_mutex_unlock(&gres_context_lock);

	return cpu_cnt;
}

/*
 * Determine if specific GRES index on node is available to a job's allocated
 *	cores
 * IN core_bitmap - bitmap of cores allocated to the job on this node
 * IN node_gres_ptr - GRES data for this node
 * IN gres_inx - index of GRES being considered for use
 * IN job_gres_ptr - GRES data for this job
 * RET true if available to those core, false otherwise
 */
static bool _cores_on_gres(bitstr_t *core_bitmap,
			   gres_node_state_t *node_gres_ptr, int gres_inx,
			   gres_job_state_t *job_gres_ptr)
{
	int i;

	if ((core_bitmap == NULL) || (node_gres_ptr->topo_cnt == 0))
		return true;

	for (i = 0; i < node_gres_ptr->topo_cnt; i++) {
		if (!node_gres_ptr->topo_gres_bitmap[i])
			continue;
		if (bit_size(node_gres_ptr->topo_gres_bitmap[i]) < gres_inx)
			continue;
		if (!bit_test(node_gres_ptr->topo_gres_bitmap[i], gres_inx))
			continue;
<<<<<<< HEAD
		if (job_gres_ptr->type_model &&
		    (!node_gres_ptr->topo_model[i] ||
		     strcmp(job_gres_ptr->type_model,
			    node_gres_ptr->topo_model[i])))
			continue;
=======
		if (!node_gres_ptr->topo_cpus_bitmap[i])
			return true;
>>>>>>> 56211e07
		if (bit_size(node_gres_ptr->topo_cpus_bitmap[i]) !=
		    bit_size(core_bitmap))
			break;
		if (bit_overlap(node_gres_ptr->topo_cpus_bitmap[i],core_bitmap))
			return true;
	}
	return false;
}

/* Clear any vestigial job gres state. This may be needed on job requeue. */
extern void gres_plugin_job_clear(List job_gres_list)
{
	int i;
	ListIterator job_gres_iter;
	gres_state_t *job_gres_ptr;
	gres_job_state_t *job_state_ptr;

	if (job_gres_list == NULL)
		return;

	(void) gres_plugin_init();
	job_gres_iter = list_iterator_create(job_gres_list);
	while ((job_gres_ptr = (gres_state_t *) list_next(job_gres_iter))) {
		if (!job_gres_ptr)
			continue;
		job_state_ptr = (gres_job_state_t *) job_gres_ptr->gres_data;
		for (i = 0; i < job_state_ptr->node_cnt; i++) {
			if (job_state_ptr->gres_bit_alloc) {
				FREE_NULL_BITMAP(job_state_ptr->
						 gres_bit_alloc[i]);
			}
			if (job_state_ptr->gres_bit_step_alloc) {
				FREE_NULL_BITMAP(job_state_ptr->
						 gres_bit_step_alloc[i]);
			}
		}
		xfree(job_state_ptr->gres_bit_alloc);
		xfree(job_state_ptr->gres_bit_step_alloc);
		xfree(job_state_ptr->gres_cnt_step_alloc);
		job_state_ptr->node_cnt = 0;
	}
	list_iterator_destroy(job_gres_iter);
}

static int _job_alloc(void *job_gres_data, void *node_gres_data,
		      int node_cnt, int node_offset, uint32_t cpu_cnt,
		      char *gres_name, uint32_t job_id, char *node_name,
		      bitstr_t *core_bitmap)
{
	int i, j, k, sz1, sz2;
	uint32_t gres_cnt;
	gres_job_state_t  *job_gres_ptr  = (gres_job_state_t *)  job_gres_data;
	gres_node_state_t *node_gres_ptr = (gres_node_state_t *) node_gres_data;
	bool type_array_updated = false;

	/*
	 * Validate data structures. Either job_gres_data->node_cnt and
	 * job_gres_data->gres_bit_alloc are both set or both zero/NULL.
	 */
	xassert(node_cnt);
	xassert(node_offset >= 0);
	xassert(job_gres_ptr);
	xassert(node_gres_ptr);

	if (node_gres_ptr->no_consume)
		return SLURM_SUCCESS;

	xfree(node_gres_ptr->gres_used);	/* Clear cache */
	if (job_gres_ptr->node_cnt == 0) {
		job_gres_ptr->node_cnt = node_cnt;
		if (job_gres_ptr->gres_bit_alloc) {
			error("gres/%s: job %u node_cnt==0 and bit_alloc is "
			      "set", gres_name, job_id);
			xfree(job_gres_ptr->gres_bit_alloc);
		}
		job_gres_ptr->gres_bit_alloc = xmalloc(sizeof(bitstr_t *) *
						       node_cnt);
	} else if (job_gres_ptr->node_cnt < node_cnt) {
		error("gres/%s: job %u node_cnt increase from %u to %d",
		      gres_name, job_id, job_gres_ptr->node_cnt, node_cnt);
		if (node_offset >= job_gres_ptr->node_cnt)
			return SLURM_ERROR;
	} else if (job_gres_ptr->node_cnt > node_cnt) {
		error("gres/%s: job %u node_cnt decrease from %u to %d",
		      gres_name, job_id, job_gres_ptr->node_cnt, node_cnt);
	}

	/*
	 * Check that sufficient resources exist on this node
	 */
	gres_cnt = job_gres_ptr->gres_cnt_alloc;
	i = node_gres_ptr->gres_cnt_alloc + gres_cnt;
	i -= node_gres_ptr->gres_cnt_avail;
	if (i > 0) {
		error("gres/%s: job %u node %s overallocated resources by %d",
		      gres_name, job_id, node_name, i);
		/* proceed with request, give job what's available */
	}

	if (node_offset == 0)	/* Avoids memory leak on requeue */
		xfree(job_gres_ptr->gres_cnt_step_alloc);
	if (job_gres_ptr->gres_cnt_step_alloc == NULL) {
		job_gres_ptr->gres_cnt_step_alloc =
			xmalloc(sizeof(uint32_t) * node_cnt);
	}

	/*
	 * Select the specific resources to use for this job.
	 */
	if (job_gres_ptr->gres_bit_alloc[node_offset]) {
		/* Resuming a suspended job, resources already allocated */
		if (node_gres_ptr->gres_bit_alloc == NULL) {
			node_gres_ptr->gres_bit_alloc =
				bit_copy(job_gres_ptr->
					 gres_bit_alloc[node_offset]);
			node_gres_ptr->gres_cnt_alloc +=
				bit_set_count(node_gres_ptr->gres_bit_alloc);
		} else if (node_gres_ptr->gres_bit_alloc) {
			gres_cnt = MIN(bit_size(node_gres_ptr->gres_bit_alloc),
				       bit_size(job_gres_ptr->
						gres_bit_alloc[node_offset]));
			for (i = 0; i < gres_cnt; i++) {
				if (bit_test(job_gres_ptr->
					     gres_bit_alloc[node_offset], i) &&
				    !bit_test(node_gres_ptr->gres_bit_alloc,i)){
					bit_set(node_gres_ptr->gres_bit_alloc,i);
					node_gres_ptr->gres_cnt_alloc++;
				}
			}
		}
	} else if (node_gres_ptr->gres_bit_alloc) {
		job_gres_ptr->gres_bit_alloc[node_offset] =
				bit_alloc(node_gres_ptr->gres_cnt_avail);
		i = bit_size(node_gres_ptr->gres_bit_alloc);
		if (i < node_gres_ptr->gres_cnt_avail) {
			error("gres/%s: node %s gres bitmap size bad (%d < %u)",
			      gres_name, node_name,
			      i, node_gres_ptr->gres_cnt_avail);
			node_gres_ptr->gres_bit_alloc =
				bit_realloc(node_gres_ptr->gres_bit_alloc,
					    node_gres_ptr->gres_cnt_avail);
		}
		for (i=0; i<node_gres_ptr->gres_cnt_avail && gres_cnt>0; i++) {
			if (bit_test(node_gres_ptr->gres_bit_alloc, i))
				continue;
			if (!_cores_on_gres(core_bitmap, node_gres_ptr, i,
					    job_gres_ptr))
				continue;
			bit_set(node_gres_ptr->gres_bit_alloc, i);
			bit_set(job_gres_ptr->gres_bit_alloc[node_offset], i);
			node_gres_ptr->gres_cnt_alloc++;
			gres_cnt--;
		}
		if (gres_cnt)
			verbose("Gres topology sub-optimal for job %u", job_id);
		for (i=0; i<node_gres_ptr->gres_cnt_avail && gres_cnt>0; i++) {
			if (bit_test(node_gres_ptr->gres_bit_alloc, i))
				continue;
			bit_set(node_gres_ptr->gres_bit_alloc, i);
			bit_set(job_gres_ptr->gres_bit_alloc[node_offset], i);
			node_gres_ptr->gres_cnt_alloc++;
			gres_cnt--;
		}
	} else {
		node_gres_ptr->gres_cnt_alloc += job_gres_ptr->gres_cnt_alloc;
	}

	if (job_gres_ptr->gres_bit_alloc &&
	    job_gres_ptr->gres_bit_alloc[node_offset] &&
	    node_gres_ptr->topo_gres_bitmap &&
	    node_gres_ptr->topo_gres_cnt_alloc) {
		for (i = 0; i < node_gres_ptr->topo_cnt; i++) {
			/* Insure that if specific CPUs are associated with
			 * specific GRES and the CPU count matches the
			 * slurmctld configuration that we only use the GRES
			 * on the CPUs that have already been allocated. */
			if (job_gres_ptr->type_model &&
			    (!node_gres_ptr->topo_model[i] ||
			     strcmp(job_gres_ptr->type_model,
				    node_gres_ptr->topo_model[i])))
				continue;
			if (core_bitmap && node_gres_ptr->topo_cpus_bitmap[i] &&
			    (bit_size(core_bitmap) ==
			     bit_size(node_gres_ptr->topo_cpus_bitmap[i])) &&
			    !bit_overlap(core_bitmap,
					 node_gres_ptr->topo_cpus_bitmap[i]))
				continue;
			sz1 = bit_size(job_gres_ptr->gres_bit_alloc[node_offset]);
			sz2 = bit_size(node_gres_ptr->topo_gres_bitmap[i]);
			if (sz1 != sz2) {
				/* Avoid abort on bit_overlap below */
				error("Gres count mismatch for node %s "
				      "(%d != %d)", node_name, sz1, sz2);
				continue;
			}
			gres_cnt = bit_overlap(job_gres_ptr->
					       gres_bit_alloc[node_offset],
					       node_gres_ptr->
					       topo_gres_bitmap[i]);
			node_gres_ptr->topo_gres_cnt_alloc[i] += gres_cnt;
			if ((node_gres_ptr->type_cnt == 0) ||
			    (node_gres_ptr->topo_model[i] == NULL))
				continue;
			for (j = 0; j < node_gres_ptr->type_cnt; j++) {
				if (!node_gres_ptr->type_model[j] ||
				    strcmp(node_gres_ptr->topo_model[i],
					   node_gres_ptr->type_model[j]))
					continue;
				node_gres_ptr->type_cnt_alloc[j] += gres_cnt;
			}
		}
		type_array_updated = true;
	} else if (job_gres_ptr->gres_bit_alloc &&
		   job_gres_ptr->gres_bit_alloc[node_offset]) {
		int len;	/* length of the gres bitmap on this node */
		len = bit_size(job_gres_ptr->gres_bit_alloc[node_offset]);
		if (!node_gres_ptr->topo_gres_cnt_alloc) {
			node_gres_ptr->topo_gres_cnt_alloc =
				xmalloc(sizeof(uint32_t) * len);
		} else {
			len = MIN(len, node_gres_ptr->gres_cnt_config);
		}
		for (i = 0; i < len; i++) {
			if (!bit_test(job_gres_ptr->
				      gres_bit_alloc[node_offset], i))
				continue;
			node_gres_ptr->topo_gres_cnt_alloc[i]++;
			if ((node_gres_ptr->type_cnt == 0) ||
			    (node_gres_ptr->topo_model[i] == NULL))
				continue;
			for (j = 0; j < node_gres_ptr->type_cnt; j++) {
				if (!node_gres_ptr->type_model[j] ||
				    strcmp(node_gres_ptr->topo_model[i],
					   node_gres_ptr->type_model[j]))
					continue;
				node_gres_ptr->type_cnt_alloc[j]++;
			}
		}
		type_array_updated = true;
	}

	if (!type_array_updated && job_gres_ptr->type_model) {
		gres_cnt = job_gres_ptr->gres_cnt_alloc;
		for (j = 0; j < node_gres_ptr->type_cnt; j++) {
			if (!node_gres_ptr->type_model[j] ||
			    strcmp(job_gres_ptr->type_model,
				   node_gres_ptr->type_model[j]))
				continue;
			k = node_gres_ptr->type_cnt_avail[j] -
			    node_gres_ptr->type_cnt_alloc[j];
			k = MIN(gres_cnt, k);
			node_gres_ptr->type_cnt_alloc[j] += k;
			gres_cnt -= k;
			if (gres_cnt == 0)
				break;
		}
	}

	return SLURM_SUCCESS;
}

/*
 * Allocate resource to a job and update node and job gres information
 * IN job_gres_list - job's gres_list built by gres_plugin_job_state_validate()
 * IN node_gres_list - node's gres_list built by
 *		       gres_plugin_node_config_validate()
 * IN node_cnt    - total number of nodes originally allocated to the job
 * IN node_offset - zero-origin index to the node of interest
 * IN cpu_cnt     - number of CPUs allocated to this job on this node
 * IN job_id      - job's ID (for logging)
 * IN node_name   - name of the node (for logging)
 * IN core_bitmap - cores allocated to this job on this node (NULL if not
 *                  available)
 * RET SLURM_SUCCESS or error code
 */
extern int gres_plugin_job_alloc(List job_gres_list, List node_gres_list,
				 int node_cnt, int node_offset,
				 uint32_t cpu_cnt, uint32_t job_id,
				 char *node_name, bitstr_t *core_bitmap)
{
	int i, rc, rc2;
	ListIterator job_gres_iter,  node_gres_iter;
	gres_state_t *job_gres_ptr, *node_gres_ptr;

	if (job_gres_list == NULL)
		return SLURM_SUCCESS;
	if (node_gres_list == NULL) {
		error("gres_job_alloc: job %u has gres specification while "
		      "node %s has none", job_id, node_name);
		return SLURM_ERROR;
	}

	rc = gres_plugin_init();

	slurm_mutex_lock(&gres_context_lock);
	job_gres_iter = list_iterator_create(job_gres_list);
	while ((job_gres_ptr = (gres_state_t *) list_next(job_gres_iter))) {
		for (i = 0; i < gres_context_cnt; i++) {
			if (job_gres_ptr->plugin_id ==
			    gres_context[i].plugin_id)
				break;
		}
		if (i >= gres_context_cnt) {
			error("gres_plugin_job_alloc: no plugin configured "
			      "for data type %u for job %u and node %s",
			      job_gres_ptr->plugin_id, job_id, node_name);
			/* A likely sign that GresPlugins has changed */
			continue;
		}

		node_gres_iter = list_iterator_create(node_gres_list);
		while ((node_gres_ptr = (gres_state_t *)
				list_next(node_gres_iter))) {
			if (job_gres_ptr->plugin_id == node_gres_ptr->plugin_id)
				break;
		}
		list_iterator_destroy(node_gres_iter);
		if (node_gres_ptr == NULL) {
			error("gres_plugin_job_alloc: job %u allocated gres/%s "
			      "on node %s lacking that gres",
			      job_id, gres_context[i].gres_name, node_name);
			continue;
		}

		rc2 = _job_alloc(job_gres_ptr->gres_data,
				 node_gres_ptr->gres_data, node_cnt,
				 node_offset, cpu_cnt,
				 gres_context[i].gres_name, job_id, node_name,
				 core_bitmap);
		if (rc2 != SLURM_SUCCESS)
			rc = rc2;
	}
	list_iterator_destroy(job_gres_iter);
	slurm_mutex_unlock(&gres_context_lock);

	return rc;
}

static int _job_dealloc(void *job_gres_data, void *node_gres_data,
			int node_offset, char *gres_name, uint32_t job_id,
			char *node_name)
{
	int i, j, k, len, gres_cnt, sz1, sz2;
	gres_job_state_t  *job_gres_ptr  = (gres_job_state_t *)  job_gres_data;
	gres_node_state_t *node_gres_ptr = (gres_node_state_t *) node_gres_data;
	bool type_array_updated = false;

	/*
	 * Validate data structures. Either job_gres_data->node_cnt and
	 * job_gres_data->gres_bit_alloc are both set or both zero/NULL.
	 */
	xassert(node_offset >= 0);
	xassert(job_gres_ptr);
	xassert(node_gres_ptr);

	if (node_gres_ptr->no_consume)
		return SLURM_SUCCESS;

	if (job_gres_ptr->node_cnt <= node_offset) {
		error("gres/%s: job %u dealloc of node %s bad node_offset %d "
		      "count is %u", gres_name, job_id, node_name, node_offset,
		      job_gres_ptr->node_cnt);
		return SLURM_ERROR;
	}

	xfree(node_gres_ptr->gres_used);	/* Clear cache */
	if (node_gres_ptr->gres_bit_alloc && job_gres_ptr->gres_bit_alloc &&
	    job_gres_ptr->gres_bit_alloc[node_offset]) {
		len = bit_size(job_gres_ptr->gres_bit_alloc[node_offset]);
		i   = bit_size(node_gres_ptr->gres_bit_alloc);
		if (i != len) {
			error("gres/%s: job %u and node %s bitmap sizes differ "
			      "(%d != %d)", gres_name, job_id, node_name, len,
			       i);
			len = MIN(len, i);
			/* proceed with request, make best effort */
		}
		for (i = 0; i < len; i++) {
			if (!bit_test(job_gres_ptr->gres_bit_alloc[node_offset],
				      i)) {
				continue;
			}
			bit_clear(node_gres_ptr->gres_bit_alloc, i);
			/* NOTE: Do not clear bit from
			 * job_gres_ptr->gres_bit_alloc[node_offset]
			 * since this may only be an emulated deallocate */
			if (node_gres_ptr->gres_cnt_alloc)
				node_gres_ptr->gres_cnt_alloc--;
			else {
				error("gres/%s: job %u dealloc node %s gres "
				      "count underflow", gres_name, job_id,
				      node_name);
			}
		}
	} else if (node_gres_ptr->gres_cnt_alloc >=
		   job_gres_ptr->gres_cnt_alloc) {
		node_gres_ptr->gres_cnt_alloc -= job_gres_ptr->gres_cnt_alloc;
	} else {
		node_gres_ptr->gres_cnt_alloc = 0;
		error("gres/%s: job %u node %s gres count underflow",
		      gres_name, job_id, node_name);
	}

	if (job_gres_ptr->gres_bit_alloc &&
	    job_gres_ptr->gres_bit_alloc[node_offset] &&
	    node_gres_ptr->topo_gres_bitmap &&
	    node_gres_ptr->topo_gres_cnt_alloc) {
		for (i = 0; i < node_gres_ptr->topo_cnt; i++) {
			sz1 = bit_size(job_gres_ptr->gres_bit_alloc[node_offset]);
			sz2 = bit_size(node_gres_ptr->topo_gres_bitmap[i]);
			if (sz1 != sz2)
				continue;
			gres_cnt = bit_overlap(job_gres_ptr->
					       gres_bit_alloc[node_offset],
					       node_gres_ptr->
					       topo_gres_bitmap[i]);
			if (node_gres_ptr->topo_gres_cnt_alloc[i] >= gres_cnt) {
				node_gres_ptr->topo_gres_cnt_alloc[i] -=
					gres_cnt;
			} else {
				error("gres/%s: job %u dealloc node %s topo "
				      "gres count underflow", gres_name, job_id,
				      node_name);
				node_gres_ptr->topo_gres_cnt_alloc[i] = 0;
			}
			if ((node_gres_ptr->type_cnt == 0) ||
			    (node_gres_ptr->topo_model[i] == NULL))
				continue;
			for (j = 0; j < node_gres_ptr->type_cnt; j++) {
				if (!node_gres_ptr->type_model[j] ||
				    strcmp(node_gres_ptr->topo_model[i],
					   node_gres_ptr->type_model[j]))
					continue;
				if (node_gres_ptr->type_cnt_alloc[j] >=
				    gres_cnt) {
					node_gres_ptr->type_cnt_alloc[j] -=
						gres_cnt;
				} else {
					error("gres/%s: job %u dealloc node %s "
					      "type %s gres count underflow",
					      gres_name, job_id, node_name,
					      node_gres_ptr->type_model[j]);
					node_gres_ptr->type_cnt_alloc[j] = 0;
				}
			}
		}
		type_array_updated = true;
	} else if (job_gres_ptr->gres_bit_alloc &&
		   job_gres_ptr->gres_bit_alloc[node_offset] &&
		   node_gres_ptr->topo_gres_cnt_alloc) {
		/* Avoid crash if configuration inconsistent */
		len = MIN(node_gres_ptr->gres_cnt_config,
			  bit_size(job_gres_ptr->
				   gres_bit_alloc[node_offset]));
		for (i = 0; i < len; i++) {
			if (!bit_test(job_gres_ptr->
				      gres_bit_alloc[node_offset], i) ||
			    !node_gres_ptr->topo_gres_cnt_alloc[i])
				continue;
			node_gres_ptr->topo_gres_cnt_alloc[i]--;
			if ((node_gres_ptr->type_cnt == 0) ||
			    (node_gres_ptr->topo_model[i] == NULL))
				continue;
			for (j = 0; j < node_gres_ptr->type_cnt; j++) {
				if (!node_gres_ptr->type_model[j] ||
				    strcmp(node_gres_ptr->topo_model[i],
					   node_gres_ptr->type_model[j]))
					continue;
				node_gres_ptr->type_cnt_alloc[j]--;
 			}
		}
		type_array_updated = true;
	}

	if (!type_array_updated && job_gres_ptr->type_model) {
		gres_cnt = job_gres_ptr->gres_cnt_alloc;
		for (j = 0; j < node_gres_ptr->type_cnt; j++) {
			if (!node_gres_ptr->type_model[j] ||
			    strcmp(job_gres_ptr->type_model,
				   node_gres_ptr->type_model[j]))
				continue;
			k = MIN(gres_cnt, node_gres_ptr->type_cnt_alloc[j]);
			node_gres_ptr->type_cnt_alloc[j] -= k;
			gres_cnt -= k;
			if (gres_cnt == 0)
				break;
		}
 	}

	return SLURM_SUCCESS;
}

/*
 * Deallocate resource from a job and update node and job gres information
 * IN job_gres_list - job's gres_list built by gres_plugin_job_state_validate()
 * IN node_gres_list - node's gres_list built by
 *		gres_plugin_node_config_validate()
 * IN node_offset - zero-origin index to the node of interest
 * IN job_id      - job's ID (for logging)
 * IN node_name   - name of the node (for logging)
 * RET SLURM_SUCCESS or error code
 */
extern int gres_plugin_job_dealloc(List job_gres_list, List node_gres_list,
				   int node_offset, uint32_t job_id,
				   char *node_name)
{
	int i, rc, rc2;
	ListIterator job_gres_iter,  node_gres_iter;
	gres_state_t *job_gres_ptr, *node_gres_ptr;
	char *gres_name = NULL;

	if (job_gres_list == NULL)
		return SLURM_SUCCESS;
	if (node_gres_list == NULL) {
		error("gres_job_dealloc: job %u has gres specification while "
		      "node %s has none", job_id, node_name);
		return SLURM_ERROR;
	}

	rc = gres_plugin_init();

	slurm_mutex_lock(&gres_context_lock);
	job_gres_iter = list_iterator_create(job_gres_list);
	while ((job_gres_ptr = (gres_state_t *) list_next(job_gres_iter))) {
		for (i = 0; i < gres_context_cnt; i++) {
			if (job_gres_ptr->plugin_id ==
			    gres_context[i].plugin_id)
				break;
		}
		if (i >= gres_context_cnt) {
			error("gres_plugin_job_dealloc: no plugin configured "
			      "for data type %u for job %u and node %s",
			      job_gres_ptr->plugin_id, job_id, node_name);
			/* A likely sign that GresPlugins has changed */
			gres_name = "UNKNOWN";
		} else
			gres_name = gres_context[i].gres_name;

		node_gres_iter = list_iterator_create(node_gres_list);
		while ((node_gres_ptr = (gres_state_t *)
				list_next(node_gres_iter))) {
			if (job_gres_ptr->plugin_id == node_gres_ptr->plugin_id)
				break;
		}
		list_iterator_destroy(node_gres_iter);
		if (node_gres_ptr == NULL) {
			error("gres_plugin_job_dealloc: node %s lacks gres/%s "
			      "for job %u", node_name, gres_name , job_id);
			continue;
		}

		rc2 = _job_dealloc(job_gres_ptr->gres_data,
				   node_gres_ptr->gres_data, node_offset,
				   gres_name, job_id, node_name);
		if (rc2 != SLURM_SUCCESS)
			rc = rc2;
	}
	list_iterator_destroy(job_gres_iter);
	slurm_mutex_unlock(&gres_context_lock);

	return rc;
}

/*
 * Merge one job's gres allocation into another job's gres allocation.
 * IN from_job_gres_list - List of gres records for the job being merged
 *			into another job
 * IN from_job_node_bitmap - bitmap of nodes for the job being merged into
 *			another job
 * IN/OUT to_job_gres_list - List of gres records for the job being merged
 *			into job
 * IN to_job_node_bitmap - bitmap of nodes for the job being merged into
 */
extern void gres_plugin_job_merge(List from_job_gres_list,
				  bitstr_t *from_job_node_bitmap,
				  List to_job_gres_list,
				  bitstr_t *to_job_node_bitmap)
{
	ListIterator gres_iter;
	gres_state_t *gres_ptr, *gres_ptr2;
	gres_job_state_t *gres_job_ptr, *gres_job_ptr2;
	int new_node_cnt;
	int i_first, i_last, i;
	int from_inx, to_inx, new_inx;
	bitstr_t **new_gres_bit_alloc, **new_gres_bit_step_alloc;
	uint32_t *new_gres_cnt_step_alloc;

	(void) gres_plugin_init();
	new_node_cnt = bit_set_count(from_job_node_bitmap) +
		       bit_set_count(to_job_node_bitmap) -
		       bit_overlap(from_job_node_bitmap, to_job_node_bitmap);
	i_first = MIN(bit_ffs(from_job_node_bitmap),
		      bit_ffs(to_job_node_bitmap));
	i_first = MAX(i_first, 0);
	i_last  = MAX(bit_fls(from_job_node_bitmap),
		      bit_fls(to_job_node_bitmap));
	if (i_last == -1) {
		error("gres_plugin_job_merge: node_bitmaps are empty");
		return;
	}

	slurm_mutex_lock(&gres_context_lock);

	/* Step one - Expand the gres data structures in "to" job */
	if (!to_job_gres_list)
		goto step2;
	gres_iter = list_iterator_create(to_job_gres_list);
	while ((gres_ptr = (gres_state_t *) list_next(gres_iter))) {
		gres_job_ptr = (gres_job_state_t *) gres_ptr->gres_data;
		new_gres_bit_alloc = xmalloc(sizeof(bitstr_t *) *
					     new_node_cnt);
		new_gres_bit_step_alloc = xmalloc(sizeof(bitstr_t *) *
						  new_node_cnt);
		new_gres_cnt_step_alloc = xmalloc(sizeof(uint32_t) *
						  new_node_cnt);

		from_inx = to_inx = new_inx = -1;
		for (i = i_first; i <= i_last; i++) {
			bool from_match = false, to_match = false;
			if (bit_test(to_job_node_bitmap, i)) {
				to_match = true;
				to_inx++;
			}
			if (bit_test(from_job_node_bitmap, i)) {
				from_match = true;
				from_inx++;
			}
			if (from_match || to_match)
				new_inx++;
			if (to_match) {
				if (gres_job_ptr->gres_bit_alloc) {
					new_gres_bit_alloc[new_inx] =
						gres_job_ptr->
						gres_bit_alloc[to_inx];
				}
				if (gres_job_ptr->gres_bit_step_alloc) {
					new_gres_bit_step_alloc[new_inx] =
						gres_job_ptr->
						gres_bit_step_alloc[to_inx];
				}
				if (gres_job_ptr->gres_cnt_step_alloc) {
					new_gres_cnt_step_alloc[new_inx] =
						gres_job_ptr->
						gres_cnt_step_alloc[to_inx];
				}
			}
		}
		gres_job_ptr->node_cnt = new_node_cnt;
		xfree(gres_job_ptr->gres_bit_alloc);
		gres_job_ptr->gres_bit_alloc = new_gres_bit_alloc;
		xfree(gres_job_ptr->gres_bit_step_alloc);
		gres_job_ptr->gres_bit_step_alloc = new_gres_bit_step_alloc;
		xfree(gres_job_ptr->gres_cnt_step_alloc);
		gres_job_ptr->gres_cnt_step_alloc = new_gres_cnt_step_alloc;
	}
	list_iterator_destroy(gres_iter);

	/* Step two - Merge the gres information from the "from" job into the
	 * existing gres information for the "to" job */
step2:	if (!from_job_gres_list)
		goto step3;
	if (!to_job_gres_list) {
		to_job_gres_list = list_create(_gres_job_list_delete);
	}
	gres_iter = list_iterator_create(from_job_gres_list);
	while ((gres_ptr = (gres_state_t *) list_next(gres_iter))) {
		gres_job_ptr = (gres_job_state_t *) gres_ptr->gres_data;
		gres_ptr2 = list_find_first(to_job_gres_list, _gres_find_id,
					    &gres_ptr->plugin_id);
		if (gres_ptr2) {
			gres_job_ptr2 = gres_ptr2->gres_data;
		} else {
			gres_ptr2 = xmalloc(sizeof(gres_state_t));
			gres_job_ptr2 = xmalloc(sizeof(gres_job_state_t));
			gres_ptr2->plugin_id = gres_ptr->plugin_id;
			gres_ptr2->gres_data = gres_job_ptr2;
			gres_job_ptr2->gres_cnt_alloc = gres_job_ptr->
							gres_cnt_alloc;
			gres_job_ptr2->node_cnt = new_node_cnt;
			gres_job_ptr2->gres_bit_alloc =
				xmalloc(sizeof(bitstr_t *) * new_node_cnt);
			gres_job_ptr2->gres_bit_step_alloc =
				xmalloc(sizeof(bitstr_t *) * new_node_cnt);
			gres_job_ptr2->gres_cnt_step_alloc =
				xmalloc(sizeof(uint32_t) * new_node_cnt);
			list_append(to_job_gres_list, gres_ptr2);
		}
		from_inx = to_inx = new_inx = -1;
		for (i = i_first; i <= i_last; i++) {
			bool from_match = false, to_match = false;
			if (bit_test(to_job_node_bitmap, i)) {
				to_match = true;
				to_inx++;
			}
			if (bit_test(from_job_node_bitmap, i)) {
				from_match = true;
				from_inx++;
			}
			if (from_match || to_match)
				new_inx++;
			if (from_match) {
				if (!gres_job_ptr->gres_bit_alloc) {
					;
				} else if (gres_job_ptr2->
					   gres_bit_alloc[new_inx]) {
					/* Do not merge GRES allocations on
					 * a node, just keep original job's */
#if 0
					bit_or(gres_job_ptr2->
					       gres_bit_alloc[new_inx],
					       gres_job_ptr->
					       gres_bit_alloc[from_inx]);
#endif
				} else {
					gres_job_ptr2->gres_bit_alloc[new_inx] =
						gres_job_ptr->
						gres_bit_alloc[from_inx];
					gres_job_ptr->
						gres_bit_alloc
						[from_inx] = NULL;
				}
				if (gres_job_ptr->gres_cnt_step_alloc &&
				    gres_job_ptr->
				    gres_cnt_step_alloc[from_inx]) {
					error("Attempt to merge gres, from "
					      "job has active steps");
				}
			}
		}
	}
	list_iterator_destroy(gres_iter);

step3:	slurm_mutex_unlock(&gres_context_lock);
	return;
}

/*
 * Set environment variables as required for a batch job
 * IN/OUT job_env_ptr - environment variable array
 * IN gres_list - generated by gres_plugin_job_alloc()
  */
extern void gres_plugin_job_set_env(char ***job_env_ptr, List job_gres_list)
{
	int i;
	ListIterator gres_iter;
	gres_state_t *gres_ptr = NULL;

	(void) gres_plugin_init();

	slurm_mutex_lock(&gres_context_lock);
	for (i=0; i<gres_context_cnt; i++) {
		if (gres_context[i].ops.job_set_env == NULL)
			continue;	/* No plugin to call */
		if (job_gres_list) {
			gres_iter = list_iterator_create(job_gres_list);
			while ((gres_ptr = (gres_state_t *)
					   list_next(gres_iter))) {
				if (gres_ptr->plugin_id !=
				    gres_context[i].plugin_id)
					continue;
				(*(gres_context[i].ops.job_set_env))
					(job_env_ptr, gres_ptr->gres_data);
				break;
			}
			list_iterator_destroy(gres_iter);
		}
		if (gres_ptr == NULL) { /* No data found */
			(*(gres_context[i].ops.job_set_env))
					(job_env_ptr, NULL);
		}
	}
	slurm_mutex_unlock(&gres_context_lock);
}

static void _job_state_log(void *gres_data, uint32_t job_id, char *gres_name)
{
	gres_job_state_t *gres_ptr;
	char tmp_str[128];
	int i;

	xassert(gres_data);
	gres_ptr = (gres_job_state_t *) gres_data;
	info("gres: %s state for job %u", gres_name, job_id);
	info("  gres_cnt:%u node_cnt:%u type:%s", gres_ptr->gres_cnt_alloc,
	     gres_ptr->node_cnt, gres_ptr->type_model);
	if (gres_ptr->node_cnt == 0)
		return;

	if (gres_ptr->gres_bit_alloc == NULL)
		info("  gres_bit_alloc:NULL");
	if (gres_ptr->gres_bit_step_alloc == NULL)
		info("  gres_bit_step_alloc:NULL");
	if (gres_ptr->gres_cnt_step_alloc == NULL)
		info("  gres_cnt_step_alloc:NULL");

	for (i=0; i<gres_ptr->node_cnt; i++) {
		if (gres_ptr->gres_bit_alloc && gres_ptr->gres_bit_alloc[i]) {
			bit_fmt(tmp_str, sizeof(tmp_str),
				gres_ptr->gres_bit_alloc[i]);
			info("  gres_bit_alloc[%d]:%s", i, tmp_str);
		} else if (gres_ptr->gres_bit_alloc)
			info("  gres_bit_alloc[%d]:NULL", i);

		if (gres_ptr->gres_bit_step_alloc &&
		    gres_ptr->gres_bit_step_alloc[i]) {
			bit_fmt(tmp_str, sizeof(tmp_str),
				gres_ptr->gres_bit_step_alloc[i]);
			info("  gres_bit_step_alloc[%d]:%s", i, tmp_str);
		} else if (gres_ptr->gres_bit_step_alloc)
			info("  gres_bit_step_alloc[%d]:NULL", i);

		if (gres_ptr->gres_cnt_step_alloc) {
			info("  gres_cnt_step_alloc[%d]:%u", i,
			     gres_ptr->gres_cnt_step_alloc[i]);
		}
	}
}

/*
 * Extract from the job record's gres_list the count of allocated resources of
 * 	the named gres type.
 * IN job_gres_list  - job record's gres_list.
 * IN gres_name_type - the name of the gres type to retrieve the associated
 *	value from.
 * RET The value associated with the gres type or NO_VAL if not found.
 */
extern uint32_t gres_plugin_get_job_value_by_type(List job_gres_list,
						  char *gres_name_type)
{
	uint32_t gres_val, gres_name_type_id;
	ListIterator  job_gres_iter;
	gres_state_t *job_gres_ptr;

	if (job_gres_list == NULL)
		return NO_VAL;

	gres_name_type_id = _build_id(gres_name_type);
	gres_val = NO_VAL;

	job_gres_iter = list_iterator_create(job_gres_list);
	while ((job_gres_ptr = (gres_state_t *) list_next(job_gres_iter))) {
		if (job_gres_ptr->plugin_id == gres_name_type_id) {
			gres_val = ((gres_job_state_t*)
				   (job_gres_ptr->gres_data))->gres_cnt_alloc;
			break;
		}
	}
	list_iterator_destroy(job_gres_iter);

	return gres_val;
}

/*
 * Log a job's current gres state
 * IN gres_list - generated by gres_plugin_job_state_validate()
 * IN job_id - job's ID
 */
extern void gres_plugin_job_state_log(List gres_list, uint32_t job_id)
{
	int i;
	ListIterator gres_iter;
	gres_state_t *gres_ptr;

	if (!gres_debug || (gres_list == NULL))
		return;

	(void) gres_plugin_init();

	slurm_mutex_lock(&gres_context_lock);
	gres_iter = list_iterator_create(gres_list);
	while ((gres_ptr = (gres_state_t *) list_next(gres_iter))) {
		for (i=0; i<gres_context_cnt; i++) {
			if (gres_ptr->plugin_id !=
			    gres_context[i].plugin_id)
				continue;
			_job_state_log(gres_ptr->gres_data, job_id,
				       gres_context[i].gres_name);
			break;
		}
	}
	list_iterator_destroy(gres_iter);
	slurm_mutex_unlock(&gres_context_lock);
}

extern void gres_plugin_job_state_file(List gres_list, int *gres_bit_alloc,
				       int *gres_count)
{
	int i, j, gres_cnt=0, len, p, found=0;
	ListIterator gres_iter;
	gres_state_t *gres_ptr;
	gres_job_state_t *gres_job_ptr;

	if (gres_list == NULL)
		return;
	(void) gres_plugin_init();

	slurm_mutex_lock(&gres_context_lock);
	gres_iter = list_iterator_create(gres_list);

	for (j=0; j<gres_context_cnt; j++) {
		found = 0;
		list_iterator_reset(gres_iter);
		while ((gres_ptr = (gres_state_t *) list_next(gres_iter))){
			if (gres_ptr->plugin_id !=
			    gres_context[j].plugin_id ) {
				continue;
			}
			found = 1;
			gres_job_ptr = (gres_job_state_t *) gres_ptr->gres_data;
			if ((gres_job_ptr != NULL) &&
			    (gres_job_ptr->node_cnt == 1) &&
			    (gres_job_ptr->gres_bit_alloc != NULL) &&
			    (gres_job_ptr->gres_bit_alloc[0] != NULL)) {
			     	len = bit_size(gres_job_ptr->gres_bit_alloc[0]);
				for (i=0; i<len; i++) {
					if (!bit_test(gres_job_ptr->
						      gres_bit_alloc[0], i))
						gres_bit_alloc[gres_cnt] = 0;
					else
						gres_bit_alloc[gres_cnt] = 1;
					gres_cnt++;
				}
			}
			break;
		}
		if (found == 0) {
			for (p=0; p<gres_count[j]; p++){
				gres_bit_alloc[gres_cnt] = 0;
				gres_cnt++;
			}
		}
	}
	list_iterator_destroy(gres_iter);
	slurm_mutex_unlock(&gres_context_lock);
}


static void _step_state_delete(void *gres_data)
{
	int i;
	gres_step_state_t *gres_ptr = (gres_step_state_t *) gres_data;

	if (gres_ptr == NULL)
		return;

	FREE_NULL_BITMAP(gres_ptr->node_in_use);
	if (gres_ptr->gres_bit_alloc) {
		for (i = 0; i < gres_ptr->node_cnt; i++)
			FREE_NULL_BITMAP(gres_ptr->gres_bit_alloc[i]);
		xfree(gres_ptr->gres_bit_alloc);
	}
	xfree(gres_ptr->type_model);
	xfree(gres_ptr);
}

static void _gres_step_list_delete(void *list_element)
{
	gres_state_t *gres_ptr = (gres_state_t *) list_element;

	_step_state_delete(gres_ptr->gres_data);
	xfree(gres_ptr);
}

static gres_step_state_t *_step_config_validate(char *config,
					      slurm_gres_context_t *context_ptr)
{
	gres_step_state_t *gres_ptr;
	char *type = NULL, *num = NULL, *last_num = NULL;
	int cnt;

	if (!strcmp(config, context_ptr->gres_name)) {
		cnt = 1;
	} else if (!strncmp(config, context_ptr->gres_name_colon,
			    context_ptr->gres_name_colon_len)) {
		type = strchr(config, ':');
		num = strrchr(config, ':');
		if (!num)
			return NULL;
		cnt = strtol(num + 1, &last_num, 10);
		if (last_num[0] == '\0')
			;
		else if ((last_num[0] == 'k') || (last_num[0] == 'K'))
			cnt *= 1024;
		else if ((last_num[0] == 'm') || (last_num[0] == 'M'))
			cnt *= (1024 * 1024);
		else if ((last_num[0] == 'g') || (last_num[0] == 'G'))
			cnt *= (1024 * 1024 * 1024);
		else
			return NULL;
		if (cnt <= 0)
			return NULL;
	} else
		return NULL;

	gres_ptr = xmalloc(sizeof(gres_step_state_t));
	gres_ptr->gres_cnt_alloc = (uint32_t) cnt;
	if (type && num && (type != num)) {
		type++;
		num[0] = '\0';
		gres_ptr->type_model = xstrdup(type);
	}
	return gres_ptr;
}

static int _step_state_validate(char *config, void **gres_data,
				slurm_gres_context_t *context_ptr)
{
	*gres_data = _step_config_validate(config, context_ptr);
	if (*gres_data)
		return SLURM_SUCCESS;
	return SLURM_ERROR;
}

static uint32_t _step_test(void *step_gres_data, void *job_gres_data,
			   int node_offset, bool ignore_alloc, char *gres_name,
			   uint32_t job_id, uint32_t step_id)
{
	gres_job_state_t  *job_gres_ptr  = (gres_job_state_t *)  job_gres_data;
	gres_step_state_t *step_gres_ptr = (gres_step_state_t *) step_gres_data;
	uint32_t gres_cnt;

	xassert(job_gres_ptr);
	xassert(step_gres_ptr);

	if (node_offset == NO_VAL) {
		if (step_gres_ptr->gres_cnt_alloc >
		    job_gres_ptr->gres_cnt_alloc)
			return 0;
		return NO_VAL;
	}

	if (node_offset >= job_gres_ptr->node_cnt) {
		error("gres/%s: step_test %u.%u node offset invalid (%d >= %u)",
		      gres_name, job_id, step_id, node_offset,
		      job_gres_ptr->node_cnt);
		return 0;
	}

	if (job_gres_ptr->gres_cnt_step_alloc) {
		if (step_gres_ptr->gres_cnt_alloc >
		    (job_gres_ptr->gres_cnt_alloc -
		     job_gres_ptr->gres_cnt_step_alloc[node_offset]))
			return 0;
	} else {
		error("gres/%s: step_test %u.%u gres_cnt_step_alloc is NULL",
		      gres_name, job_id, step_id);
		return 0;
	}

	if (job_gres_ptr->gres_bit_alloc &&
	    job_gres_ptr->gres_bit_alloc[node_offset]) {
		gres_cnt = bit_set_count(job_gres_ptr->
					 gres_bit_alloc[node_offset]);
		if (!ignore_alloc &&
		    job_gres_ptr->gres_bit_step_alloc &&
		    job_gres_ptr->gres_bit_step_alloc[node_offset]) {
			gres_cnt -= bit_set_count(job_gres_ptr->
						  gres_bit_step_alloc
						  [node_offset]);
		}
		if (step_gres_ptr->gres_cnt_alloc > gres_cnt)
			gres_cnt = 0;
		else
			gres_cnt = NO_VAL;
	} else if (job_gres_ptr->gres_cnt_step_alloc &&
		   job_gres_ptr->gres_cnt_step_alloc[node_offset]) {
		gres_cnt = job_gres_ptr->gres_cnt_alloc -
			   job_gres_ptr->gres_cnt_step_alloc[node_offset];
		if (step_gres_ptr->gres_cnt_alloc > gres_cnt)
			gres_cnt = 0;
		else
			gres_cnt = NO_VAL;
	} else {
		/* Note: We already validated the gres count above */
		debug("gres/%s: step_test %u.%u gres_bit_alloc is NULL",
		      gres_name, job_id, step_id);
		gres_cnt = NO_VAL;
	}

	return gres_cnt;
}

/*
 * Given a step's requested gres configuration, validate it and build gres list
 * IN req_config - step request's gres input string
 * OUT step_gres_list - List of Gres records for this step to track usage
 * IN job_gres_list - List of Gres records for this job
 * IN job_id, step_id - ID of the step being allocated.
 * RET SLURM_SUCCESS or ESLURM_INVALID_GRES
 */
extern int gres_plugin_step_state_validate(char *req_config,
					   List *step_gres_list,
					   List job_gres_list, uint32_t job_id,
					   uint32_t step_id)
{
	char *tmp_str, *tok, *last = NULL;
	int i, rc, rc2, rc3;
	gres_state_t *step_gres_ptr, *job_gres_ptr;
	void *step_gres_data, *job_gres_data;
	ListIterator job_gres_iter;

	*step_gres_list = NULL;
	if ((req_config == NULL) || (req_config[0] == '\0'))
		return SLURM_SUCCESS;

	if ((rc = gres_plugin_init()) != SLURM_SUCCESS)
		return rc;

	slurm_mutex_lock(&gres_context_lock);
	tmp_str = xstrdup(req_config);
	tok = strtok_r(tmp_str, ",", &last);
	while (tok && (rc == SLURM_SUCCESS)) {
		rc2 = SLURM_ERROR;
		for (i=0; i<gres_context_cnt; i++) {
			rc2 = _step_state_validate(tok, &step_gres_data,
						   &gres_context[i]);
			if ((rc2 != SLURM_SUCCESS) || (step_gres_data == NULL))
				continue;
			if (job_gres_list == NULL) {
				info("step %u.%u has gres spec, job has none",
				     job_id, step_id);
				rc2 = ESLURM_INVALID_GRES;
				continue;
			}
			/* Now make sure the step's request isn't too big for
			 * the job's gres allocation */
			job_gres_iter = list_iterator_create(job_gres_list);
			while ((job_gres_ptr = (gres_state_t *)
					list_next(job_gres_iter))) {
				if (job_gres_ptr->plugin_id ==
				    gres_context[i].plugin_id)
					break;
			}
			list_iterator_destroy(job_gres_iter);
			if (job_gres_ptr == NULL) {
				info("Step %u.%u gres request not in job "
				     "alloc %s", job_id, step_id, tok);
				rc = ESLURM_INVALID_GRES;
				_step_state_delete(step_gres_data);
				break;
			}
			job_gres_data = job_gres_ptr->gres_data;
			rc3 = _step_test(step_gres_data, job_gres_data, NO_VAL,
					 true, gres_context[i].gres_name,
					 job_id, step_id);
			if (rc3 == 0) {
				info("Step %u.%u gres higher than in job "
				     "allocation %s", job_id, step_id, tok);
				rc = ESLURM_INVALID_GRES;
				_step_state_delete(step_gres_data);
				break;
			}

			if (*step_gres_list == NULL) {
				*step_gres_list = list_create(
						  _gres_step_list_delete);
			}
			step_gres_ptr = xmalloc(sizeof(gres_state_t));
			step_gres_ptr->plugin_id = gres_context[i].plugin_id;
			step_gres_ptr->gres_data = step_gres_data;
			list_append(*step_gres_list, step_gres_ptr);
			break;		/* processed it */
		}
		if (rc2 != SLURM_SUCCESS) {
			info("Invalid gres step %u.%u specification %s",
			     job_id, step_id, tok);
			rc = ESLURM_INVALID_GRES;
			break;
		}
		tok = strtok_r(NULL, ",", &last);
	}
	slurm_mutex_unlock(&gres_context_lock);

	xfree(tmp_str);
	return rc;
}

static void *_step_state_dup(void *gres_data)
{

	int i;
	gres_step_state_t *gres_ptr = (gres_step_state_t *) gres_data;
	gres_step_state_t *new_gres_ptr;

	xassert(gres_ptr);
	new_gres_ptr = xmalloc(sizeof(gres_step_state_t));
	new_gres_ptr->gres_cnt_alloc	= gres_ptr->gres_cnt_alloc;
	new_gres_ptr->node_cnt		= gres_ptr->node_cnt;

	if (gres_ptr->node_in_use)
		new_gres_ptr->node_in_use = bit_copy(gres_ptr->node_in_use);

	if (gres_ptr->gres_bit_alloc) {
		new_gres_ptr->gres_bit_alloc = xmalloc(sizeof(bitstr_t *) *
					       gres_ptr->node_cnt);
		for (i=0; i<gres_ptr->node_cnt; i++) {
			if (gres_ptr->gres_bit_alloc[i] == NULL)
				continue;
			new_gres_ptr->gres_bit_alloc[i] = bit_copy(gres_ptr->
							  gres_bit_alloc[i]);
		}
	}
	return new_gres_ptr;
}

static void *_step_state_dup2(void *gres_data, int node_index)
{

	gres_step_state_t *gres_ptr = (gres_step_state_t *) gres_data;
	gres_step_state_t *new_gres_ptr;

	xassert(gres_ptr);
	new_gres_ptr = xmalloc(sizeof(gres_step_state_t));
	new_gres_ptr->gres_cnt_alloc	= gres_ptr->gres_cnt_alloc;
	new_gres_ptr->node_cnt		= 1;

	if (gres_ptr->node_in_use)
		new_gres_ptr->node_in_use = bit_copy(gres_ptr->node_in_use);

	if ((node_index < gres_ptr->node_cnt) && gres_ptr->gres_bit_alloc &&
	    gres_ptr->gres_bit_alloc[node_index]) {
		new_gres_ptr->gres_bit_alloc = xmalloc(sizeof(bitstr_t *));
		new_gres_ptr->gres_bit_alloc[0] =
			bit_copy(gres_ptr->gres_bit_alloc[node_index]);
	}
	return new_gres_ptr;
}

/*
 * Create a copy of a step's gres state
 * IN gres_list - List of Gres records for this step to track usage
 * RET The copy or NULL on failure
 */
List gres_plugin_step_state_dup(List gres_list)
{
	return gres_plugin_step_state_extract(gres_list, -1);
}

/*
 * Create a copy of a step's gres state for a particular node index
 * IN gres_list - List of Gres records for this step to track usage
 * IN node_index - zero-origin index to the node
 * RET The copy or NULL on failure
 */
List gres_plugin_step_state_extract(List gres_list, int node_index)
{
	ListIterator gres_iter;
	gres_state_t *gres_ptr, *new_gres_state;
	List new_gres_list = NULL;
	void *new_gres_data;

	if (gres_list == NULL)
		return new_gres_list;

	(void) gres_plugin_init();

	slurm_mutex_lock(&gres_context_lock);
	gres_iter = list_iterator_create(gres_list);
	while ((gres_ptr = (gres_state_t *) list_next(gres_iter))) {
		if (node_index == -1)
			new_gres_data = _step_state_dup(gres_ptr->gres_data);
		else {
			new_gres_data = _step_state_dup2(gres_ptr->gres_data,
							 node_index);
		}
		if (new_gres_list == NULL) {
			new_gres_list = list_create(_gres_step_list_delete);
		}
		new_gres_state = xmalloc(sizeof(gres_state_t));
		new_gres_state->plugin_id = gres_ptr->plugin_id;
		new_gres_state->gres_data = new_gres_data;
		list_append(new_gres_list, new_gres_state);
	}
	list_iterator_destroy(gres_iter);
	slurm_mutex_unlock(&gres_context_lock);

	return new_gres_list;
}

/*
 * A job allocation size has changed. Update the job step gres information
 * bitmaps and other data structures.
 * IN gres_list - List of Gres records for this step to track usage
 * IN orig_job_node_bitmap - bitmap of nodes in the original job allocation
 * IN new_job_node_bitmap  - bitmap of nodes in the new job allocation
 */
void gres_plugin_step_state_rebase(List gres_list,
				   bitstr_t *orig_job_node_bitmap,
				   bitstr_t *new_job_node_bitmap)
{
	ListIterator gres_iter;
	gres_state_t *gres_ptr;
	gres_step_state_t *gres_step_ptr;
	int new_node_cnt;
	int i_first, i_last, i;
	int old_inx, new_inx;
	bitstr_t *new_node_in_use;
	bitstr_t **new_gres_bit_alloc = NULL;

	if (gres_list == NULL)
		return;

	(void) gres_plugin_init();

	slurm_mutex_lock(&gres_context_lock);
	gres_iter = list_iterator_create(gres_list);
	while ((gres_ptr = (gres_state_t *) list_next(gres_iter))) {
		gres_step_ptr = (gres_step_state_t *) gres_ptr->gres_data;
		if (!gres_step_ptr)
			continue;
		if (!gres_step_ptr->node_in_use) {
			error("gres_plugin_step_state_rebase: node_in_use is "
			      "NULL");
			continue;
		}
		new_node_cnt = bit_set_count(new_job_node_bitmap);
		i_first = MIN(bit_ffs(orig_job_node_bitmap),
			      bit_ffs(new_job_node_bitmap));
		i_first = MAX(i_first, 0);
		i_last  = MAX(bit_fls(orig_job_node_bitmap),
			      bit_fls(new_job_node_bitmap));
		if (i_last == -1) {
			error("gres_plugin_step_state_rebase: node_bitmaps "
			      "are empty");
			continue;
		}
		new_node_in_use = bit_alloc(new_node_cnt);

		old_inx = new_inx = -1;
		for (i = i_first; i <= i_last; i++) {
			bool old_match = false, new_match = false;
			if (bit_test(orig_job_node_bitmap, i)) {
				old_match = true;
				old_inx++;
			}
			if (bit_test(new_job_node_bitmap, i)) {
				new_match = true;
				new_inx++;
			}
			if (old_match && new_match) {
				bit_set(new_node_in_use, new_inx);
				if (gres_step_ptr->gres_bit_alloc) {
					if (!new_gres_bit_alloc) {
						new_gres_bit_alloc =
							xmalloc(
							sizeof(bitstr_t *) *
							new_node_cnt);
					}
					new_gres_bit_alloc[new_inx] =
						gres_step_ptr->gres_bit_alloc[old_inx];
				}
			} else if (old_match &&
				   gres_step_ptr->gres_bit_alloc &&
				   gres_step_ptr->gres_bit_alloc[old_inx]) {
				/* Node removed from job allocation,
				 * release step's resources */
				bit_free(gres_step_ptr->
					 gres_bit_alloc[old_inx]);
			}
		}

		gres_step_ptr->node_cnt = new_node_cnt;
		bit_free(gres_step_ptr->node_in_use);
		gres_step_ptr->node_in_use = new_node_in_use;
		xfree(gres_step_ptr->gres_bit_alloc);
		gres_step_ptr->gres_bit_alloc = new_gres_bit_alloc;
	}
	list_iterator_destroy(gres_iter);
	slurm_mutex_unlock(&gres_context_lock);

	return;
}

/*
 * Pack a step's current gres status, called from slurmctld for save/restore
 * IN gres_list - generated by gres_plugin_step_allocate()
 * IN/OUT buffer - location to write state to
 * IN job_id, step_id - job and step ID for logging
 */
extern int gres_plugin_step_state_pack(List gres_list, Buf buffer,
				       uint32_t job_id, uint32_t step_id,
				       uint16_t protocol_version)
{
	int i, rc = SLURM_SUCCESS;
	uint32_t top_offset, tail_offset, magic = GRES_MAGIC;
	uint16_t rec_cnt = 0;
	ListIterator gres_iter;
	gres_state_t *gres_ptr;
	gres_step_state_t *gres_step_ptr;

	top_offset = get_buf_offset(buffer);
	pack16(rec_cnt, buffer);	/* placeholder if data */

	if (gres_list == NULL)
		return rc;

	(void) gres_plugin_init();

	slurm_mutex_lock(&gres_context_lock);
	gres_iter = list_iterator_create(gres_list);
	while ((gres_ptr = (gres_state_t *) list_next(gres_iter))) {
		gres_step_ptr = (gres_step_state_t *) gres_ptr->gres_data;
		if (protocol_version >= SLURM_14_11_PROTOCOL_VERSION) {
			pack32(magic, buffer);
			pack32(gres_ptr->plugin_id, buffer);
			pack32(gres_step_ptr->gres_cnt_alloc, buffer);
			pack32(gres_step_ptr->node_cnt, buffer);
			pack_bit_str_hex(gres_step_ptr->node_in_use, buffer);
			if (gres_step_ptr->gres_bit_alloc) {
				pack8((uint8_t) 1, buffer);
				for (i = 0; i < gres_step_ptr->node_cnt; i++)
					pack_bit_str_hex(gres_step_ptr->
							 gres_bit_alloc[i],
							 buffer);
			} else {
				pack8((uint8_t) 0, buffer);
			}
			rec_cnt++;
		} else if (protocol_version >= SLURM_MIN_PROTOCOL_VERSION) {
			pack32(magic, buffer);
			pack32(gres_ptr->plugin_id, buffer);
			pack32(gres_step_ptr->gres_cnt_alloc, buffer);
			pack32(gres_step_ptr->node_cnt, buffer);
			pack_bit_str(gres_step_ptr->node_in_use, buffer);
			if (gres_step_ptr->gres_bit_alloc) {
				pack8((uint8_t) 1, buffer);
				for (i=0; i<gres_step_ptr->node_cnt; i++)
					pack_bit_str(gres_step_ptr->
						     gres_bit_alloc[i],
						     buffer);
			} else {
				pack8((uint8_t) 0, buffer);
			}
			rec_cnt++;
		} else {
			error("gres_plugin_step_state_pack: protocol_version "
			      "%hu not supported", protocol_version);
			break;
		}
	}
	list_iterator_destroy(gres_iter);
	slurm_mutex_unlock(&gres_context_lock);

	tail_offset = get_buf_offset(buffer);
	set_buf_offset(buffer, top_offset);
	pack16(rec_cnt, buffer);
	set_buf_offset(buffer, tail_offset);

	return rc;
}

/*
 * Unpack a step's current gres status, called from slurmctld for save/restore
 * OUT gres_list - restored state stored by gres_plugin_step_state_pack()
 * IN/OUT buffer - location to read state from
 * IN job_id, step_id - job and step ID for logging
 */
extern int gres_plugin_step_state_unpack(List *gres_list, Buf buffer,
					 uint32_t job_id, uint32_t step_id,
					 uint16_t protocol_version)
{
	int i, rc;
	uint32_t magic, plugin_id;
	uint16_t rec_cnt;
	uint8_t has_file;
	gres_state_t *gres_ptr;
	gres_step_state_t *gres_step_ptr = NULL;

	safe_unpack16(&rec_cnt, buffer);
	if (rec_cnt == 0)
		return SLURM_SUCCESS;

	rc = gres_plugin_init();

	slurm_mutex_lock(&gres_context_lock);
	if ((gres_context_cnt > 0) && (*gres_list == NULL)) {
		*gres_list = list_create(_gres_step_list_delete);
	}

	while ((rc == SLURM_SUCCESS) && (rec_cnt)) {
		if ((buffer == NULL) || (remaining_buf(buffer) == 0))
			break;
		rec_cnt--;

		if (protocol_version >= SLURM_14_11_PROTOCOL_VERSION) {
			safe_unpack32(&magic, buffer);
			if (magic != GRES_MAGIC)
				goto unpack_error;
			safe_unpack32(&plugin_id, buffer);
			gres_step_ptr = xmalloc(sizeof(gres_step_state_t));
			safe_unpack32(&gres_step_ptr->gres_cnt_alloc, buffer);
			safe_unpack32(&gres_step_ptr->node_cnt, buffer);
			unpack_bit_str_hex(&gres_step_ptr->node_in_use, buffer);
			safe_unpack8(&has_file, buffer);
			if (has_file) {
				gres_step_ptr->gres_bit_alloc =
					xmalloc(sizeof(bitstr_t *) *
						gres_step_ptr->node_cnt);
				for (i = 0; i < gres_step_ptr->node_cnt; i++) {
					unpack_bit_str_hex(&gres_step_ptr->
							   gres_bit_alloc[i],
							   buffer);
				}
			}
		} else if (protocol_version >= SLURM_MIN_PROTOCOL_VERSION) {
			safe_unpack32(&magic, buffer);
			if (magic != GRES_MAGIC)
				goto unpack_error;
			safe_unpack32(&plugin_id, buffer);
			gres_step_ptr = xmalloc(sizeof(gres_step_state_t));
			safe_unpack32(&gres_step_ptr->gres_cnt_alloc, buffer);
			safe_unpack32(&gres_step_ptr->node_cnt, buffer);
			unpack_bit_str(&gres_step_ptr->node_in_use, buffer);
			safe_unpack8(&has_file, buffer);
			if (has_file) {
				gres_step_ptr->gres_bit_alloc =
					xmalloc(sizeof(bitstr_t *) *
						gres_step_ptr->node_cnt);
				for (i=0; i<gres_step_ptr->node_cnt; i++) {
					unpack_bit_str(&gres_step_ptr->
						       gres_bit_alloc[i],
						       buffer);
				}
			}
		} else {
			error("gres_plugin_step_state_unpack: protocol_version"
			      " %hu not supported", protocol_version);
			goto unpack_error;
		}

		for (i=0; i<gres_context_cnt; i++) {
			if (gres_context[i].plugin_id == plugin_id)
				break;
		}
		if (i >= gres_context_cnt) {
			/* A likely sign that GresPlugins has changed.
			 * Not a fatal error, skip over the data. */
			info("gres_plugin_step_state_unpack: no plugin "
			      "configured to unpack data type %u from "
			      "step %u.%u",
			      plugin_id, job_id, step_id);
			_step_state_delete(gres_step_ptr);
			gres_step_ptr = NULL;
			continue;
		}
		gres_ptr = xmalloc(sizeof(gres_state_t));
		gres_ptr->plugin_id = gres_context[i].plugin_id;
		gres_ptr->gres_data = gres_step_ptr;
		gres_step_ptr = NULL;
		list_append(*gres_list, gres_ptr);
	}
	slurm_mutex_unlock(&gres_context_lock);
	return rc;

unpack_error:
	error("gres_plugin_step_state_unpack: unpack error from step %u.%u",
	      job_id, step_id);
	if (gres_step_ptr)
		_step_state_delete(gres_step_ptr);
	slurm_mutex_unlock(&gres_context_lock);
	return SLURM_ERROR;
}

/*
 * Set environment variables as required for all tasks of a job step
 * IN/OUT job_env_ptr - environment variable array
 * IN gres_list - generated by gres_plugin_step_allocate()
  */
extern void gres_plugin_step_set_env(char ***job_env_ptr, List step_gres_list)
{
	int i;
	ListIterator gres_iter;
	gres_state_t *gres_ptr = NULL;

	(void) gres_plugin_init();

	slurm_mutex_lock(&gres_context_lock);
	for (i=0; i<gres_context_cnt; i++) {
		if (gres_context[i].ops.step_set_env == NULL)
			continue;	/* No plugin to call */
		if (step_gres_list) {
			gres_iter = list_iterator_create(step_gres_list);
			while ((gres_ptr = (gres_state_t *)
					   list_next(gres_iter))) {
				if (gres_ptr->plugin_id !=
				    gres_context[i].plugin_id)
					continue;
				(*(gres_context[i].ops.step_set_env))
					(job_env_ptr, gres_ptr->gres_data);
				break;
			}
			list_iterator_destroy(gres_iter);
		}
		if (gres_ptr == NULL) { /* No data found */
			(*(gres_context[i].ops.step_set_env))
					(job_env_ptr, NULL);
		}
	}
	slurm_mutex_unlock(&gres_context_lock);
}

static void _step_state_log(void *gres_data, uint32_t job_id, uint32_t step_id,
			    char *gres_name)
{
	gres_step_state_t *gres_ptr = (gres_step_state_t *) gres_data;
	char tmp_str[128];
	int i;

	xassert(gres_ptr);
	info("gres/%s state for step %u.%u", gres_name, job_id, step_id);
	info("  gres_cnt:%u node_cnt:%u type:%s", gres_ptr->gres_cnt_alloc,
	     gres_ptr->node_cnt, gres_ptr->type_model);

	if (gres_ptr->node_in_use == NULL)
		info("  node_in_use:NULL");
	else if (gres_ptr->gres_bit_alloc == NULL)
		info("  gres_bit_alloc:NULL");
	else {
		for (i=0; i<gres_ptr->node_cnt; i++) {
			if (!bit_test(gres_ptr->node_in_use, i))
				continue;
			if (gres_ptr->gres_bit_alloc[i]) {
				bit_fmt(tmp_str, sizeof(tmp_str),
					gres_ptr->gres_bit_alloc[i]);
				info("  gres_bit_alloc[%d]:%s", i, tmp_str);
			} else
				info("  gres_bit_alloc[%d]:NULL", i);
		}
	}
}

/*
 * Log a step's current gres state
 * IN gres_list - generated by gres_plugin_step_allocate()
 * IN job_id - job's ID
 */
extern void gres_plugin_step_state_log(List gres_list, uint32_t job_id,
				       uint32_t step_id)
{
	int i;
	ListIterator gres_iter;
	gres_state_t *gres_ptr;

	if (!gres_debug || (gres_list == NULL))
		return;

	(void) gres_plugin_init();

	slurm_mutex_lock(&gres_context_lock);
	gres_iter = list_iterator_create(gres_list);
	while ((gres_ptr = (gres_state_t *) list_next(gres_iter))) {
		for (i=0; i<gres_context_cnt; i++) {
			if (gres_ptr->plugin_id != gres_context[i].plugin_id)
				continue;
			_step_state_log(gres_ptr->gres_data, job_id, step_id,
					gres_context[i].gres_name);
			break;
		}
	}
	list_iterator_destroy(gres_iter);
	slurm_mutex_unlock(&gres_context_lock);
}

/*
 * Determine how many CPUs of a job's allocation can be allocated to a job
 *	on a specific node
 * IN job_gres_list - a running job's gres info
 * IN/OUT step_gres_list - a pending job step's gres requirements
 * IN node_offset - index into the job's node allocation
 * IN ignore_alloc - if set ignore resources already allocated to running steps
 * IN job_id, step_id - ID of the step being allocated.
 * RET Count of available CPUs on this node, NO_VAL if no limit
 */
extern uint32_t gres_plugin_step_test(List step_gres_list, List job_gres_list,
				      int node_offset, bool ignore_alloc,
				      uint32_t job_id, uint32_t step_id)
{
	int i;
	uint32_t cpu_cnt, tmp_cnt;
	ListIterator  job_gres_iter, step_gres_iter;
	gres_state_t *job_gres_ptr, *step_gres_ptr;

	if (step_gres_list == NULL)
		return NO_VAL;
	if (job_gres_list == NULL)
		return 0;

	cpu_cnt = NO_VAL;
	(void) gres_plugin_init();

	slurm_mutex_lock(&gres_context_lock);
	step_gres_iter = list_iterator_create(step_gres_list);
	while ((step_gres_ptr = (gres_state_t *) list_next(step_gres_iter))) {
		job_gres_iter = list_iterator_create(job_gres_list);
		while ((job_gres_ptr = (gres_state_t *)
				list_next(job_gres_iter))) {
			if (step_gres_ptr->plugin_id == job_gres_ptr->plugin_id)
				break;
		}
		list_iterator_destroy(job_gres_iter);
		if (job_gres_ptr == NULL) {
			/* job lack resources required by the step */
			cpu_cnt = 0;
			break;
		}

		for (i=0; i<gres_context_cnt; i++) {
			if (step_gres_ptr->plugin_id !=
			    gres_context[i].plugin_id)
				continue;
			tmp_cnt = _step_test(step_gres_ptr->gres_data,
					     job_gres_ptr->gres_data,
					     node_offset, ignore_alloc,
					     gres_context[i].gres_name,
					     job_id, step_id);
			if (tmp_cnt != NO_VAL) {
				if (cpu_cnt == NO_VAL)
					cpu_cnt = tmp_cnt;
				else
					cpu_cnt = MIN(tmp_cnt, cpu_cnt);
			}
			break;
		}
		if (cpu_cnt == 0)
			break;
	}
	list_iterator_destroy(step_gres_iter);
	slurm_mutex_unlock(&gres_context_lock);

	return cpu_cnt;
}

static int _step_alloc(void *step_gres_data, void *job_gres_data,
		       int node_offset, int cpu_cnt, char *gres_name,
		       uint32_t job_id, uint32_t step_id)
{
	gres_job_state_t  *job_gres_ptr  = (gres_job_state_t *)  job_gres_data;
	gres_step_state_t *step_gres_ptr = (gres_step_state_t *) step_gres_data;
	uint32_t gres_needed;
	bitstr_t *gres_bit_alloc;
	int i, len;

	xassert(job_gres_ptr);
	xassert(step_gres_ptr);

	if (node_offset >= job_gres_ptr->node_cnt) {
		error("gres/%s: step_alloc for %u.%u, node offset invalid "
		      "(%d >= %u)",
		      gres_name, job_id, step_id, node_offset,
		      job_gres_ptr->node_cnt);
		return SLURM_ERROR;
	}

	if (step_gres_ptr->gres_cnt_alloc > job_gres_ptr->gres_cnt_alloc) {
		error("gres/%s: step_alloc for %u.%u, step's > job's "
		      "for node %d (%d > %u)",
		      gres_name, job_id, step_id, node_offset,
		      step_gres_ptr->gres_cnt_alloc,
		      job_gres_ptr->gres_cnt_alloc);
		return SLURM_ERROR;
	}

	if (job_gres_ptr->gres_cnt_step_alloc == NULL) {
		job_gres_ptr->gres_cnt_step_alloc =
			xmalloc(sizeof(uint32_t) * job_gres_ptr->node_cnt);
	}

	if (step_gres_ptr->gres_cnt_alloc >
	    (job_gres_ptr->gres_cnt_alloc -
	     job_gres_ptr->gres_cnt_step_alloc[node_offset])) {
		error("gres/%s: step_alloc for %u.%u, step's > job's "
		      "remaining for node %d (%d > (%u - %u))",
		      gres_name, job_id, step_id, node_offset,
		      step_gres_ptr->gres_cnt_alloc,
		      job_gres_ptr->gres_cnt_alloc,
		      job_gres_ptr->gres_cnt_step_alloc[node_offset]);
		return SLURM_ERROR;
	}

	step_gres_ptr->node_cnt = job_gres_ptr->node_cnt;
	if (step_gres_ptr->node_in_use == NULL) {
		step_gres_ptr->node_in_use = bit_alloc(job_gres_ptr->node_cnt);
	}
	bit_set(step_gres_ptr->node_in_use, node_offset);
	job_gres_ptr->gres_cnt_step_alloc[node_offset] +=
		step_gres_ptr->gres_cnt_alloc;

	if ((job_gres_ptr->gres_bit_alloc == NULL) ||
	    (job_gres_ptr->gres_bit_alloc[node_offset] == NULL)) {
		debug("gres/%s: step_alloc gres_bit_alloc for %u.%u is NULL",
		      gres_name, job_id, step_id);
		return SLURM_SUCCESS;
	}

	gres_bit_alloc = bit_copy(job_gres_ptr->gres_bit_alloc[node_offset]);
	if (job_gres_ptr->gres_bit_step_alloc &&
	    job_gres_ptr->gres_bit_step_alloc[node_offset]) {
		bit_not(job_gres_ptr->gres_bit_step_alloc[node_offset]);
		bit_and(gres_bit_alloc,
			job_gres_ptr->gres_bit_step_alloc[node_offset]);
		bit_not(job_gres_ptr->gres_bit_step_alloc[node_offset]);
	}

	gres_needed = step_gres_ptr->gres_cnt_alloc;
	len = bit_size(gres_bit_alloc);
	for (i=0; i<len; i++) {
		if (gres_needed > 0) {
			if (bit_test(gres_bit_alloc, i))
				gres_needed--;
		} else {
			bit_clear(gres_bit_alloc, i);
		}
	}
	if (gres_needed) {
		error("gres/%s: step %u.%u oversubscribed resources on node %d",
		      gres_name, job_id, step_id, node_offset);
	}

	if (job_gres_ptr->gres_bit_step_alloc == NULL) {
		job_gres_ptr->gres_bit_step_alloc =
			xmalloc(sizeof(bitstr_t *) * job_gres_ptr->node_cnt);
	}
	if (job_gres_ptr->gres_bit_step_alloc[node_offset]) {
		bit_or(job_gres_ptr->gres_bit_step_alloc[node_offset],
		       gres_bit_alloc);
	} else {
		job_gres_ptr->gres_bit_step_alloc[node_offset] =
			bit_copy(gres_bit_alloc);
	}
	if (step_gres_ptr->gres_bit_alloc == NULL) {
		step_gres_ptr->gres_bit_alloc = xmalloc(sizeof(bitstr_t *) *
						       job_gres_ptr->node_cnt);
	}
	if (step_gres_ptr->gres_bit_alloc[node_offset]) {
		error("gres/%s: step %u.%u bit_alloc already exists",
		      gres_name, job_id, step_id);
		bit_or(step_gres_ptr->gres_bit_alloc[node_offset],
		       gres_bit_alloc);
		FREE_NULL_BITMAP(gres_bit_alloc);
	} else {
		step_gres_ptr->gres_bit_alloc[node_offset] = gres_bit_alloc;
	}

	return SLURM_SUCCESS;
}

/*
 * Allocate resource to a step and update job and step gres information
 * IN step_gres_list - step's gres_list built by
 *		gres_plugin_step_state_validate()
 * IN job_gres_list - job's gres_list built by gres_plugin_job_state_validate()
 * IN node_offset - job's zero-origin index to the node of interest
 * IN cpu_cnt - number of CPUs allocated to this job on this node
 * IN job_id, step_id - ID of the step being allocated.
 * RET SLURM_SUCCESS or error code
 */
extern int gres_plugin_step_alloc(List step_gres_list, List job_gres_list,
				  int node_offset, int cpu_cnt,
				  uint32_t job_id, uint32_t step_id)
{
	int i, rc, rc2;
	ListIterator step_gres_iter,  job_gres_iter;
	gres_state_t *step_gres_ptr, *job_gres_ptr;

	if (step_gres_list == NULL)
		return SLURM_SUCCESS;
	if (job_gres_list == NULL) {
		error("gres_plugin_step_alloc: step allocates gres, but job "
		      "%u has none", job_id);
		return SLURM_ERROR;
	}

	rc = gres_plugin_init();

	slurm_mutex_lock(&gres_context_lock);
	step_gres_iter = list_iterator_create(step_gres_list);
	while ((step_gres_ptr = (gres_state_t *) list_next(step_gres_iter))) {
		for (i=0; i<gres_context_cnt; i++) {
			if (step_gres_ptr->plugin_id ==
			    gres_context[i].plugin_id)
				break;
		}
		if (i >= gres_context_cnt) {
			error("gres: step_alloc, could not find plugin %u for "
			      "step %u.%u",
			      step_gres_ptr->plugin_id, job_id, step_id);
			rc = ESLURM_INVALID_GRES;
			break;
		}

		job_gres_iter = list_iterator_create(job_gres_list);
		while ((job_gres_ptr = (gres_state_t *)
				list_next(job_gres_iter))) {
			if (step_gres_ptr->plugin_id == job_gres_ptr->plugin_id)
				break;
		}
		list_iterator_destroy(job_gres_iter);
		if (job_gres_ptr == NULL) {
			info("gres: job %u lacks gres/%s for step %u",
			     job_id, gres_context[i].gres_name, step_id);
			rc = ESLURM_INVALID_GRES;
			break;
		}

		rc2 = _step_alloc(step_gres_ptr->gres_data,
				  job_gres_ptr->gres_data, node_offset,
				  cpu_cnt, gres_context[i].gres_name, job_id,
				  step_id);
		if (rc2 != SLURM_SUCCESS)
			rc = rc2;
	}
	list_iterator_destroy(step_gres_iter);
	slurm_mutex_unlock(&gres_context_lock);

	return rc;
}


static int _step_dealloc(void *step_gres_data, void *job_gres_data,
			 char *gres_name, uint32_t job_id, uint32_t step_id)
{

	gres_job_state_t  *job_gres_ptr  = (gres_job_state_t *)  job_gres_data;
	gres_step_state_t *step_gres_ptr = (gres_step_state_t *) step_gres_data;
	uint32_t i, j, node_cnt;
	int len_j, len_s;

	xassert(job_gres_ptr);
	xassert(step_gres_ptr);
	if (step_gres_ptr->node_in_use == NULL) {
		error("gres/%s: step %u.%u dealloc, node_in_use is NULL",
		      gres_name, job_id, step_id);
		return SLURM_ERROR;
	}

	node_cnt = MIN(job_gres_ptr->node_cnt, step_gres_ptr->node_cnt);
	for (i=0; i<node_cnt; i++) {
		if (!bit_test(step_gres_ptr->node_in_use, i))
			continue;

		if (job_gres_ptr->gres_cnt_step_alloc) {
			if (job_gres_ptr->gres_cnt_step_alloc[i] >=
			    step_gres_ptr->gres_cnt_alloc) {
				job_gres_ptr->gres_cnt_step_alloc[i] -=
					step_gres_ptr->gres_cnt_alloc;
			} else {
				error("gres/%s: step %u.%u dealloc count "
				      "underflow",
				      gres_name, job_id, step_id);
				job_gres_ptr->gres_cnt_step_alloc[i] = 0;
			}
		}
		if ((step_gres_ptr->gres_bit_alloc == NULL) ||
		    (step_gres_ptr->gres_bit_alloc[i] == NULL))
			continue;
		if (job_gres_ptr->gres_bit_alloc[i] == NULL) {
			error("gres/%s: step dealloc, job %u gres_bit_alloc[%d]"
			      " is NULL", gres_name, job_id, i);
			continue;
		}
		len_j = bit_size(job_gres_ptr->gres_bit_alloc[i]);
		len_s = bit_size(step_gres_ptr->gres_bit_alloc[i]);
		if (len_j != len_s) {
			error("gres/%s: step %u.%u dealloc, bit_alloc[%d] size "
 			      "mis-match (%d != %d)",
			      gres_name, job_id, step_id, i, len_j, len_s);
			len_j = MIN(len_j, len_s);
		}
		for (j=0; j<len_j; j++) {
			if (!bit_test(step_gres_ptr->gres_bit_alloc[i], j))
				continue;
			if (job_gres_ptr->gres_bit_step_alloc &&
			    job_gres_ptr->gres_bit_step_alloc[i]) {
				bit_clear(job_gres_ptr->gres_bit_step_alloc[i],
					  j);
			}
		}
		FREE_NULL_BITMAP(step_gres_ptr->gres_bit_alloc[i]);
	}

	return SLURM_SUCCESS;
}

/*
 * Deallocate resource to a step and update job and step gres information
 * IN step_gres_list - step's gres_list built by
 *		gres_plugin_step_state_validate()
 * IN job_gres_list - job's gres_list built by gres_plugin_job_state_validate()
 * IN job_id, step_id - ID of the step being allocated.
 * RET SLURM_SUCCESS or error code
 */
extern int gres_plugin_step_dealloc(List step_gres_list, List job_gres_list,
				    uint32_t job_id, uint32_t step_id)
{
	int i, rc, rc2;
	ListIterator step_gres_iter,  job_gres_iter;
	gres_state_t *step_gres_ptr, *job_gres_ptr;

	if (step_gres_list == NULL)
		return SLURM_SUCCESS;
	if (job_gres_list == NULL) {
		error("gres_plugin_step_alloc: step deallocates gres, but job "
		      "%u has none", job_id);
		return SLURM_ERROR;
	}

	rc = gres_plugin_init();

	slurm_mutex_lock(&gres_context_lock);
	step_gres_iter = list_iterator_create(step_gres_list);
	while ((step_gres_ptr = (gres_state_t *) list_next(step_gres_iter))) {
		job_gres_iter = list_iterator_create(job_gres_list);
		while ((job_gres_ptr = (gres_state_t *)
				list_next(job_gres_iter))) {
			if (step_gres_ptr->plugin_id == job_gres_ptr->plugin_id)
				break;
		}
		list_iterator_destroy(job_gres_iter);
		if (job_gres_ptr == NULL)
			continue;

		for (i=0; i<gres_context_cnt; i++) {
			if (step_gres_ptr->plugin_id !=
			    gres_context[i].plugin_id)
				continue;
			rc2 = _step_dealloc(step_gres_ptr->gres_data,
					   job_gres_ptr->gres_data,
					   gres_context[i].gres_name, job_id,
					   step_id);
			if (rc2 != SLURM_SUCCESS)
				rc = rc2;
			break;
		}
	}
	list_iterator_destroy(step_gres_iter);
	slurm_mutex_unlock(&gres_context_lock);

	return rc;
}

/*
 * Determine how many GRES of a given type are allocated to a job
 * IN job_gres_list - job's gres_list built by gres_plugin_job_state_validate()
 * IN gres_name - name of a GRES type
 * RET count of this GRES allocated to this job
 */
extern uint32_t gres_get_value_by_type(List job_gres_list, char* gres_name)
{
	int i;
	uint32_t gres_cnt = 0, plugin_id;
	ListIterator job_gres_iter;
	gres_state_t *job_gres_ptr;
	gres_job_state_t *job_gres_data;

	if (job_gres_list == NULL)
		return NO_VAL;

	gres_cnt = NO_VAL;
	(void) gres_plugin_init();
	plugin_id = _build_id(gres_name);

	slurm_mutex_lock(&gres_context_lock);
	job_gres_iter = list_iterator_create(job_gres_list);
	while ((job_gres_ptr = (gres_state_t *) list_next(job_gres_iter))) {
		for (i=0; i<gres_context_cnt; i++) {
			if (job_gres_ptr->plugin_id != plugin_id)
				continue;
			job_gres_data = (gres_job_state_t *)
					job_gres_ptr->gres_data;
			gres_cnt = job_gres_data->gres_cnt_alloc;
			break;
		}
	}
	list_iterator_destroy(job_gres_iter);
	slurm_mutex_unlock(&gres_context_lock);

	return gres_cnt;
}

/*
 * Fill in an array of GRES type ids contained within the given job gres_list
 *		and an array of corresponding counts of those GRES types.
 * IN gres_list - a List of GRES types allocated to a job.
 * IN arr_len - Length of the arrays (the number of elements in the gres_list).
 * IN gres_count_ids, gres_count_vals - the GRES type ID's and values found
 *	 	in the gres_list.
 * RET SLURM_SUCCESS or error code
 */
extern int gres_plugin_job_count(List gres_list, int arr_len,
				 int *gres_count_ids, int *gres_count_vals)
{
	ListIterator  job_gres_iter;
	gres_state_t* job_gres_ptr;
	void*         job_gres_data;
	int           rc, ix = 0;

	rc = gres_plugin_init();
	if ((rc == SLURM_SUCCESS) && (arr_len <= 0))
		rc = EINVAL;
	if (rc != SLURM_SUCCESS)
		return rc;

	slurm_mutex_lock(&gres_context_lock);

	job_gres_iter = list_iterator_create(gres_list);
	while ((job_gres_ptr = (gres_state_t*) list_next(job_gres_iter))) {
		gres_job_state_t *job_gres_state_ptr;
		job_gres_data = job_gres_ptr->gres_data;
		job_gres_state_ptr = (gres_job_state_t *) job_gres_data;
		xassert(job_gres_state_ptr);

		gres_count_ids[ix]  = job_gres_ptr->plugin_id;
		gres_count_vals[ix] = job_gres_state_ptr->gres_cnt_alloc;
		if (++ix >= arr_len)
			break;
	}
	list_iterator_destroy(job_gres_iter);

	slurm_mutex_unlock(&gres_context_lock);

	return rc;
}

/*
 * Fill in an array of GRES type ids contained within the given node gres_list
 *		and an array of corresponding counts of those GRES types.
 * IN gres_list - a List of GRES types found on a node.
 * IN arrlen - Length of the arrays (the number of elements in the gres_list).
 * IN gres_count_ids, gres_count_vals - the GRES type ID's and values found
 *	 	in the gres_list.
 * IN val_type - Type of value desired, see GRES_VAL_TYPE_*
 * RET SLURM_SUCCESS or error code
 */
extern int gres_plugin_node_count(List gres_list, int arr_len,
				  int* gres_count_ids, int* gres_count_vals,
				  int val_type)
{
	ListIterator  node_gres_iter;
	gres_state_t* node_gres_ptr;
	void*         node_gres_data;
	uint32_t      val;
	int           rc, ix = 0;

	rc = gres_plugin_init();
	if ((rc == SLURM_SUCCESS) && (arr_len <= 0))
		rc = EINVAL;
	if (rc != SLURM_SUCCESS)
		return rc;

	slurm_mutex_lock(&gres_context_lock);

	node_gres_iter = list_iterator_create(gres_list);
	while ((node_gres_ptr = (gres_state_t*) list_next(node_gres_iter))) {
		gres_node_state_t *node_gres_state_ptr;
		val = 0;
		node_gres_data = node_gres_ptr->gres_data;
		node_gres_state_ptr = (gres_node_state_t *) node_gres_data;
		xassert(node_gres_state_ptr);

		switch(val_type) {
		case(GRES_VAL_TYPE_FOUND):
			val = node_gres_state_ptr->gres_cnt_found;
			break;
		case(GRES_VAL_TYPE_CONFIG):
			val = node_gres_state_ptr->gres_cnt_config;
			break;
		case(GRES_VAL_TYPE_AVAIL):
			val = node_gres_state_ptr->gres_cnt_avail;
			break;
		case(GRES_VAL_TYPE_ALLOC):
			val = node_gres_state_ptr->gres_cnt_alloc;
		}

		gres_count_ids[ix]  = node_gres_ptr->plugin_id;
		gres_count_vals[ix] = val;
		if (++ix >= arr_len)
			break;
	}
	list_iterator_destroy(node_gres_iter);

	slurm_mutex_unlock(&gres_context_lock);

	return rc;
}

extern void gres_plugin_step_state_file(List gres_list, int *gres_bit_alloc,
					int *gres_count)
{
	int i, j, p, gres_cnt = 0, len, found;
	ListIterator gres_iter;
	gres_state_t *gres_ptr;
	gres_step_state_t *gres_step_ptr;

	if (gres_list == NULL)
		return;
	(void) gres_plugin_init();

	slurm_mutex_lock(&gres_context_lock);
	gres_iter = list_iterator_create(gres_list);

	for (j=0; j<gres_context_cnt; j++) {
		found = 0;
		list_iterator_reset(gres_iter);
		while ((gres_ptr = (gres_state_t *) list_next(gres_iter))){
			if (gres_ptr->plugin_id !=
			    gres_context[j].plugin_id) {
				continue;
			}
			found = 1;
			gres_step_ptr = (gres_step_state_t *) gres_ptr->gres_data;
			if ((gres_step_ptr != NULL) &&
			    (gres_step_ptr->node_cnt == 1) &&
			    (gres_step_ptr->gres_bit_alloc != NULL) &&
			    (gres_step_ptr->gres_bit_alloc[0] != NULL)) {
				len = bit_size(gres_step_ptr->gres_bit_alloc[0]);
				for (i=0; i<len; i++) {
					 if (!bit_test(gres_step_ptr->
						       gres_bit_alloc[0], i))
						 gres_bit_alloc[gres_cnt] = 0;
					 else
						 gres_bit_alloc[gres_cnt] = 1;
					gres_cnt++;
				}
			}
			break;
		}
		if (found == 0) {
			for (p=0; p<gres_count[j]; p++){
				gres_bit_alloc[gres_cnt] = 0;
				gres_cnt++;
			}
		}
	}

	list_iterator_destroy(gres_iter);
	slurm_mutex_unlock(&gres_context_lock);
}

/* Send GRES information to slurmstepd on the specified file descriptor */
extern void gres_plugin_send_stepd(int fd)
{
	int i;

	(void) gres_plugin_init();

	slurm_mutex_lock(&gres_context_lock);
	for (i = 0; i < gres_context_cnt; i++) {
		if (gres_context[i].ops.send_stepd == NULL)
			continue;	/* No plugin to call */
		(*(gres_context[i].ops.send_stepd)) (fd);
		break;
	}
	slurm_mutex_unlock(&gres_context_lock);
}

/* Receive GRES information from slurmd on the specified file descriptor */
extern void gres_plugin_recv_stepd(int fd)
{
	int i;

	(void) gres_plugin_init();

	slurm_mutex_lock(&gres_context_lock);
	for (i = 0; i < gres_context_cnt; i++) {
		if (gres_context[i].ops.recv_stepd == NULL)
			continue;	/* No plugin to call */
		(*(gres_context[i].ops.recv_stepd)) (fd);
		break;
	}
	slurm_mutex_unlock(&gres_context_lock);
}

/* Get generic GRES data types here. Call the plugin for others */
static int _get_job_info(int gres_inx, gres_job_state_t *job_gres_data,
			 uint32_t node_inx, enum gres_job_data_type data_type,
			 void *data)
{
	uint32_t *u32_data = (uint32_t *) data;
	bitstr_t **bit_data = (bitstr_t **) data;
	int rc = SLURM_SUCCESS;

	if (!job_gres_data || !data)
		return EINVAL;
	if (node_inx >= job_gres_data->node_cnt)
		return ESLURM_INVALID_NODE_COUNT;
	if (data_type == GRES_JOB_DATA_COUNT) {
		*u32_data = job_gres_data->gres_cnt_alloc;
	} else if (data_type == GRES_JOB_DATA_BITMAP) {
		if (job_gres_data->gres_bit_alloc)
			*bit_data = job_gres_data->gres_bit_alloc[node_inx];
		else
			*bit_data = NULL;
	} else {
		/* Support here for plugin-specific data types */
		rc = (*(gres_context[gres_inx].ops.job_info))
			(job_gres_data, node_inx, data_type, data);
	}

	return rc;
}

/*
 * get data from a job's GRES data structure
 * IN job_gres_list  - job's GRES data structure
 * IN gres_name - name of a GRES type
 * IN node_inx - zero-origin index of the node within the job's allocation
 *	for which data is desired
 * IN data_type - type of data to get from the job's data
 * OUT data - pointer to the data from job's GRES data structure
 *            DO NOT FREE: This is a pointer into the job's data structure
 * RET - SLURM_SUCCESS or error code
 */
extern int gres_get_job_info(List job_gres_list, char *gres_name,
			     uint32_t node_inx,
			     enum gres_job_data_type data_type, void *data)
{
	int i, rc = ESLURM_INVALID_GRES;
	uint32_t plugin_id;
	ListIterator job_gres_iter;
	gres_state_t *job_gres_ptr;
	gres_job_state_t *job_gres_data;

	if (data == NULL)
		return EINVAL;
	if (job_gres_list == NULL)	/* No GRES allocated */
		return ESLURM_INVALID_GRES;

	(void) gres_plugin_init();
	plugin_id = _build_id(gres_name);

	slurm_mutex_lock(&gres_context_lock);
	job_gres_iter = list_iterator_create(job_gres_list);
	while ((job_gres_ptr = (gres_state_t *) list_next(job_gres_iter))) {
		for (i = 0; i < gres_context_cnt; i++) {
			if (job_gres_ptr->plugin_id != plugin_id)
				continue;
			job_gres_data = (gres_job_state_t *)
					job_gres_ptr->gres_data;
			rc = _get_job_info(i, job_gres_data, node_inx,
					   data_type, data);
			break;
		}
	}
	list_iterator_destroy(job_gres_iter);
	slurm_mutex_unlock(&gres_context_lock);

	return rc;
}

/* Get generic GRES data types here. Call the plugin for others */
static int _get_step_info(int gres_inx, gres_step_state_t *step_gres_data,
			  uint32_t node_inx, enum gres_step_data_type data_type,
			  void *data)
{
	uint32_t *u32_data = (uint32_t *) data;
	bitstr_t **bit_data = (bitstr_t **) data;
	int rc = SLURM_SUCCESS;

	if (!step_gres_data || !data)
		return EINVAL;
	if (node_inx >= step_gres_data->node_cnt)
		return ESLURM_INVALID_NODE_COUNT;
	if (data_type == GRES_STEP_DATA_COUNT) {
		*u32_data = step_gres_data->gres_cnt_alloc;
	} else if (data_type == GRES_STEP_DATA_BITMAP) {
		if (step_gres_data->gres_bit_alloc)
			*bit_data = step_gres_data->gres_bit_alloc[node_inx];
		else
			*bit_data = NULL;
	} else {
		/* Support here for plugin-specific data types */
		rc = (*(gres_context[gres_inx].ops.step_info))
			(step_gres_data, node_inx, data_type, data);
	}

	return rc;
}

/*
 * get data from a step's GRES data structure
 * IN step_gres_list  - step's GRES data structure
 * IN gres_name - name of a GRES type
 * IN node_inx - zero-origin index of the node within the job's allocation
 *	for which data is desired. Note this can differ from the step's
 *	node allocation index.
 * IN data_type - type of data to get from the step's data
 * OUT data - pointer to the data from step's GRES data structure
 *            DO NOT FREE: This is a pointer into the step's data structure
 * RET - SLURM_SUCCESS or error code
 */
extern int gres_get_step_info(List step_gres_list, char *gres_name,
			      uint32_t node_inx,
			      enum gres_step_data_type data_type, void *data)
{
	int i, rc = ESLURM_INVALID_GRES;
	uint32_t plugin_id;
	ListIterator step_gres_iter;
	gres_state_t *step_gres_ptr;
	gres_step_state_t *step_gres_data;

	if (data == NULL)
		return EINVAL;
	if (step_gres_list == NULL)	/* No GRES allocated */
		return ESLURM_INVALID_GRES;

	(void) gres_plugin_init();
	plugin_id = _build_id(gres_name);

	slurm_mutex_lock(&gres_context_lock);
	step_gres_iter = list_iterator_create(step_gres_list);
	while ((step_gres_ptr = (gres_state_t *) list_next(step_gres_iter))) {
		for (i = 0; i < gres_context_cnt; i++) {
			if (step_gres_ptr->plugin_id != plugin_id)
				continue;
			step_gres_data = (gres_step_state_t *)
					 step_gres_ptr->gres_data;
			rc = _get_step_info(i, step_gres_data, node_inx,
					    data_type, data);
			break;
		}
	}
	list_iterator_destroy(step_gres_iter);
	slurm_mutex_unlock(&gres_context_lock);

	return rc;
}<|MERGE_RESOLUTION|>--- conflicted
+++ resolved
@@ -3447,16 +3447,13 @@
 			continue;
 		if (!bit_test(node_gres_ptr->topo_gres_bitmap[i], gres_inx))
 			continue;
-<<<<<<< HEAD
 		if (job_gres_ptr->type_model &&
 		    (!node_gres_ptr->topo_model[i] ||
 		     strcmp(job_gres_ptr->type_model,
 			    node_gres_ptr->topo_model[i])))
 			continue;
-=======
 		if (!node_gres_ptr->topo_cpus_bitmap[i])
 			return true;
->>>>>>> 56211e07
 		if (bit_size(node_gres_ptr->topo_cpus_bitmap[i]) !=
 		    bit_size(core_bitmap))
 			break;
