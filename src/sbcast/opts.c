/****************************************************************************\
 *  opts.c - sbcast command line option processing functions
 *****************************************************************************
 *  Copyright (C) 2006-2007 The Regents of the University of California.
 *  Copyright (C) 2008 Lawrence Livermore National Security.
 *  Copyright (C) 2010-2016 SchedMD LLC.
 *  Produced at Lawrence Livermore National Laboratory (cf, DISCLAIMER).
 *  Written by Morris Jette <jette1@llnl.gov>
 *  CODE-OCEC-09-009. All rights reserved.
 *
 *  This file is part of SLURM, a resource management program.
 *  For details, see <http://slurm.schedmd.com/>.
 *  Please also read the included file: DISCLAIMER.
 *
 *  SLURM is free software; you can redistribute it and/or modify it under
 *  the terms of the GNU General Public License as published by the Free
 *  Software Foundation; either version 2 of the License, or (at your option)
 *  any later version.
 *
 *  In addition, as a special exception, the copyright holders give permission
 *  to link the code of portions of this program with the OpenSSL library under
 *  certain conditions as described in each individual source file, and
 *  distribute linked combinations including the two. You must obey the GNU
 *  General Public License in all respects for all of the code used other than
 *  OpenSSL. If you modify file(s) with this exception, you may extend this
 *  exception to your version of the file(s), but you are not obligated to do
 *  so. If you do not wish to do so, delete this exception statement from your
 *  version.  If you delete this exception statement from all source files in
 *  the program, then also delete it here.
 *
 *  SLURM is distributed in the hope that it will be useful, but WITHOUT ANY
 *  WARRANTY; without even the implied warranty of MERCHANTABILITY or FITNESS
 *  FOR A PARTICULAR PURPOSE.  See the GNU General Public License for more
 *  details.
 *
 *  You should have received a copy of the GNU General Public License along
 *  with SLURM; if not, write to the Free Software Foundation, Inc.,
 *  51 Franklin Street, Fifth Floor, Boston, MA 02110-1301  USA.
\*****************************************************************************/

#include "config.h"

#define _GNU_SOURCE

#include <getopt.h>
#include <limits.h>
#include <stdlib.h>
#include <string.h>
#include <unistd.h>

#include "src/common/proc_args.h"
#include "src/common/xmalloc.h"
#include "src/common/xstring.h"

#include "src/sbcast/sbcast.h"

#define OPT_LONG_HELP   0x100
#define OPT_LONG_USAGE  0x101

/* getopt_long options, integers but not characters */

/* FUNCTIONS */
static void     _help( void );
static uint32_t _map_size( char *buf );
static void     _print_options( void );
static void     _usage( void );

/*
 * parse_command_line, fill in params data structure with data
 */
extern void parse_command_line(int argc, char **argv)
{
	char *sbcast_parameters;
	char *end_ptr = NULL, *env_val = NULL, *sep, *tmp;
	int opt_char;
	int option_index;
	static struct option long_options[] = {
		{"compress",  optional_argument, 0, 'C'},
		{"fanout",    required_argument, 0, 'F'},
		{"force",     no_argument,       0, 'f'},
		{"jobid",     required_argument, 0, 'j'},
		{"preserve",  no_argument,       0, 'p'},
		{"size",      required_argument, 0, 's'},
		{"timeout",   required_argument, 0, 't'},
		{"verbose",   no_argument,       0, 'v'},
		{"version",   no_argument,       0, 'V'},
		{"help",      no_argument,       0, OPT_LONG_HELP},
		{"usage",     no_argument,       0, OPT_LONG_USAGE},
		{NULL,        0,                 0, 0}
	};

<<<<<<< HEAD
	if ((sbcast_parameters = slurm_get_sbcast_parameters()) &&
	    (tmp = strcasestr(sbcast_parameters, "Compression="))) {
		tmp += 12;
		sep = strchr(tmp, ',');
		if (sep)
			sep[0] = '\0';
		params.compress = parse_compress_type(tmp);
		if (sep)
			sep[0] = ',';
	}

	if (getenv("SBCAST_COMPRESS"))
=======
	if ((env_val = getenv("SBCAST_COMPRESS")))
>>>>>>> 47f3452f
		params.compress = parse_compress_type(env_val);
	if ( ( env_val = getenv("SBCAST_FANOUT") ) )
		params.fanout = atoi(env_val);
	if (getenv("SBCAST_FORCE"))
		params.force = true;

	params.job_id  = NO_VAL;
	params.step_id = NO_VAL;

	if (getenv("SBCAST_PRESERVE"))
		params.preserve = true;
	if ( ( env_val = getenv("SBCAST_SIZE") ) )
		params.block_size = _map_size(env_val);
	else
		params.block_size = 8 * 1024 * 1024;
	if ( ( env_val = getenv("SBCAST_TIMEOUT") ) )
		params.timeout = (atoi(env_val) * 1000);

	optind = 0;
	while ((opt_char = getopt_long(argc, argv, "CfF:j:ps:t:vV",
			long_options, &option_index)) != -1) {
		switch (opt_char) {
		case (int)'?':
			fprintf(stderr,
				"Try \"sbcast --help\" for more information\n");
			exit(1);
			break;
		case (int)'C':
			params.compress = parse_compress_type(optarg);
			break;
		case (int)'f':
			params.force = true;
			break;
		case (int)'F':
			params.fanout = atoi(optarg);
			break;
		case (int)'j':
			params.job_id = strtol(optarg, &end_ptr, 10);
			if (end_ptr[0] == '.')
				params.step_id = strtol(end_ptr+1, NULL, 10);
			break;
		case (int)'p':
			params.preserve = true;
			break;
		case (int) 's':
			params.block_size = _map_size(optarg);
			break;
		case (int)'t':
			params.timeout = (atoi(optarg) * 1000);
			break;
		case (int) 'v':
			params.verbose++;
			break;
		case (int) 'V':
			print_slurm_version();
			exit(0);
		case (int) OPT_LONG_HELP:
			_help();
			exit(0);
		case (int) OPT_LONG_USAGE:
			_usage();
			exit(0);
		}
	}

	if ((argc - optind) != 2) {
		fprintf(stderr, "Need two file names, have %d names\n",
			(argc - optind));
		fprintf(stderr, "Try \"sbcast --help\" for more information\n");
		exit(1);
	}

	if (params.job_id == NO_VAL) {
		if (!(env_val = getenv("SLURM_JOB_ID"))) {
			error("Need a job id to run this command.  "
			      "Run from within a Slurm job or use the "
			      "--jobid option.");
			exit(1);
		}
		params.job_id = strtol(env_val, &end_ptr, 10);
		if (end_ptr[0] == '.')
			params.step_id = strtol(end_ptr+1, NULL, 10);
	}

	params.src_fname = xstrdup(argv[optind]);

	if (argv[optind+1][0] == '/') {
		params.dst_fname = xstrdup(argv[optind+1]);
	} else if (sbcast_parameters &&
		   (tmp = strcasestr(sbcast_parameters, "DestDir="))) {
		tmp += 8;
		sep = strchr(tmp, ',');
		if (sep)
			sep[0] = '\0';
		xstrfmtcat(params.dst_fname, "%s/%s", tmp, argv[optind+1]);
		if (sep)
			sep[0] = ',';
	} else {
#ifdef HAVE_GET_CURRENT_DIR_NAME
		tmp = get_current_dir_name();
#else
		tmp = malloc(PATH_MAX);
		tmp = getcwd(tmp, PATH_MAX);
#endif
		xstrfmtcat(params.dst_fname, "%s/%s", tmp, argv[optind+1]);
		free(tmp);
	}

	xfree(sbcast_parameters);

	if (params.verbose)
		_print_options();
#ifdef HAVE_BG
	fprintf(stderr, "sbcast not supported on BlueGene systems\n");
	exit(1);
#endif
}

/* map size in string to number, interpret suffix of "k" or "m" */
static uint32_t _map_size( char *buf )
{
	long b_size;
	char *end_ptr;

	b_size = strtol(buf, &end_ptr, 10);
	if ((b_size == LONG_MIN) || (b_size == LONG_MAX)
	||  (b_size < 0)) {
		fprintf(stderr, "size specification is invalid, ignored\n");
		b_size = 0;
	}
	else if (end_ptr[0] == '\0')
		;
	else if ((end_ptr[0] == 'k') || (end_ptr[0] == 'K'))
		b_size *= 1024;
	else if ((end_ptr[0] == 'm') || (end_ptr[0] == 'M'))
		b_size *= (1024 * 1024);
	else {
		fprintf(stderr, "size specification is invalid, ignored\n");
		b_size = 0;
	}
	return (uint32_t) b_size;
}

/* print the parameters specified */
static void _print_options( void )
{
	info("-----------------------------");
	info("block_size = %u", params.block_size);
	info("compress   = %u", params.compress);
	info("force      = %s", params.force ? "true" : "false");
	info("fanout     = %d", params.fanout);
	if (params.step_id == NO_VAL)
		info("jobid      = %u", params.job_id);
	else
		info("jobid      = %u.%u", params.job_id, params.step_id);
	info("preserve   = %s", params.preserve ? "true" : "false");
	info("timeout    = %d", params.timeout);
	info("verbose    = %d", params.verbose);
	info("source     = %s", params.src_fname);
	info("dest       = %s", params.dst_fname);
	info("-----------------------------");
}


static void _usage( void )
{
	printf("Usage: sbcast [-CfFjpvV] SOURCE DEST\n");
}

static void _help( void )
{
	printf ("\
Usage: sbcast [OPTIONS] SOURCE DEST\n\
  -C, --compress[=lib] compress the file being transmitted\n\
  -f, --force          replace destination file as required\n\
  -F, --fanout=num     specify message fanout\n\
  -j, --jobid=#[.#]    specify job ID and optional step ID, unneeded if run\n\
                       inside allocation\n\
  -p, --preserve       preserve modes and times of source file\n\
  -s, --size=num       block size in bytes (rounded off)\n\
  -t, --timeout=secs   specify message timeout (seconds)\n\
  -v, --verbose        provide detailed event logging\n\
  -V, --version        print version information and exit\n\
\nHelp options:\n\
  --help               show this help message\n\
  --usage              display brief usage message\n");
}<|MERGE_RESOLUTION|>--- conflicted
+++ resolved
@@ -89,7 +89,6 @@
 		{NULL,        0,                 0, 0}
 	};
 
-<<<<<<< HEAD
 	if ((sbcast_parameters = slurm_get_sbcast_parameters()) &&
 	    (tmp = strcasestr(sbcast_parameters, "Compression="))) {
 		tmp += 12;
@@ -101,10 +100,7 @@
 			sep[0] = ',';
 	}
 
-	if (getenv("SBCAST_COMPRESS"))
-=======
 	if ((env_val = getenv("SBCAST_COMPRESS")))
->>>>>>> 47f3452f
 		params.compress = parse_compress_type(env_val);
 	if ( ( env_val = getenv("SBCAST_FANOUT") ) )
 		params.fanout = atoi(env_val);
