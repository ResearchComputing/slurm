/*****************************************************************************\
 *  as_mysql_job.c - functions dealing with jobs and job steps.
 *****************************************************************************
 *
 *  Copyright (C) 2004-2007 The Regents of the University of California.
 *  Copyright (C) 2008-2010 Lawrence Livermore National Security.
 *  Produced at Lawrence Livermore National Laboratory (cf, DISCLAIMER).
 *  Written by Danny Auble <da@llnl.gov>
 *
 *  This file is part of SLURM, a resource management program.
 *  For details, see <https://slurm.schedmd.com/>.
 *  Please also read the included file: DISCLAIMER.
 *
 *  SLURM is free software; you can redistribute it and/or modify it under
 *  the terms of the GNU General Public License as published by the Free
 *  Software Foundation; either version 2 of the License, or (at your option)
 *  any later version.
 *
 *  In addition, as a special exception, the copyright holders give permission
 *  to link the code of portions of this program with the OpenSSL library under
 *  certain conditions as described in each individual source file, and
 *  distribute linked combinations including the two. You must obey the GNU
 *  General Public License in all respects for all of the code used other than
 *  OpenSSL. If you modify file(s) with this exception, you may extend this
 *  exception to your version of the file(s), but you are not obligated to do
 *  so. If you do not wish to do so, delete this exception statement from your
 *  version.  If you delete this exception statement from all source files in
 *  the program, then also delete it here.
 *
 *  SLURM is distributed in the hope that it will be useful, but WITHOUT ANY
 *  WARRANTY; without even the implied warranty of MERCHANTABILITY or FITNESS
 *  FOR A PARTICULAR PURPOSE.  See the GNU General Public License for more
 *  details.
 *
 *  You should have received a copy of the GNU General Public License along
 *  with SLURM; if not, write to the Free Software Foundation, Inc.,
 *  51 Franklin Street, Fifth Floor, Boston, MA 02110-1301  USA.
\*****************************************************************************/

#include "as_mysql_job.h"
#include "as_mysql_usage.h"
#include "as_mysql_wckey.h"

#include "src/common/assoc_mgr.h"
#include "src/common/gres.h"
#include "src/common/node_select.h"
#include "src/common/parse_time.h"
#include "src/common/slurm_jobacct_gather.h"
#include "src/common/slurm_time.h"

#define BUFFER_SIZE 4096

static char *_average_tres_usage(uint32_t *tres_ids, uint64_t *tres_cnts,
				 int tres_cnt, int tasks)
{
	char *ret_str = NULL;
	int i;

	if (!tasks)
		return ret_str;

	for (i = 0; i < tres_cnt; i++) {
		if (tres_cnts[i] == INFINITE64)
			continue;
		xstrfmtcat(ret_str, "%s%u=%"PRIu64,
			   ret_str ? "," : "",
			   tres_ids[i], tres_cnts[i] / (uint64_t)tasks);
	}

	return ret_str;
}

/* Used in job functions for getting the database index based off the
 * submit time and job.  0 is returned if none is found
 */
static uint64_t _get_db_index(mysql_conn_t *mysql_conn,
			      time_t submit, uint32_t jobid)
{
	MYSQL_RES *result = NULL;
	MYSQL_ROW row;
	uint64_t db_index = 0;
	char *query = xstrdup_printf("select job_db_inx from \"%s_%s\" where "
				     "time_submit=%d and id_job=%u",
				     mysql_conn->cluster_name, job_table,
				     (int)submit, jobid);

	if (!(result = mysql_db_query_ret(mysql_conn, query, 0))) {
		xfree(query);
		return 0;
	}
	xfree(query);

	row = mysql_fetch_row(result);
	if (!row) {
		mysql_free_result(result);
		debug4("We can't get a db_index for this combo, "
		       "time_submit=%d and id_job=%u.  "
		       "We must not have heard about the start yet, "
		       "no big deal, we will get one right after this.",
		       (int)submit, jobid);
		return 0;
	}
	db_index = slurm_atoull(row[0]);
	mysql_free_result(result);

	return db_index;
}

static char *_get_user_from_associd(mysql_conn_t *mysql_conn,
				    char *cluster, uint32_t associd)
{
	char *user = NULL;
	char *query = NULL;
	MYSQL_RES *result = NULL;
	MYSQL_ROW row;

	/* Just so we don't have to keep a
	   cache of the associations around we
	   will just query the db for the user
	   name of the association id.  Since
	   this should sort of be a rare case
	   this isn't too bad.
	*/
	query = xstrdup_printf("select user from \"%s_%s\" where id_assoc=%u",
			       cluster, assoc_table, associd);

	debug4("%d(%s:%d) query\n%s",
	       mysql_conn->conn, THIS_FILE, __LINE__, query);
	if (!(result =
	      mysql_db_query_ret(mysql_conn, query, 0))) {
		xfree(query);
		return NULL;
	}
	xfree(query);

	if ((row = mysql_fetch_row(result)) && row[0][0])
		user = xstrdup(row[0]);

	mysql_free_result(result);

	return user;
}

static uint32_t _get_wckeyid(mysql_conn_t *mysql_conn, char **name,
			     uid_t uid, char *cluster, uint32_t associd)
{
	uint32_t wckeyid = 0;

	if (slurm_get_track_wckey()) {
		/* Here we are looking for the wckeyid if it doesn't
		 * exist we will create one.  We don't need to check
		 * if it is good or not.  Right now this is the only
		 * place things are created. We do this only on a job
		 * start, not on a job submit since we don't want to
		 * slow down getting the db_index back to the
		 * controller.
		 */
		slurmdb_wckey_rec_t wckey_rec;
		char *user = NULL;

		/* since we are unable to rely on uids here (someone could
		   not have there uid in the system yet) we must
		   first get the user name from the associd */
		if (!(user = _get_user_from_associd(
			      mysql_conn, cluster, associd))) {
			error("No user for associd %u", associd);
			goto no_wckeyid;
		}
		/* get the default key */
		if (!*name) {
			slurmdb_user_rec_t user_rec;
			memset(&user_rec, 0, sizeof(slurmdb_user_rec_t));
			user_rec.uid = NO_VAL;
			user_rec.name = user;
			if (assoc_mgr_fill_in_user(mysql_conn, &user_rec,
						   1, NULL) != SLURM_SUCCESS) {
				error("No user by name of %s assoc %u",
				      user, associd);
				xfree(user);
				goto no_wckeyid;
			}

			if (user_rec.default_wckey)
				*name = xstrdup_printf("*%s",
						       user_rec.default_wckey);
			else
				*name = xstrdup_printf("*");
		}

		memset(&wckey_rec, 0, sizeof(slurmdb_wckey_rec_t));
		wckey_rec.name = (*name);
		wckey_rec.uid = NO_VAL;
		wckey_rec.user = user;
		wckey_rec.cluster = cluster;
		if (assoc_mgr_fill_in_wckey(mysql_conn, &wckey_rec,
					    ACCOUNTING_ENFORCE_WCKEYS,
					    NULL) != SLURM_SUCCESS) {
			List wckey_list = NULL;
			slurmdb_wckey_rec_t *wckey_ptr = NULL;
			/* we have already checked to make
			   sure this was the slurm user before
			   calling this */

			wckey_list = list_create(slurmdb_destroy_wckey_rec);

			wckey_ptr = xmalloc(sizeof(slurmdb_wckey_rec_t));
			wckey_ptr->name = xstrdup((*name));
			wckey_ptr->user = xstrdup(user);
			wckey_ptr->cluster = xstrdup(cluster);
			list_append(wckey_list, wckey_ptr);
			/* info("adding wckey '%s' '%s' '%s'", */
			/* 	     wckey_ptr->name, wckey_ptr->user, */
			/* 	     wckey_ptr->cluster); */

			if (*name[0] == '*') {
				/* make sure the non * wckey has been added */
				wckey_rec.name = (*name)+1;
				if (assoc_mgr_fill_in_wckey(
					    mysql_conn, &wckey_rec,
					    ACCOUNTING_ENFORCE_WCKEYS,
					    NULL) != SLURM_SUCCESS) {
					wckey_ptr = xmalloc(
						sizeof(slurmdb_wckey_rec_t));
					wckey_ptr->name =
						xstrdup(wckey_rec.name);
					wckey_ptr->user = xstrdup(user);
					wckey_ptr->cluster = xstrdup(cluster);
					list_prepend(wckey_list, wckey_ptr);
					/* info("adding wckey '%s' '%s' " */
					/*      "'%s'", */
					/*      wckey_ptr->name, */
					/*      wckey_ptr->user, */
					/*      wckey_ptr->cluster); */
				}
				wckey_rec.name = (*name);
			}

			if (as_mysql_add_wckeys(mysql_conn,
						slurm_get_slurm_user_id(),
						wckey_list)
			    == SLURM_SUCCESS)
				acct_storage_p_commit(mysql_conn, 1);
			/* If that worked lets get it */
			assoc_mgr_fill_in_wckey(mysql_conn, &wckey_rec,
						ACCOUNTING_ENFORCE_WCKEYS,
						NULL);

			FREE_NULL_LIST(wckey_list);
		}
		xfree(user);
		/* info("got wckeyid of %d", wckey_rec.id); */
		wckeyid = wckey_rec.id;
	}
no_wckeyid:
	return wckeyid;
}

static char *_set_energy_tres(mysql_conn_t *mysql_conn,
			      struct job_record *job_ptr)
{
	int row_cnt = 0;
	uint64_t *tres_alloc_cnt = NULL;
	char *tres_alloc_str = NULL;
	MYSQL_RES *result = NULL;
	MYSQL_ROW row;
	char * query = xstrdup_printf(
		"select job.tres_alloc, SUM(consumed_energy) from "
		"\"%s_%s\" as job left outer join \"%s_%s\" "
		"as step on job.job_db_inx=step.job_db_inx "
		"and (step.id_step>=0) and step.consumed_energy != %"PRIu64
		" where job.job_db_inx=%"PRIu64";",
		mysql_conn->cluster_name, job_table,
		mysql_conn->cluster_name, step_table,
		NO_VAL64, job_ptr->db_index);
	if (debug_flags & DEBUG_FLAG_DB_USAGE)
		DB_DEBUG(mysql_conn->conn, "query\n%s", query);
	result = mysql_db_query_ret(mysql_conn, query, 0);
	xfree(query);
	if (!result)
		return NULL;

	row_cnt = mysql_num_rows(result);

	if (!row_cnt) {
		DB_DEBUG(mysql_conn->conn,
			 "Nothing for job inx %"PRIu64" from cluster %s, this should never happen",
			 job_ptr->db_index,
			 mysql_conn->cluster_name);
	} else {
		if (row_cnt > 1)
			error("Some how with job inx %"PRIu64" from cluster %s we got %d rows for consumed energy.  This should never happen, only taking the first one.",
			      job_ptr->db_index,
			      mysql_conn->cluster_name,
			      row_cnt);
		row = mysql_fetch_row(result);

		if (job_ptr->tres_alloc_str)
			tres_alloc_str = xstrdup(job_ptr->tres_alloc_str);
		else if (row[0] && row[0][0])
			tres_alloc_str = xstrdup(row[0]);

		assoc_mgr_set_tres_cnt_array(
			&tres_alloc_cnt, tres_alloc_str, 0, false);
		xfree(tres_alloc_str);
		if (row[1] && row[1][0]) {
			if (tres_alloc_cnt[TRES_ARRAY_ENERGY] &&
			    tres_alloc_cnt[TRES_ARRAY_ENERGY] != NO_VAL64)
				debug("we had %"PRIu64" for energy, but we are over writing it with %s",
				      tres_alloc_cnt[TRES_ARRAY_ENERGY],
				      row[1]);
			tres_alloc_cnt[TRES_ARRAY_ENERGY] =
				slurm_atoull(row[1]);
		} else if (!tres_alloc_cnt[TRES_ARRAY_ENERGY] ||
			   tres_alloc_cnt[TRES_ARRAY_ENERGY] != NO_VAL64)
			tres_alloc_cnt[TRES_ARRAY_ENERGY] = NO_VAL64;
	}
	mysql_free_result(result);

	return assoc_mgr_make_tres_str_from_array(
		tres_alloc_cnt, TRES_STR_FLAG_SIMPLE, true);
}
/* extern functions */

extern int as_mysql_job_start(mysql_conn_t *mysql_conn,
			      struct job_record *job_ptr)
{
	int rc = SLURM_SUCCESS;
	char *nodes = NULL, *jname = NULL, *node_inx = NULL;
	int track_steps = 0;
	char *block_id = NULL, *partition = NULL;
	char temp_bit[BUF_SIZE];
	char *query = NULL;
	int reinit = 0;
	time_t begin_time, check_time, start_time, submit_time;
	uint32_t wckeyid = 0;
	uint32_t job_state;
	int node_cnt = 0;
	uint32_t array_task_id =
		(job_ptr->array_job_id) ? job_ptr->array_task_id : NO_VAL;
	uint64_t job_db_inx = job_ptr->db_index;
	job_array_struct_t *array_recs = job_ptr->array_recs;
	char *tres_alloc_str = NULL;

	if ((!job_ptr->details || !job_ptr->details->submit_time)
	    && !job_ptr->resize_time) {
		error("as_mysql_job_start: "
		      "Not inputing this job, it has no submit time.");
		return SLURM_ERROR;
	}

	if (check_connection(mysql_conn) != SLURM_SUCCESS)
		return ESLURM_DB_CONNECTION;

	debug2("as_mysql_slurmdb_job_start() called");

	job_state = job_ptr->job_state;

	if (job_ptr->resize_time) {
		begin_time  = job_ptr->resize_time;
		submit_time = job_ptr->resize_time;
		start_time  = job_ptr->resize_time;
	} else {
		begin_time  = job_ptr->details->begin_time;
		submit_time = job_ptr->details->submit_time;
		start_time  = job_ptr->start_time;
	}

	/* If the reason is WAIT_ARRAY_TASK_LIMIT we don't want to
	 * give the pending jobs an eligible time since it will add
	 * time to accounting where as these jobs aren't able to run
	 * until later so mark it as such.
	 */
	if (job_ptr->state_reason == WAIT_ARRAY_TASK_LIMIT)
		begin_time = INFINITE;

	/* Since we need a new db_inx make sure the old db_inx
	 * removed. This is most likely the only time we are going to
	 * be notified of the change also so make the state without
	 * the resize. */
	if (IS_JOB_RESIZING(job_ptr)) {
		/* If we have a db_index lets end the previous record. */
		if (!job_ptr->db_index) {
			error("We don't have a db_index for job %u, "
			      "this should only happen when resizing "
			      "jobs and the database interface was down.",
			      job_ptr->job_id);
			job_ptr->db_index = _get_db_index(mysql_conn,
							  job_ptr->details->
							  submit_time,
							  job_ptr->job_id);
		}

		if (job_ptr->db_index)
			as_mysql_job_complete(mysql_conn, job_ptr);

		job_state &= (~JOB_RESIZING);
		job_ptr->db_index = 0;
	}

	job_state &= JOB_STATE_BASE;

	/* See what we are hearing about here if no start time. If
	 * this job latest time is before the last roll up we will
	 * need to reset it to look at this job. */
	if (start_time)
		check_time = start_time;
	else if (begin_time)
		check_time = begin_time;
	else
		check_time = submit_time;

	slurm_mutex_lock(&rollup_lock);
	if (check_time < global_last_rollup) {
		MYSQL_RES *result = NULL;
		MYSQL_ROW row;

		/* check to see if we are hearing about this time for the
		 * first time.
		 */
		query = xstrdup_printf("select job_db_inx "
				       "from \"%s_%s\" where id_job=%u and "
				       "time_submit=%ld and time_eligible=%ld "
				       "and time_start=%ld;",
				       mysql_conn->cluster_name,
				       job_table, job_ptr->job_id,
				       submit_time, begin_time, start_time);
		if (debug_flags & DEBUG_FLAG_DB_JOB)
			DB_DEBUG(mysql_conn->conn, "query\n%s", query);
		if (!(result =
		      mysql_db_query_ret(mysql_conn, query, 0))) {
			xfree(query);
			slurm_mutex_unlock(&rollup_lock);
			return SLURM_ERROR;
		}
		xfree(query);
		if ((row = mysql_fetch_row(result))) {
			mysql_free_result(result);
			debug4("revieved an update for a "
			       "job (%u) already known about",
			       job_ptr->job_id);
			slurm_mutex_unlock(&rollup_lock);
			goto no_rollup_change;
		}
		mysql_free_result(result);

		if (job_ptr->start_time)
			debug("Need to reroll usage from %s Job %u "
			      "from %s started then and we are just "
			      "now hearing about it.",
			      slurm_ctime2(&check_time),
			      job_ptr->job_id, mysql_conn->cluster_name);
		else if (begin_time)
			debug("Need to reroll usage from %s Job %u "
			      "from %s became eligible then and we are just "
			      "now hearing about it.",
			      slurm_ctime2(&check_time),
			      job_ptr->job_id, mysql_conn->cluster_name);
		else
			debug("Need to reroll usage from %s Job %u "
			      "from %s was submitted then and we are just "
			      "now hearing about it.",
			      slurm_ctime2(&check_time),
			      job_ptr->job_id, mysql_conn->cluster_name);

		global_last_rollup = check_time;
		slurm_mutex_unlock(&rollup_lock);

		/* If the times here are later than the daily_rollup
		   or monthly rollup it isn't a big deal since they
		   are always shrunk down to the beginning of each
		   time period.
		*/
		query = xstrdup_printf("update \"%s_%s\" set "
				       "hourly_rollup=%ld, "
				       "daily_rollup=%ld, monthly_rollup=%ld",
				       mysql_conn->cluster_name,
				       last_ran_table, check_time,
				       check_time, check_time);
		if (debug_flags & DEBUG_FLAG_DB_JOB)
			DB_DEBUG(mysql_conn->conn, "query\n%s", query);
		rc = mysql_db_query(mysql_conn, query);
		xfree(query);
	} else
		slurm_mutex_unlock(&rollup_lock);

no_rollup_change:

	if (job_ptr->name && job_ptr->name[0])
		jname = job_ptr->name;
	else {
		jname = "allocation";
		track_steps = 1;
	}

	if (job_ptr->nodes && job_ptr->nodes[0])
		nodes = job_ptr->nodes;
	else
		nodes = "None assigned";

	if (job_ptr->batch_flag)
		track_steps = 1;

	if (slurmdbd_conf) {
		block_id = xstrdup(job_ptr->comment);
		node_cnt = job_ptr->total_nodes;
		node_inx = job_ptr->network;
	} else {
		if (job_ptr->node_bitmap) {
			node_inx = bit_fmt(temp_bit, sizeof(temp_bit),
					   job_ptr->node_bitmap);
		}
#ifdef HAVE_BG
		select_g_select_jobinfo_get(job_ptr->select_jobinfo,
					    SELECT_JOBDATA_BLOCK_ID,
					    &block_id);
		select_g_select_jobinfo_get(job_ptr->select_jobinfo,
					    SELECT_JOBDATA_NODE_CNT,
					    &node_cnt);
#else
		node_cnt = job_ptr->total_nodes;
#endif
	}

	/* Grab the wckey once to make sure it is placed. */
	if (job_ptr->assoc_id && (!job_ptr->db_index || job_ptr->wckey))
		wckeyid = _get_wckeyid(mysql_conn, &job_ptr->wckey,
				       job_ptr->user_id,
				       mysql_conn->cluster_name,
				       job_ptr->assoc_id);

	if (!IS_JOB_PENDING(job_ptr) && job_ptr->part_ptr)
		partition = job_ptr->part_ptr->name;
	else if (job_ptr->partition)
		partition = job_ptr->partition;

	if (!job_ptr->db_index) {
		if (start_time && (job_state >= JOB_COMPLETE) &&
		    (!job_ptr->tres_alloc_str &&
		     (slurmdbd_conf &&
		      (job_ptr->start_protocol_ver <=
		       SLURM_17_02_PROTOCOL_VERSION)))) {
			/* Since we now rollup from only the job table we need
			 * to grab all the consumed_energy from the steps
			 * running while we were on the old version of Slurm.
			 * This only has to happen here if we have already
			 * started the job otherwise we will just have to do it
			 * again.  This can be removed when 17.02 is 2 versions
			 * old.
			 */
			if (!(tres_alloc_str = _set_energy_tres(
				      mysql_conn, job_ptr)))
				goto end_it;
		}

		query = xstrdup_printf(
			"insert into \"%s_%s\" "
			"(id_job, mod_time, id_array_job, id_array_task, "
			"pack_job_id, pack_job_offset, "
			"id_assoc, id_qos, id_user, "
			"id_group, nodelist, id_resv, timelimit, "
			"time_eligible, time_submit, time_start, "
			"job_name, track_steps, state, priority, cpus_req, "
			"nodes_alloc, mem_req",
			mysql_conn->cluster_name, job_table);

		if (wckeyid)
			xstrcat(query, ", id_wckey");
		if (job_ptr->mcs_label)
			xstrcat(query, ", mcs_label");
		if (job_ptr->account)
			xstrcat(query, ", account");
		if (partition)
			xstrcat(query, ", `partition`");
		if (block_id)
			xstrcat(query, ", id_block");
		if (job_ptr->wckey)
			xstrcat(query, ", wckey");
		if (node_inx)
			xstrcat(query, ", node_inx");
		if (job_ptr->gres_req)
			xstrcat(query, ", gres_req");
		if (job_ptr->gres_alloc)
			xstrcat(query, ", gres_alloc");
		if (array_recs && array_recs->task_id_str)
			xstrcat(query, ", array_task_str, array_max_tasks, "
				"array_task_pending");
		else
			xstrcat(query, ", array_task_str, array_task_pending");

		if (job_ptr->tres_alloc_str || tres_alloc_str)
			xstrcat(query, ", tres_alloc");
		if (job_ptr->tres_req_str)
			xstrcat(query, ", tres_req");
		if (job_ptr->details->work_dir)
			xstrcat(query, ", work_dir");

		xstrfmtcat(query,
			   ") values (%u, UNIX_TIMESTAMP(), "
			   "%u, %u, %u, %u, %u, %u, %u, %u, "
			   "'%s', %u, %u, %ld, %ld, %ld, "
			   "'%s', %u, %u, %u, %u, %u, %"PRIu64"",
			   job_ptr->job_id,
			   job_ptr->array_job_id, array_task_id,
			   job_ptr->pack_job_id, job_ptr->pack_job_offset,
			   job_ptr->assoc_id, job_ptr->qos_id,
			   job_ptr->user_id, job_ptr->group_id, nodes,
			   job_ptr->resv_id, job_ptr->time_limit,
			   begin_time, submit_time, start_time,
			   jname, track_steps, job_state,
			   job_ptr->priority, job_ptr->details->min_cpus,
			   node_cnt,
			   job_ptr->details->pn_min_memory);

		if (wckeyid)
			xstrfmtcat(query, ", %u", wckeyid);
		if (job_ptr->mcs_label)
			xstrfmtcat(query, ", '%s'", job_ptr->mcs_label);
		if (job_ptr->account)
			xstrfmtcat(query, ", '%s'", job_ptr->account);
		if (partition)
			xstrfmtcat(query, ", '%s'", partition);
		if (block_id)
			xstrfmtcat(query, ", '%s'", block_id);
		if (job_ptr->wckey)
			xstrfmtcat(query, ", '%s'", job_ptr->wckey);
		if (node_inx)
			xstrfmtcat(query, ", '%s'", node_inx);
		if (job_ptr->gres_req)
			xstrfmtcat(query, ", '%s'", job_ptr->gres_req);
		if (job_ptr->gres_alloc)
			xstrfmtcat(query, ", '%s'", job_ptr->gres_alloc);
		if (array_recs && array_recs->task_id_str)
			xstrfmtcat(query, ", '%s', %u, %u",
				   array_recs->task_id_str,
				   array_recs->max_run_tasks,
				   array_recs->task_cnt);
		else
			xstrcat(query, ", NULL, 0");

		if (tres_alloc_str)
			xstrfmtcat(query, ", '%s'", tres_alloc_str);
		else if (job_ptr->tres_alloc_str)
			xstrfmtcat(query, ", '%s'", job_ptr->tres_alloc_str);
		if (job_ptr->tres_req_str)
			xstrfmtcat(query, ", '%s'", job_ptr->tres_req_str);
		if (job_ptr->details->work_dir)
			xstrfmtcat(query, ", '%s'",
				   job_ptr->details->work_dir);

		xstrfmtcat(query,
			   ") on duplicate key update "
			   "job_db_inx=LAST_INSERT_ID(job_db_inx), "
			   "id_assoc=%u, id_user=%u, id_group=%u, "
			   "nodelist='%s', id_resv=%u, timelimit=%u, "
			   "time_submit=%ld, time_eligible=%ld, "
			   "time_start=%ld, mod_time=UNIX_TIMESTAMP(), "
			   "job_name='%s', track_steps=%u, id_qos=%u, "
			   "state=greatest(state, %u), priority=%u, "
			   "cpus_req=%u, nodes_alloc=%u, "
			   "mem_req=%"PRIu64", id_array_job=%u, id_array_task=%u, "
			   "pack_job_id=%u, pack_job_offset=%u",
			   job_ptr->assoc_id, job_ptr->user_id,
			   job_ptr->group_id, nodes,
			   job_ptr->resv_id, job_ptr->time_limit,
			   submit_time, begin_time, start_time,
			   jname, track_steps, job_ptr->qos_id, job_state,
			   job_ptr->priority, job_ptr->details->min_cpus,
			   node_cnt,
			   job_ptr->details->pn_min_memory,
			   job_ptr->array_job_id, array_task_id,
			   job_ptr->pack_job_id, job_ptr->pack_job_offset);

		if (wckeyid)
			xstrfmtcat(query, ", id_wckey=%u", wckeyid);
		if (job_ptr->mcs_label)
			xstrfmtcat(query, ", mcs_label='%s'",
				   job_ptr->mcs_label);
		if (job_ptr->account)
			xstrfmtcat(query, ", account='%s'", job_ptr->account);
		if (partition)
			xstrfmtcat(query, ", `partition`='%s'", partition);
		if (block_id)
			xstrfmtcat(query, ", id_block='%s'", block_id);
		if (job_ptr->wckey)
			xstrfmtcat(query, ", wckey='%s'", job_ptr->wckey);
		if (node_inx)
			xstrfmtcat(query, ", node_inx='%s'", node_inx);
		if (job_ptr->gres_req)
			xstrfmtcat(query, ", gres_req='%s'", job_ptr->gres_req);
		if (job_ptr->gres_alloc)
			xstrfmtcat(query, ", gres_alloc='%s'",
				   job_ptr->gres_alloc);
		if (array_recs && array_recs->task_id_str)
			xstrfmtcat(query, ", array_task_str='%s', "
				   "array_max_tasks=%u, array_task_pending=%u",
				   array_recs->task_id_str,
				   array_recs->max_run_tasks,
				   array_recs->task_cnt);
		else
			xstrfmtcat(query, ", array_task_str=NULL, "
				   "array_task_pending=0");

		if (tres_alloc_str)
			xstrfmtcat(query, ", tres_alloc='%s'", tres_alloc_str);
		else if (job_ptr->tres_alloc_str)
			xstrfmtcat(query, ", tres_alloc='%s'",
				   job_ptr->tres_alloc_str);
		if (job_ptr->tres_req_str)
			xstrfmtcat(query, ", tres_req='%s'",
				   job_ptr->tres_req_str);
		if (job_ptr->details->work_dir)
			xstrfmtcat(query, ", work_dir='%s'",
				   job_ptr->details->work_dir);

		if (debug_flags & DEBUG_FLAG_DB_JOB)
			DB_DEBUG(mysql_conn->conn, "query\n%s", query);
	try_again:
		if (!(job_ptr->db_index = mysql_db_insert_ret_id(
			      mysql_conn, query))) {
			if (!reinit) {
				error("It looks like the storage has gone "
				      "away trying to reconnect");
				/* reconnect */
				check_connection(mysql_conn);
				reinit = 1;
				goto try_again;
			} else
				rc = SLURM_ERROR;
		}
	} else {
		query = xstrdup_printf("update \"%s_%s\" set nodelist='%s', ",
				       mysql_conn->cluster_name,
				       job_table, nodes);

		if (wckeyid)
			xstrfmtcat(query, "id_wckey=%u, ", wckeyid);
		if (job_ptr->mcs_label)
			xstrfmtcat(query, "mcs_label='%s', ",
				   job_ptr->mcs_label);
		if (job_ptr->account)
			xstrfmtcat(query, "account='%s', ", job_ptr->account);
		if (partition)
			xstrfmtcat(query, "`partition`='%s', ", partition);
		if (block_id)
			xstrfmtcat(query, "id_block='%s', ", block_id);
		if (job_ptr->wckey)
			xstrfmtcat(query, "wckey='%s', ", job_ptr->wckey);
		if (node_inx)
			xstrfmtcat(query, "node_inx='%s', ", node_inx);
		if (job_ptr->gres_req)
			xstrfmtcat(query, "gres_req='%s', ",
				   job_ptr->gres_req);
		if (job_ptr->gres_alloc)
			xstrfmtcat(query, "gres_alloc='%s', ",
				   job_ptr->gres_alloc);
		if (array_recs && array_recs->task_id_str)
			xstrfmtcat(query, "array_task_str='%s', "
				   "array_max_tasks=%u, "
				   "array_task_pending=%u, ",
				   array_recs->task_id_str,
				   array_recs->max_run_tasks,
				   array_recs->task_cnt);
		else
			xstrfmtcat(query, "array_task_str=NULL, "
				   "array_task_pending=0, ");

		if (tres_alloc_str)
			xstrfmtcat(query, "tres_alloc='%s', ", tres_alloc_str);
		else if (job_ptr->tres_alloc_str)
			xstrfmtcat(query, "tres_alloc='%s', ",
				   job_ptr->tres_alloc_str);
		if (job_ptr->tres_req_str)
			xstrfmtcat(query, "tres_req='%s', ",
				   job_ptr->tres_req_str);
		if (job_ptr->details->work_dir)
			xstrfmtcat(query, "work_dir='%s', ",
				   job_ptr->details->work_dir);

		xstrfmtcat(query, "time_start=%ld, job_name='%s', "
			   "state=greatest(state, %u), "
			   "nodes_alloc=%u, id_qos=%u, "
			   "id_assoc=%u, id_resv=%u, "
			   "timelimit=%u, mem_req=%"PRIu64", "
			   "id_array_job=%u, id_array_task=%u, "
			   "pack_job_id=%u, pack_job_offset=%u, "
			   "time_eligible=%ld, mod_time=UNIX_TIMESTAMP() "
			   "where job_db_inx=%"PRIu64,
			   start_time, jname, job_state,
			   node_cnt, job_ptr->qos_id,
			   job_ptr->assoc_id,
			   job_ptr->resv_id, job_ptr->time_limit,
			   job_ptr->details->pn_min_memory,
			   job_ptr->array_job_id, array_task_id,
			   job_ptr->pack_job_id, job_ptr->pack_job_offset,
			   begin_time, job_ptr->db_index);

		if (debug_flags & DEBUG_FLAG_DB_JOB)
			DB_DEBUG(mysql_conn->conn, "query\n%s", query);
		rc = mysql_db_query(mysql_conn, query);
	}

	/* now we will reset all the steps */
	if (IS_JOB_RESIZING(job_ptr)) {
		/* FIXME : Verify this is still needed */
		if (IS_JOB_SUSPENDED(job_ptr))
			as_mysql_suspend(mysql_conn, job_db_inx, job_ptr);
	}
end_it:
	xfree(tres_alloc_str);
	xfree(block_id);
	xfree(query);

	return rc;
}

extern List as_mysql_modify_job(mysql_conn_t *mysql_conn, uint32_t uid,
				slurmdb_job_modify_cond_t *job_cond,
				slurmdb_job_rec_t *job)
{
	List ret_list = NULL;
	int rc = SLURM_SUCCESS;
	char *object = NULL;
	char *vals = NULL, *query = NULL, *cond_char = NULL;
	time_t now = time(NULL);
	char *user_name = NULL;
	MYSQL_RES *result = NULL;
	MYSQL_ROW row;

	if (!job_cond || !job) {
		error("we need something to change");
		return NULL;
	} else if (job_cond->job_id == NO_VAL) {
		errno = SLURM_NO_CHANGE_IN_DATA;
		error("Job ID was not specified for job modification\n");
		return NULL;
	} else if (!job_cond->cluster) {
		errno = SLURM_NO_CHANGE_IN_DATA;
		error("Cluster was not specified for job modification\n");
		return NULL;
	} else if (check_connection(mysql_conn) != SLURM_SUCCESS)
		return NULL;

	if (job->derived_ec != NO_VAL)
		xstrfmtcat(vals, ", derived_ec=%u", job->derived_ec);

<<<<<<< HEAD
	if (job->derived_es) {
		char *derived_es = slurm_add_slash_to_quotes(job->derived_es);
		xstrfmtcat(vals, ", derived_es='%s'", derived_es);
		xfree(derived_es);
	}

	if (job->system_comment) {
		char *system_comment = slurm_add_slash_to_quotes(
			job->system_comment);
		xstrfmtcat(vals, ", system_comment='%s'",
			   system_comment);
		xfree(system_comment);
	}
=======
	if (job->derived_es)
		xstrfmtcat(vals, ", derived_es='%s'", job->derived_es);
>>>>>>> 37645fbd

	if (!vals) {
		errno = SLURM_NO_CHANGE_IN_DATA;
		error("No change specified for job modification");
		return NULL;
	}

	if (job_cond->submit_time)
		xstrfmtcat(cond_char, "&& time_submit=%d ",
			   (int)job_cond->submit_time);

	/* Here we want to get the last job submitted here */
	query = xstrdup_printf("select job_db_inx, id_job, time_submit, "
			       "id_user "
			       "from \"%s_%s\" where deleted=0 "
			       "&& id_job=%u %s"
			       "order by time_submit desc limit 1;",
			       job_cond->cluster, job_table,
			       job_cond->job_id, cond_char ? cond_char : "");
	xfree(cond_char);

	if (debug_flags & DEBUG_FLAG_DB_JOB)
		DB_DEBUG(mysql_conn->conn, "query\n%s", query);
	if (!(result = mysql_db_query_ret(mysql_conn, query, 0))) {
		xfree(vals);
		xfree(query);
		return NULL;
	}

	if ((row = mysql_fetch_row(result))) {
		char tmp_char[25];
		time_t time_submit = atol(row[2]);

		if ((uid != atoi(row[3])) &&
		    !is_user_min_admin_level(mysql_conn, uid,
					     SLURMDB_ADMIN_OPERATOR)) {
			errno = ESLURM_ACCESS_DENIED;
			xfree(vals);
			xfree(query);
			mysql_free_result(result);
			return NULL;
		}

		slurm_make_time_str(&time_submit, tmp_char, sizeof(tmp_char));

		xstrfmtcat(cond_char, "job_db_inx=%s", row[0]);
		object = xstrdup_printf("%s submitted at %s", row[1], tmp_char);

		ret_list = list_create(slurm_destroy_char);
		list_append(ret_list, object);
		mysql_free_result(result);
	} else {
		errno = ESLURM_INVALID_JOB_ID;
		if (debug_flags & DEBUG_FLAG_DB_JOB)
			DB_DEBUG(mysql_conn->conn,
				 "as_mysql_modify_job: Job not found\n%s",
				 query);
		xfree(vals);
		xfree(query);
		mysql_free_result(result);
		return NULL;
	}
	xfree(query);

	user_name = uid_to_string((uid_t) uid);
	rc = modify_common(mysql_conn, DBD_MODIFY_JOB, now, user_name,
			   job_table, cond_char, vals, job_cond->cluster);
	xfree(user_name);
	xfree(cond_char);
	xfree(vals);
	if (rc == SLURM_ERROR) {
		error("Couldn't modify job");
		FREE_NULL_LIST(ret_list);
		ret_list = NULL;
	}

	return ret_list;
}

extern int as_mysql_job_complete(mysql_conn_t *mysql_conn,
				 struct job_record *job_ptr)
{
	char *query = NULL;
	int rc = SLURM_SUCCESS, job_state;
	time_t submit_time, end_time;
	uint32_t exit_code = 0;
	char *tres_alloc_str = NULL;

	if (!job_ptr->db_index
	    && ((!job_ptr->details || !job_ptr->details->submit_time)
		&& !job_ptr->resize_time)) {
		error("as_mysql_job_complete: "
		      "Not inputing this job, it has no submit time.");
		return SLURM_ERROR;
	}

	if (check_connection(mysql_conn) != SLURM_SUCCESS)
		return ESLURM_DB_CONNECTION;

	debug2("as_mysql_slurmdb_job_complete() called");

	if (job_ptr->resize_time)
		submit_time = job_ptr->resize_time;
	else
		submit_time = job_ptr->details->submit_time;

	if (IS_JOB_RESIZING(job_ptr)) {
		end_time = job_ptr->resize_time;
		job_state = JOB_RESIZING;
	} else {
		if (job_ptr->end_time == 0) {
			if (job_ptr->start_time) {
				error("%s: We are trying to end a job (%u) with no end time, setting it to the start time (%ld) of the job.",
				      __func__,
				      job_ptr->job_id, job_ptr->start_time);
				job_ptr->end_time = job_ptr->start_time;
			} else {
				error("%s: job %u never started",
				      __func__, job_ptr->job_id);

				/* If we get an error with this just
				 * fall through to avoid an infinite loop */
				return SLURM_SUCCESS;
			}
		}
		end_time = job_ptr->end_time;

		if (IS_JOB_REQUEUED(job_ptr))
			job_state = JOB_REQUEUE;
		else if (IS_JOB_REVOKED(job_ptr))
			job_state = JOB_REVOKED;
		else
			job_state = job_ptr->job_state & JOB_STATE_BASE;
	}

	slurm_mutex_lock(&rollup_lock);
	if (end_time < global_last_rollup) {
		global_last_rollup = job_ptr->end_time;
		slurm_mutex_unlock(&rollup_lock);

		query = xstrdup_printf("update \"%s_%s\" set "
				       "hourly_rollup=%ld, "
				       "daily_rollup=%ld, monthly_rollup=%ld",
				       mysql_conn->cluster_name,
				       last_ran_table, end_time,
				       end_time, end_time);
		if (debug_flags & DEBUG_FLAG_DB_JOB)
			DB_DEBUG(mysql_conn->conn, "query\n%s", query);
		(void) mysql_db_query(mysql_conn, query);
		xfree(query);
	} else
		slurm_mutex_unlock(&rollup_lock);

	if (!job_ptr->db_index) {
		if (!(job_ptr->db_index =
		      _get_db_index(mysql_conn,
				    submit_time,
				    job_ptr->job_id))) {
			/* Comment is overloaded in job_start to be
			   the block_id, so we will need to store this
			   for later.
			*/
			char *comment = job_ptr->comment;
			job_ptr->comment = NULL;
			/* If we get an error with this just fall
			 * through to avoid an infinite loop
			 */
			if (as_mysql_job_start(
				    mysql_conn, job_ptr) == SLURM_ERROR) {
				job_ptr->comment = comment;
				error("couldn't add job %u at job completion",
				      job_ptr->job_id);
				return SLURM_SUCCESS;
			}
			job_ptr->comment = comment;
		}
	} else if (!job_ptr->tres_alloc_str &&
		   (slurmdbd_conf &&
		    (job_ptr->start_protocol_ver <=
		     SLURM_17_02_PROTOCOL_VERSION))) {
		/* Since we now rollup from only the job table we need to grab
		 * all the consumed_energy from the steps running while we were
		 * on the old version of Slurm.
		 * This only has to happen here if we have already started the
		 * job otherwise we will just have to do it again.
		 * This can be removed when 17.02 is 2 versions old.
		 */
		if (!(tres_alloc_str = _set_energy_tres(mysql_conn, job_ptr)))
			goto end_it;
	}

	/*
	 * make sure we handle any quotes that may be in the comment
	 */

	query = xstrdup_printf("update \"%s_%s\" set "
			       "mod_time=UNIX_TIMESTAMP(), "
			       "time_end=%ld, state=%d",
			       mysql_conn->cluster_name, job_table,
			       end_time, job_state);

	if (job_ptr->derived_ec != NO_VAL)
		xstrfmtcat(query, ", derived_ec=%u", job_ptr->derived_ec);

	if (tres_alloc_str)
		xstrfmtcat(query, ", tres_alloc='%s'", tres_alloc_str);
	else if (job_ptr->tres_alloc_str)
		xstrfmtcat(query, ", tres_alloc='%s'", job_ptr->tres_alloc_str);

	if (job_ptr->comment)
		xstrfmtcat(query, ", derived_es='%s'", job_ptr->comment);

	if (job_ptr->admin_comment)
		xstrfmtcat(query, ", admin_comment='%s'",
			   job_ptr->admin_comment);

	if (job_ptr->system_comment) {
		char *comment = slurm_add_slash_to_quotes(
			job_ptr->system_comment);
		xstrfmtcat(query, ", system_comment='%s'", comment);
		xfree(comment);
	}

	exit_code = job_ptr->exit_code;
	if (exit_code == 1) {
		/* This wasn't signaled, it was set by Slurm so don't
		 * treat it like a signal.
		 */
		exit_code = 256;
	}

	xstrfmtcat(query,
		   ", exit_code=%d, kill_requid=%d where job_db_inx=%"PRIu64";",
		   exit_code, job_ptr->requid,
		   job_ptr->db_index);

	if (debug_flags & DEBUG_FLAG_DB_JOB)
		DB_DEBUG(mysql_conn->conn, "query\n%s", query);
	rc = mysql_db_query(mysql_conn, query);
	xfree(query);
end_it:
	xfree(tres_alloc_str);
	return rc;
}

extern int as_mysql_step_start(mysql_conn_t *mysql_conn,
			       struct step_record *step_ptr)
{
	int tasks = 0, nodes = 0, task_dist = 0;
	int rc = SLURM_SUCCESS;
	char temp_bit[BUF_SIZE];
	char node_list[BUFFER_SIZE];
	char *node_inx = NULL;
	time_t start_time, submit_time;
	char *query = NULL;

	if (!step_ptr->job_ptr->db_index
	    && ((!step_ptr->job_ptr->details
		 || !step_ptr->job_ptr->details->submit_time)
		&& !step_ptr->job_ptr->resize_time)) {
		error("as_mysql_step_start: "
		      "Not inputing this job, it has no submit time.");
		return SLURM_ERROR;
	}

	if (step_ptr->job_ptr->resize_time) {
		submit_time = start_time = step_ptr->job_ptr->resize_time;
		if (step_ptr->start_time > submit_time)
			start_time = step_ptr->start_time;
	} else {
		start_time = step_ptr->start_time;
		submit_time = step_ptr->job_ptr->details->submit_time;
	}

	if (check_connection(mysql_conn) != SLURM_SUCCESS)
		return ESLURM_DB_CONNECTION;
	if (slurmdbd_conf) {
		if (step_ptr->job_ptr->details)
			tasks = step_ptr->job_ptr->details->num_tasks;
		else
			tasks = step_ptr->cpu_count;
		snprintf(node_list, BUFFER_SIZE, "%s",
			 step_ptr->job_ptr->nodes);
		nodes = step_ptr->step_layout->node_cnt;
		task_dist = step_ptr->step_layout->task_dist;
		node_inx = step_ptr->network;
	} else if (step_ptr->step_id == SLURM_BATCH_SCRIPT) {
		if (step_ptr->step_node_bitmap) {
			node_inx = bit_fmt(temp_bit, sizeof(temp_bit),
					   step_ptr->step_node_bitmap);
		}
		/* We overload gres with the node name of where the
		   script was running.
		*/
		snprintf(node_list, BUFFER_SIZE, "%s", step_ptr->gres);
		nodes = tasks = 1;
		if (!step_ptr->tres_alloc_str)
			xstrfmtcat(step_ptr->tres_alloc_str,
				   "%s%u=%u,%u=%u",
				   step_ptr->tres_alloc_str ? "," : "",
				   TRES_CPU, 1,
				   TRES_NODE, 1);
	} else {
		char *ionodes = NULL, *temp_nodes = NULL;

		if (step_ptr->step_node_bitmap) {
			node_inx = bit_fmt(temp_bit, sizeof(temp_bit),
					   step_ptr->step_node_bitmap);
		}

		if (!step_ptr->step_layout
		    || !step_ptr->step_layout->task_cnt) {
			if (step_ptr->cpu_count)
				tasks = step_ptr->cpu_count;
			else {
				if ((tasks = slurmdb_find_tres_count_in_string(
					     step_ptr->tres_alloc_str,
					     TRES_CPU)) == INFINITE64) {
					if ((tasks =
					     slurmdb_find_tres_count_in_string(
						     step_ptr->job_ptr->
						     tres_alloc_str,
						     TRES_CPU)) == INFINITE64)
						tasks = step_ptr->job_ptr->
							total_nodes;
				}
			}

			nodes = step_ptr->job_ptr->total_nodes;
			temp_nodes = step_ptr->job_ptr->nodes;
		} else {
			tasks = step_ptr->step_layout->task_cnt;
#ifdef HAVE_BGQ
			select_g_select_jobinfo_get(step_ptr->select_jobinfo,
						    SELECT_JOBDATA_NODE_CNT,
						    &nodes);
#else
			nodes = step_ptr->step_layout->node_cnt;
#endif
			task_dist = step_ptr->step_layout->task_dist;
			temp_nodes = step_ptr->step_layout->node_list;
		}

		select_g_select_jobinfo_get(step_ptr->select_jobinfo,
					    SELECT_JOBDATA_IONODES,
					    &ionodes);
		if (ionodes) {
			snprintf(node_list, BUFFER_SIZE, "%s[%s]",
				 temp_nodes, ionodes);
			xfree(ionodes);
		} else
			snprintf(node_list, BUFFER_SIZE, "%s", temp_nodes);
	}

	if (!step_ptr->job_ptr->db_index) {
		if (!(step_ptr->job_ptr->db_index =
		      _get_db_index(mysql_conn,
				    submit_time,
				    step_ptr->job_ptr->job_id))) {
			/* If we get an error with this just fall
			 * through to avoid an infinite loop
			 */
			if (as_mysql_job_start(mysql_conn, step_ptr->job_ptr)
			    == SLURM_ERROR) {
				error("couldn't add job %u at step start",
				      step_ptr->job_ptr->job_id);
				return SLURM_SUCCESS;
			}
		}
	}

	/* we want to print a -1 for the requid so leave it a
	   %d */
	/* The stepid could be -2 so use %d not %u */
	query = xstrdup_printf(
		"insert into \"%s_%s\" (job_db_inx, id_step, time_start, "
		"step_name, state, tres_alloc, "
		"nodes_alloc, task_cnt, nodelist, node_inx, "
		"task_dist, req_cpufreq, req_cpufreq_min, req_cpufreq_gov) "
		"values (%"PRIu64", %d, %d, '%s', %d, '%s', %d, %d, "
		"'%s', '%s', %d, %u, %u, %u) "
		"on duplicate key update "
		"nodes_alloc=%d, task_cnt=%d, time_end=0, state=%d, "
		"nodelist='%s', node_inx='%s', task_dist=%d, "
		"req_cpufreq=%u, req_cpufreq_min=%u, req_cpufreq_gov=%u,"
		"tres_alloc='%s';",
		mysql_conn->cluster_name, step_table,
		step_ptr->job_ptr->db_index,
		step_ptr->step_id,
		(int)start_time, step_ptr->name,
		JOB_RUNNING, step_ptr->tres_alloc_str,
		nodes, tasks, node_list, node_inx, task_dist,
		step_ptr->cpu_freq_max, step_ptr->cpu_freq_min,
		step_ptr->cpu_freq_gov, nodes, tasks, JOB_RUNNING,
		node_list, node_inx, task_dist, step_ptr->cpu_freq_max,
		step_ptr->cpu_freq_min, step_ptr->cpu_freq_gov,
		step_ptr->tres_alloc_str);
	if (debug_flags & DEBUG_FLAG_DB_STEP)
		DB_DEBUG(mysql_conn->conn, "query\n%s", query);
	rc = mysql_db_query(mysql_conn, query);
	xfree(query);

	return rc;
}

extern int as_mysql_step_complete(mysql_conn_t *mysql_conn,
				  struct step_record *step_ptr)
{
	time_t now;
	uint16_t comp_status;
	int tasks = 0;
	struct jobacctinfo *jobacct = (struct jobacctinfo *)step_ptr->jobacct;
	char *query = NULL;
	int rc = SLURM_SUCCESS;
	uint32_t exit_code = 0;
	time_t submit_time;

	if (!step_ptr->job_ptr->db_index
	    && ((!step_ptr->job_ptr->details
		 || !step_ptr->job_ptr->details->submit_time)
		&& !step_ptr->job_ptr->resize_time)) {
		error("as_mysql_step_complete: "
		      "Not inputing this job, it has no submit time.");
		return SLURM_ERROR;
	}

	if (step_ptr->job_ptr->resize_time)
		submit_time = step_ptr->job_ptr->resize_time;
	else
		submit_time = step_ptr->job_ptr->details->submit_time;

	if (check_connection(mysql_conn) != SLURM_SUCCESS)
		return ESLURM_DB_CONNECTION;

	if (slurmdbd_conf) {
		now = step_ptr->job_ptr->end_time;
		if (step_ptr->job_ptr->details)
			tasks = step_ptr->job_ptr->details->num_tasks;
		else
			tasks = step_ptr->cpu_count;
	} else if (step_ptr->step_id == SLURM_BATCH_SCRIPT) {
		now = time(NULL);
		tasks = 1;
	} else {
		now = time(NULL);
		if (!step_ptr->step_layout
		    || !step_ptr->step_layout->task_cnt) {
			if (step_ptr->cpu_count)
				tasks = step_ptr->cpu_count;
			else {
				if ((tasks = slurmdb_find_tres_count_in_string(
					     step_ptr->tres_alloc_str,
					     TRES_CPU)) == INFINITE64) {
					if ((tasks =
					     slurmdb_find_tres_count_in_string(
						     step_ptr->job_ptr->
						     tres_alloc_str,
						     TRES_CPU)) == INFINITE64)
						tasks = step_ptr->job_ptr->
							total_nodes;
				}
			}
		} else
			tasks = step_ptr->step_layout->task_cnt;
	}

	exit_code = step_ptr->exit_code;
	comp_status = step_ptr->state & JOB_STATE_BASE;
	if (comp_status < JOB_COMPLETE) {
		if (exit_code == SIG_OOM) {
			comp_status = JOB_OOM;
		} else if (WIFSIGNALED(exit_code)) {
			comp_status = JOB_CANCELLED;
		} else if (exit_code)
			comp_status = JOB_FAILED;
		else {
			step_ptr->requid = -1;
			comp_status = JOB_COMPLETE;
		}
	}

	if (!step_ptr->job_ptr->db_index) {
		if (!(step_ptr->job_ptr->db_index =
		      _get_db_index(mysql_conn,
				    submit_time,
				    step_ptr->job_ptr->job_id))) {
			/* If we get an error with this just fall
			 * through to avoid an infinite loop
			 */
			if (as_mysql_job_start(mysql_conn, step_ptr->job_ptr)
			    == SLURM_ERROR) {
				error("couldn't add job %u "
				      "at step completion",
				      step_ptr->job_ptr->job_id);
				return SLURM_SUCCESS;
			}
		}
	}

	/* The stepid could be -2 so use %d not %u */
	query = xstrdup_printf(
		"update \"%s_%s\" set time_end=%d, state=%u, "
		"kill_requid=%d, exit_code=%d",
		mysql_conn->cluster_name, step_table, (int)now,
		comp_status,
		step_ptr->requid,
		exit_code);


	if (jobacct) {
		char *tres_usage_in_ave = NULL;
		char *tres_usage_out_ave = NULL;
		char *tres_usage_in_max = NULL;
		char *tres_usage_in_max_taskid = NULL;
		char *tres_usage_in_max_nodeid = NULL;
		char *tres_usage_out_max = NULL;
		char *tres_usage_out_max_taskid = NULL;
		char *tres_usage_out_max_nodeid = NULL;
		/* figure out the ave of the totals sent */
		if (tasks > 0) {
			tres_usage_in_ave =
				_average_tres_usage(jobacct->tres_ids,
						    jobacct->tres_usage_in_tot,
						    jobacct->tres_count,
						    tasks);
			tres_usage_out_ave =
				_average_tres_usage(jobacct->tres_ids,
						    jobacct->tres_usage_out_tot,
						    jobacct->tres_count,
						    tasks);
		}

		/*
		 * We can't trust the assoc_mgr here as the tres may have
		 * changed, we have to go off what was sent us.  We can just use
		 * the _average_tres_usage to do this by dividing by 1.
		 */
		tres_usage_in_max = _average_tres_usage(
			jobacct->tres_ids,
			jobacct->tres_usage_in_max,
			jobacct->tres_count, 1);
		tres_usage_in_max_nodeid = _average_tres_usage(
			jobacct->tres_ids,
			jobacct->tres_usage_in_max_nodeid,
			jobacct->tres_count, 1);
		tres_usage_in_max_taskid = _average_tres_usage(
			jobacct->tres_ids,
			jobacct->tres_usage_in_max_taskid,
			jobacct->tres_count, 1);
		tres_usage_out_max = _average_tres_usage(
			jobacct->tres_ids,
			jobacct->tres_usage_out_max,
			jobacct->tres_count, 1);
		tres_usage_out_max_nodeid = _average_tres_usage(
			jobacct->tres_ids,
			jobacct->tres_usage_out_max_nodeid,
			jobacct->tres_count, 1);
		tres_usage_out_max_taskid = _average_tres_usage(
			jobacct->tres_ids,
			jobacct->tres_usage_out_max_taskid,
			jobacct->tres_count, 1);

		xstrfmtcat(query,
			   ", user_sec=%u, user_usec=%u, "
			   "sys_sec=%u, sys_usec=%u, "
			   "act_cpufreq=%u, consumed_energy=%"PRIu64", "
			   "tres_usage_in_ave='%s', "
			   "tres_usage_out_ave='%s', "
			   "tres_usage_in_max='%s', "
			   "tres_usage_in_max_taskid='%s', "
			   "tres_usage_in_max_nodeid='%s', "
			   "tres_usage_out_max='%s', "
			   "tres_usage_out_max_taskid='%s', "
			   "tres_usage_out_max_nodeid='%s'",
			   /* user seconds */
			   jobacct->user_cpu_sec,
			   /* user microseconds */
			   jobacct->user_cpu_usec,
			   /* system seconds */
			   jobacct->sys_cpu_sec,
			   /* system microsecs */
			   jobacct->sys_cpu_usec,
			   jobacct->act_cpufreq,
			   jobacct->energy.consumed_energy,
			   tres_usage_in_ave,	/* ave usage in */
			   tres_usage_out_ave,	/* ave usage out */
			   tres_usage_in_max, 	/* max usage in */
			   tres_usage_in_max_taskid, /* max usage in taskid */
			   tres_usage_in_max_nodeid, /* max usage in nodeid */
			   tres_usage_out_max,	/* max usage out */
			   tres_usage_out_max_taskid, /* max usage out taskid */
			   tres_usage_out_max_nodeid); /* max usage out nodeid */
		xfree(tres_usage_in_ave);
		xfree(tres_usage_out_ave);
		xfree(tres_usage_in_max);
		xfree(tres_usage_in_max_taskid);
		xfree(tres_usage_in_max_nodeid);
		xfree(tres_usage_out_max);
		xfree(tres_usage_out_max_taskid);
		xfree(tres_usage_out_max_nodeid);
	}

	/* id_step has to be %d here to handle the -2 -1 for the batch and
	   extern steps.  Don't change it to a %u.
	*/
	xstrfmtcat(query,
		   " where job_db_inx=%"PRIu64" and id_step=%d",
		   step_ptr->job_ptr->db_index, step_ptr->step_id);
	if (debug_flags & DEBUG_FLAG_DB_STEP)
		DB_DEBUG(mysql_conn->conn, "query\n%s", query);
	rc = mysql_db_query(mysql_conn, query);
	xfree(query);

	/* set the energy for the entire job. */
	if (step_ptr->job_ptr->tres_alloc_str) {
		query = xstrdup_printf(
			"update \"%s_%s\" set tres_alloc='%s' where "
			"job_db_inx=%"PRIu64,
			mysql_conn->cluster_name, job_table,
			step_ptr->job_ptr->tres_alloc_str,
			step_ptr->job_ptr->db_index);
		if (debug_flags & DEBUG_FLAG_DB_STEP)
			DB_DEBUG(mysql_conn->conn, "query\n%s", query);
		rc = mysql_db_query(mysql_conn, query);
		xfree(query);
	}

	return rc;
}

extern int as_mysql_suspend(mysql_conn_t *mysql_conn,
			    uint64_t old_db_inx,
			    struct job_record *job_ptr)
{
	char *query = NULL;
	int rc = SLURM_SUCCESS;
	time_t submit_time;
	uint64_t job_db_inx;

	if (check_connection(mysql_conn) != SLURM_SUCCESS)
		return ESLURM_DB_CONNECTION;

	if (job_ptr->resize_time)
		submit_time = job_ptr->resize_time;
	else
		submit_time = job_ptr->details->submit_time;

	if (!job_ptr->db_index) {
		if (!(job_ptr->db_index =
		      _get_db_index(mysql_conn,
				    submit_time,
				    job_ptr->job_id))) {
			/* If we get an error with this just fall
			 * through to avoid an infinite loop
			 */
			if (as_mysql_job_start(
				    mysql_conn, job_ptr) == SLURM_ERROR) {
				error("couldn't suspend job %u",
				      job_ptr->job_id);
				return SLURM_SUCCESS;
			}
		}
	}

	if (IS_JOB_RESIZING(job_ptr)) {
		if (!old_db_inx) {
			error("No old db inx given for job %u cluster %s, "
			      "can't update suspend table.",
			      job_ptr->job_id, mysql_conn->cluster_name);
			return SLURM_ERROR;
		}
		job_db_inx = old_db_inx;
		xstrfmtcat(query,
			   "update \"%s_%s\" set time_end=%d where "
			   "job_db_inx=%"PRIu64" && time_end=0;",
			   mysql_conn->cluster_name, suspend_table,
			   (int)job_ptr->suspend_time, job_db_inx);

	} else
		job_db_inx = job_ptr->db_index;

	/* use job_db_inx for this one since we want to update the
	   supend time of the job before it was resized.
	*/
	xstrfmtcat(query,
		   "update \"%s_%s\" set time_suspended=%d-time_suspended, "
		   "state=%d where job_db_inx=%"PRIu64";",
		   mysql_conn->cluster_name, job_table,
		   (int)job_ptr->suspend_time,
		   job_ptr->job_state & JOB_STATE_BASE,
		   job_db_inx);
	if (IS_JOB_SUSPENDED(job_ptr))
		xstrfmtcat(query,
			   "insert into \"%s_%s\" (job_db_inx, id_assoc, "
			   "time_start, time_end) "
			   "values (%"PRIu64", %u, %d, 0);",
			   mysql_conn->cluster_name, suspend_table,
			   job_ptr->db_index, job_ptr->assoc_id,
			   (int)job_ptr->suspend_time);
	else
		xstrfmtcat(query,
			   "update \"%s_%s\" set time_end=%d where "
			   "job_db_inx=%"PRIu64" && time_end=0;",
			   mysql_conn->cluster_name, suspend_table,
			   (int)job_ptr->suspend_time, job_ptr->db_index);
	if (debug_flags & DEBUG_FLAG_DB_JOB)
		DB_DEBUG(mysql_conn->conn, "query\n%s", query);

	rc = mysql_db_query(mysql_conn, query);

	xfree(query);
	if (rc != SLURM_ERROR) {
		xstrfmtcat(query,
			   "update \"%s_%s\" set "
			   "time_suspended=%u-time_suspended, "
			   "state=%d where job_db_inx=%"PRIu64" and time_end=0",
			   mysql_conn->cluster_name, step_table,
			   (int)job_ptr->suspend_time,
			   job_ptr->job_state, job_ptr->db_index);
		rc = mysql_db_query(mysql_conn, query);
		xfree(query);
	}

	return rc;
}

extern int as_mysql_flush_jobs_on_cluster(
	mysql_conn_t *mysql_conn, time_t event_time)
{
	int rc = SLURM_SUCCESS;
	/* put end times for a clean start */
	MYSQL_RES *result = NULL;
	MYSQL_ROW row;
	char *query = NULL;
	char *id_char = NULL;
	char *suspended_char = NULL;

	if (check_connection(mysql_conn) != SLURM_SUCCESS)
		return ESLURM_DB_CONNECTION;

	/* First we need to get the job_db_inx's and states so we can clean up
	 * the suspend table and the step table
	 */
	query = xstrdup_printf(
		"select distinct t1.job_db_inx, t1.state from \"%s_%s\" "
		"as t1 where t1.time_end=0;",
		mysql_conn->cluster_name, job_table);
	if (debug_flags & DEBUG_FLAG_DB_JOB)
		DB_DEBUG(mysql_conn->conn, "query\n%s", query);
	if (!(result =
	      mysql_db_query_ret(mysql_conn, query, 0))) {
		xfree(query);
		return SLURM_ERROR;
	}
	xfree(query);

	while ((row = mysql_fetch_row(result))) {
		int state = slurm_atoul(row[1]);
		if (state == JOB_SUSPENDED) {
			if (suspended_char)
				xstrfmtcat(suspended_char,
					   ", %s", row[0]);
			else
				xstrfmtcat(suspended_char, "job_db_inx in (%s",
					   row[0]);
		}

		if (id_char)
			xstrfmtcat(id_char, ", %s", row[0]);
		else
			xstrfmtcat(id_char, "job_db_inx in (%s", row[0]);
	}
	mysql_free_result(result);

	if (suspended_char) {
		xstrfmtcat(suspended_char, ")");
		xstrfmtcat(query,
			   "update \"%s_%s\" set "
			   "time_suspended=%ld-time_suspended "
			   "where %s;",
			   mysql_conn->cluster_name, job_table,
			   event_time, suspended_char);
		xstrfmtcat(query,
			   "update \"%s_%s\" set "
			   "time_suspended=%ld-time_suspended "
			   "where %s;",
			   mysql_conn->cluster_name, step_table,
			   event_time, suspended_char);
		xstrfmtcat(query,
			   "update \"%s_%s\" set time_end=%ld where (%s) "
			   "&& time_end=0;",
			   mysql_conn->cluster_name, suspend_table,
			   event_time, suspended_char);
		xfree(suspended_char);
	}
	if (id_char) {
		xstrfmtcat(id_char, ")");
		xstrfmtcat(query,
			   "update \"%s_%s\" set state=%d, "
			   "time_end=%ld where %s;",
			   mysql_conn->cluster_name, job_table,
			   JOB_CANCELLED, event_time, id_char);
		xstrfmtcat(query,
			   "update \"%s_%s\" set state=%d, "
			   "time_end=%ld where %s;",
			   mysql_conn->cluster_name, step_table,
			   JOB_CANCELLED, event_time, id_char);
		xfree(id_char);
	}

	if (query) {
		if (debug_flags & DEBUG_FLAG_DB_JOB)
			DB_DEBUG(mysql_conn->conn, "query\n%s", query);

		rc = mysql_db_query(mysql_conn, query);
		xfree(query);
	}

	return rc;
}<|MERGE_RESOLUTION|>--- conflicted
+++ resolved
@@ -843,24 +843,12 @@
 	if (job->derived_ec != NO_VAL)
 		xstrfmtcat(vals, ", derived_ec=%u", job->derived_ec);
 
-<<<<<<< HEAD
-	if (job->derived_es) {
-		char *derived_es = slurm_add_slash_to_quotes(job->derived_es);
-		xstrfmtcat(vals, ", derived_es='%s'", derived_es);
-		xfree(derived_es);
-	}
-
-	if (job->system_comment) {
-		char *system_comment = slurm_add_slash_to_quotes(
-			job->system_comment);
-		xstrfmtcat(vals, ", system_comment='%s'",
-			   system_comment);
-		xfree(system_comment);
-	}
-=======
 	if (job->derived_es)
 		xstrfmtcat(vals, ", derived_es='%s'", job->derived_es);
->>>>>>> 37645fbd
+
+	if (job->system_comment)
+		xstrfmtcat(vals, ", system_comment='%s'",
+			   job->system_comment);
 
 	if (!vals) {
 		errno = SLURM_NO_CHANGE_IN_DATA;
