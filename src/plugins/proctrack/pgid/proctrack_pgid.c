/*****************************************************************************\
 *  proctrack_pgid.c - process tracking via process group ID plugin.
 *****************************************************************************
 *  Copyright (C) 2005 The Regents of the University of California.
 *  Produced at Lawrence Livermore National Laboratory (cf, DISCLAIMER).
 *  Written by Morris Jette <jette1@llnl.gov> et. al.
 *  CODE-OCEC-09-009. All rights reserved.
 *
 *  This file is part of SLURM, a resource management program.
 *  For details, see <https://computing.llnl.gov/linux/slurm/>.
 *  Please also read the included file: DISCLAIMER.
 *
 *  SLURM is free software; you can redistribute it and/or modify it under
 *  the terms of the GNU General Public License as published by the Free
 *  Software Foundation; either version 2 of the License, or (at your option)
 *  any later version.
 *
 *  In addition, as a special exception, the copyright holders give permission
 *  to link the code of portions of this program with the OpenSSL library under
 *  certain conditions as described in each individual source file, and
 *  distribute linked combinations including the two. You must obey the GNU
 *  General Public License in all respects for all of the code used other than
 *  OpenSSL. If you modify file(s) with this exception, you may extend this
 *  exception to your version of the file(s), but you are not obligated to do
 *  so. If you do not wish to do so, delete this exception statement from your
 *  version.  If you delete this exception statement from all source files in
 *  the program, then also delete it here.
 *
 *  SLURM is distributed in the hope that it will be useful, but WITHOUT ANY
 *  WARRANTY; without even the implied warranty of MERCHANTABILITY or FITNESS
 *  FOR A PARTICULAR PURPOSE.  See the GNU General Public License for more
 *  details.
 *
 *  You should have received a copy of the GNU General Public License along
 *  with SLURM; if not, write to the Free Software Foundation, Inc.,
 *  51 Franklin Street, Fifth Floor, Boston, MA 02110-1301  USA.
\*****************************************************************************/

#if HAVE_CONFIG_H
#   include "config.h"
#endif

#if HAVE_STDINT_H
#  include <stdint.h>
#endif
#if HAVE_INTTYPES_H
#  include <inttypes.h>
#endif

#ifndef   __USE_XOPEN_EXTENDED
#  define __USE_XOPEN_EXTENDED /* getpgid */
#endif
#include <unistd.h>

#include <sys/types.h>
#include <signal.h>
#include <stdlib.h>

#include "slurm/slurm.h"
#include "slurm/slurm_errno.h"
#include "src/common/log.h"
#include "src/slurmd/slurmstepd/slurmstepd_job.h"

/*
 * These variables are required by the generic plugin interface.  If they
 * are not found in the plugin, the plugin loader will ignore it.
 *
 * plugin_name - a string giving a human-readable description of the
 * plugin.  There is no maximum length, but the symbol must refer to
 * a valid string.
 *
 * plugin_type - a string suggesting the type of the plugin or its
 * applicability to a particular form of data or method of data handling.
 * If the low-level plugin API is used, the contents of this string are
 * unimportant and may be anything.  SLURM uses the higher-level plugin
 * interface which requires this string to be of the form
 *
 *	<application>/<method>
 *
 * where <application> is a description of the intended application of
 * the plugin (e.g., "jobcomp" for SLURM job completion logging) and <method>
 * is a description of how this plugin satisfies that application.  SLURM will
 * only load job completion logging plugins if the plugin_type string has a
 * prefix of "jobcomp/".
 *
 * plugin_version - an unsigned 32-bit integer giving the version number
 * of the plugin.  If major and minor revisions are desired, the major
 * version number may be multiplied by a suitable magnitude constant such
 * as 100 or 1000.  Various SLURM versions will likely require a certain
 * minimum version for their plugins as the job completion logging API
 * matures.
 */
const char plugin_name[]      = "Process tracking via process group ID plugin";
const char plugin_type[]      = "proctrack/pgid";
const uint32_t plugin_version = 91;

/*
 * init() is called when the plugin is loaded, before any other functions
 * are called.  Put global initialization here.
 */
extern int init ( void )
{
	return SLURM_SUCCESS;
}

extern int fini ( void )
{
	return SLURM_SUCCESS;
}

extern int slurm_container_plugin_create ( slurmd_job_t *job )
{
	return SLURM_SUCCESS;
}

/*
 * Uses job step process group id.
 */
extern int slurm_container_plugin_add ( slurmd_job_t *job, pid_t pid )
{
	job->cont_id = (uint64_t)job->pgid;
	return SLURM_SUCCESS;
}

extern int slurm_container_plugin_signal  ( uint64_t id, int signal )
{
	pid_t pid = (pid_t) id;

<<<<<<< HEAD
	if (!id)	/* no container ID */
		return ESRCH;

	if (pid == getpid() || pid == getpgid(0)) {
=======
	if (!id) {
		/* no container ID */
	} else if (pid == getpid() || pid == getpgid(0)) {
>>>>>>> 50449e17
		error("slurm_signal_container would kill caller!");
	} else {
		return killpg(pid, signal);
	}
	slurm_seterrno(ESRCH);
	return SLURM_ERROR;
}

extern int slurm_container_plugin_destroy ( uint64_t id )
{
	return SLURM_SUCCESS;
}

extern uint64_t slurm_container_plugin_find(pid_t pid)
{
	pid_t rc = getpgid(pid);

	if (rc == -1)
		return (uint64_t) 0;
	else
		return (uint64_t) rc;
}

extern bool slurm_container_plugin_has_pid(uint64_t cont_id, pid_t pid)
{
	pid_t pgid = getpgid(pid);

	if ((pgid == -1) || ((uint64_t)pgid != cont_id))
		return false;

	return true;
}

extern int
slurm_container_plugin_wait(uint64_t cont_id)
{
	pid_t pgid = (pid_t)cont_id;
	int delay = 1;

	if (cont_id == 0 || cont_id == 1) {
		slurm_seterrno(EINVAL);
		return SLURM_ERROR;
	}

	/* Spin until the process group is gone. */
	while (killpg(pgid, 0) == 0) {
		slurm_container_plugin_signal(cont_id, SIGKILL);
		sleep(delay);
		if (delay < 120) {
			delay *= 2;
		} else {
			error("Unable to destroy container %"PRIu64"", cont_id);
		}
	}

	return SLURM_SUCCESS;
}

extern int
slurm_container_plugin_get_pids(uint64_t cont_id, pid_t **pids, int *npids)
{
	error("proctrack/pgid does not implement "
	      "slurm_container_plugin_get_pids");
	return SLURM_ERROR;
}<|MERGE_RESOLUTION|>--- conflicted
+++ resolved
@@ -126,16 +126,9 @@
 {
 	pid_t pid = (pid_t) id;
 
-<<<<<<< HEAD
-	if (!id)	/* no container ID */
-		return ESRCH;
-
-	if (pid == getpid() || pid == getpgid(0)) {
-=======
 	if (!id) {
 		/* no container ID */
 	} else if (pid == getpid() || pid == getpgid(0)) {
->>>>>>> 50449e17
 		error("slurm_signal_container would kill caller!");
 	} else {
 		return killpg(pid, signal);
