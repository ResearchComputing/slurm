<!--#include virtual="header.txt"-->

<h1>SLURM User and Administrator Guide for Cray Systems</h1>

<h2>User Guide</h2>

<p>This document describes the unique features of SLURM on Cray computers.
You should be familiar with the SLURM's mode of operation on Linux clusters
before studying the differences in Cray system operation described in this
document.</p>

<p>Since version 2.3 SLURM is designed to operate as a job scheduler over Cray's
Application Level Placement Scheduler (ALPS).
Use SLURM's <i>sbatch</i> or <i>salloc</i> commands to create a resource
allocation in ALPS.
Then use ALPS' <i>aprun</i> command to launch parallel jobs within the resource
allocation.
The resource allocation is terminated once the the batch script or the
<i>salloc</i> command terminates.
Alternately there is an <i>aprun</i> wrapper distributed with SLURM in
<i>contribs/cray/srun</i> which will translate <i>srun</i> options
into the equivalent <i>aprun</i> options. This wrapper will also execute
<i>salloc</i> as needed to create a job allocation in which to run the
<i>aprun</i> command. The <i>srun</i> script contains two new options:
<i>--man</i> will print a summary of the options including notes about which
<i>srun</i> options are not supported and <i>--alps="</i> which can be used
to specify <i>aprun</i> options which lack an equivalent within <i>srun</i>.
For example, <i>srun --alps="-a xt" -n 4 a.out</i>.
Since <i>aprun</i> is used to launch tasks (the equivalent of a SLURM
job step), the job steps will not be visible using SLURM commands.
Other than SLURM's <i>srun</i> command being replaced by <i>aprun</i>
and the job steps not being visible, all other SLURM commands will operate
as expected. Note that in order to build and install the aprun wrapper
described above, execute "configure" with the <i>--with-srun2aprun</i>
option or add <i>%_with_srun2aprun  1</i> to your <i>~/.rpmmacros</i>
file.  This option is set with rpms from Cray.</p>

<h3>Node naming and node geometry on Cray XT/XE systems</h3>
<p>SLURM node names will be of the form "nid#####" where "#####" is a five-digit sequence number.
   Other information available about the node are it's XYZ coordinate in the node's <i>NodeAddr</i>
   field and it's component label in the <i>HostNodeName</i> field.
   The format of the component label is "c#-#c#s#n#" where the "#" fields represent in order:
   cabinet, row, cage, blade or slot, and node.
   For example "c0-1c2s5n3" is cabinet 0, row 1, cage 3, slot 5 and node 3.</p>

<p>Cray XT/XE systems come with a 3D torus by default. On smaller systems the cabling in X dimension is
   omitted, resulting in a two-dimensional torus (1 x Y x Z). On Gemini/XE systems, pairs of adjacent nodes
   (nodes 0/1 and 2/3 on each blade) share one network interface each. This causes the same Y coordinate to
   be  assigned to those nodes, so that the number of distinct torus coordinates is half the number of total
   nodes.</p>
<p>The SLURM <i>smap</i> and <i>sview</i> tools can visualize node torus positions. Clicking on a particular
   node shows its <i>NodeAddr</i> field, which is its (X,Y,Z) torus coordinate base-36 encoded as a 3-character
   string. For example, a NodeAddr of '07A' corresponds to the coordinates X = 0, Y = 7, Z = 10.
   The <i>NodeAddr</i> of a node can also be shown using 'scontrol show node nid#####'.</p>

<p>Please note that the sbatch/salloc options "<i>--geometry</i>" and "<i>--no-rotate</i>" are BlueGene-specific
   and have no impact on Cray systems. Topological node placement depends on what Cray makes available via the
   ALPS_NIDORDER configuration option (see below).</p>

<h3>Specifying thread depth</h3>
<p>For threaded applications, use the <i>--cpus-per-task</i>/<i>-c</i> parameter of sbatch/salloc to set
   the thread depth per node. This corresponds to mppdepth in PBS and to the aprun -d parameter. Please
   note that SLURM does not set the OMP_NUM_THREADS environment variable. Hence, if an application spawns
   4 threads, an example script would look like</p>
<pre>
 #SBATCH --comment="illustrate the use of thread depth and OMP_NUM_THREADS"
 #SBATCH --ntasks=3
 #SBATCH -c 4
 export OMP_NUM_THREADS=4
 aprun -n 3 -d $OMP_NUM_THREADS ./my_exe
</pre>

<h3>Specifying number of tasks per node</h3>
<p>SLURM uses the same default as ALPS, assigning each task to a single core/CPU. In order to
   make more resources available per task, you can reduce the number of processing elements
   per node (<i>aprun -N</i> parameter, <i>mppnppn</i> in PBS) with the
   <i>--ntasks-per-node</i> option of <i>sbatch/salloc</i>.
   This is in particular necessary when tasks require more memory than the per-CPU default.</p>

<h3>Specifying per-task memory</h3>
<p>In Cray terminology, a task is also called a "processing element" (PE), hence below we
   refer to the per-task memory and "per-PE" memory interchangeably. The per-PE memory
   requested through the batch system corresponds to the <i>aprun -m</i> parameter.</p>

<p>Due to the implicit default assumption that 1 task runs per core/CPU, the default memory
   available per task is the <i>per-CPU share</i> of node_memory / number_of_cores. For
   example, on a XT5 system with 16000MB per 12-core node, the per-CPU share is 1333MB.</p>

<p>If nothing else is specified, the <i>--mem</i> option to sbatch/salloc can only be used to
   <i>reduce</i> the per-PE memory below the per-CPU share. This is also the only way that
   the <i>--mem-per-cpu</i> option can be applied (besides, the <i>--mem-per-cpu</i> option
   is ignored if the user forgets to set --ntasks/-n).
   Thus, the preferred way of specifying  memory is the more general <i>--mem</i> option.</p>

<p>To <i>increase</i> the per-PE memory settable via the <i>--mem</i> option requires making
   more per-task resources available using the <i>--ntasks-per-node</i> option to sbatch/salloc.
   This allows <i>--mem</i> to request up to node_memory / ntasks_per_node MegaBytes.</p>

<p>When <i>--ntasks-per-node</i> is 1, the entire node memory may be requested by the application.
   Setting <i>--ntasks-per-node</i> to the number of cores per node yields the default per-CPU share
   minimum value.</p>

<p>For all cases in between these extremes, set --mem=per_task_node or --mem-per-cpu=memory_per_cpu (node CPU count and task count may differ) and</p>
<pre>
   --ntasks-per-node=floor(node_memory / per_task_memory)
</pre>
<p>whenever per_task_memory needs to be larger than the per-CPU share.</p>

<p><b>Example:</b> An application with 64 tasks needs 7500MB per task on a cluster with 32000MB and 24 cores
   per node.  Hence  ntasks_per_node = floor(32000/7500) = 4.</p>
<pre>
    #SBATCH --comment="requesting 7500MB per task on 32000MB/24-core nodes"
    #SBATCH --ntasks=64
    #SBATCH --ntasks-per-node=4
    #SBATCH --mem=30000
</pre>
<p>If you would like to fine-tune the memory limit of your application, you can set the same parameters in
   a salloc session and then check directly, using</p>
<pre>
    apstat -rvv -R $BASIL_RESERVATION_ID
</pre>
<p>to see how much memory has been requested.</p>

<h3>Using aprun -B</h3>
<p>CLE 3.x allows a nice <i>aprun</i> shortcut via the <i>-B</i> option, which
   reuses all the batch system parameters (<i>--ntasks, --ntasks-per-node,
   --cpus-per-task, --mem</i>) at application launch, as if the corresponding
   (<i>-n, -N, -d, -m</i>) parameters had been set; see the aprun(1) manpage
   on CLE 3.x systems for details.</p>

<h3>Node ordering options</h3>
<<<<<<< HEAD
<p>SLURM honors the node ordering policy set for Cray's Application Level Placement Scheduler (ALPS). Node 
=======
<p>SLURM honors the node ordering policy set for Cray's Application Level Placement Scheduler (ALPS). Node
>>>>>>> f7321e1a
   ordering is a configurable system option (ALPS_NIDORDER in /etc/sysconfig/alps). The current
   setting is reported by '<i>apstat -svv</i>'  (look for the line starting with "nid ordering option") and
   can not be changed at  runtime. The resulting, effective node ordering is revealed by '<i>apstat -no</i>'
   (if no special node ordering has been configured, 'apstat -no' shows the
   same order as '<i>apstat -n</i>').</p>

<p>SLURM uses exactly the same order as '<i>apstat -no</i>' when selecting
   nodes for a job. With the <i>--contiguous</i> option to <i>sbatch/salloc</i>
   you can request a contiguous (relative to the current ALPS nid ordering) set
   of nodes. Note that on a busy system there is typically more fragmentation,
   hence it may take longer (or even prove impossible) to allocate contiguous
   sets of a larger size.</p>

<p>Cray/ALPS node ordering is a topic of ongoing work, some information can be found in the CUG-2010 paper
   "<i>ALPS, Topology, and Performance</i>" by Carl Albing and Mark Baker.</p>

<h3>GPU Use</h3>

<p>Users may specify GPU memory required per node using the <i>--gres=gpu_mem:#</i>
option to any of the commands used to create a job allocation/reservation.</p>

<h3>Front-End Node Use</h3>

<p>If you want to be allocated resources on a front-end node and no compute
nodes (typically used for pre- or post-processing functionality) then submit a
batch job with a node count specification of zero.</p>
<pre>
sbatch -N0 pre_process.bash
</pre>
<p><b>Note</b>: Support for Cray job allocations with zero compute nodes was
added to SLURM version 2.4. Earlier versions of SLURM will return an error for
zero compute node job requests.</p>
<p><b>Note</b>: Job allocations with zero compute nodes can only be made in
SLURM partitions explicitly configured with <b>MinNodes=0</b> (the default
minimum node count for a partition is one compute node).</p>

<h2>Administrator Guide</h2>

<h3>Install supporting RPMs</h3>

<p>The build requires a few -devel RPMs listed below. You can obtain these from
SuSe/Novell.
<ul>
<li>CLE 2.x uses SuSe SLES 10 packages (rpms may be on the normal isos)</li>
<li>CLE 3.x uses Suse SLES 11 packages (rpms are on the SDK isos, there
are two SDK iso files for SDK)</li>
</ul></p>

<p>You can check by logging onto the boot node and running</p>
<pre>
boot: # xtopview
default: # rpm -qa
</pre>

<p>The list of packages that should be installed is:</p>
<ul>
<li>expat-2.0.xxx</li>
<li>libexpat-devel-2.0.xxx</li>
<li>cray-MySQL-devel-enterprise-5.0.64 (this should be on the Cray iso)</li>
</ul>

<p>For example, loading MySQL can be done like this:</p>
<pre>
smw: # mkdir mnt
smw: # mount -o loop, ro xe-sles11sp1-trunk.201107070231a03.iso mnt
smw: # find mnt -name cray-MySQL-devel-enterprise\*
mnt/craydist/xt-packages/cray-MySQL-devel-enterprise-5.0.64.1.0000.2899.19.2.x86_64.rpm
smw: # scp mnt/craydist/xt-packages/cray-MySQL-devel-enterprise-5.0.64.1.0000.2899.19.2.x86_64
</pre>

<p>Then switch to boot node and run:</p>
<pre>
boot: # xtopview
default: # rpm -ivh /software/cray-MySQL-devel-enterprise-5.0.64.1.0000.2899.19.2.x86_64.rpm
default: # exit
</pre>

<p>All Cray-specific PrgEnv and compiler modules should be removed and root
privileges will be required to install these files.</p>

<h3>Install Munge</h3>

<p>Note the Munge installation process on Cray systems differs
somewhat from that described in the
<a href="http://code.google.com/p/munge/wiki/InstallationGuide">
MUNGE Installation Guide</a>.</p>

<p>Munge is the authentication daemon and needed by SLURM. You can get
munge rpms from Cray use the below method to install and test.  The
Cray munge rpm installs munge in /opt/munge.</p>

<p>If needed copy the rpms over to the boot node</p>
<pre>
<<<<<<< HEAD
login: # cd $LIBROOT
login: # cp ~/slurm/contribs/cray/munge_build_script.sh $LIBROOT
login: # mkdir -p ${LIBROOT}/munge/zip
login: # curl -O http://munge.googlecode.com/files/munge-0.5.10.tar.bz2
login: # cp munge-0.5.10.tar.bz2 ${LIBROOT}/munge/zip
login: # chmod u+x ${LIBROOT}/munge/zip/munge_build_script.sh
login: # ${LIBROOT}/munge/zip/munge_build_script.sh
(generates lots of output and generates a tar-ball called
$LIBROOT/munge_build-.*YYYY-MM-DD.tar.gz)
login: # scp munge_build-2011-07-12.tar.gz root@boot:/rr/current/software
=======
login: # scp munge-*.rpm root@boot:/rr/current/software
>>>>>>> f7321e1a
</pre>

<p>Install the rpms on the boot node.  While this process creates a
munge key it can't be use in /etc/munge directory.  So we make a
/opt/munge/key directory instead and create a key there.</p>
<pre>
boot: # xtopview
default: # rpm -ivh /software/munge-*.x86_64.rpm
default: # mkdir /opt/munge/key
default: # dd if=/dev/urandom bs=1 count=1024 >/opt/munge/key/munge.key
default: # chmod go-rxw /opt/munge/key/munge.key
default: # chown daemon /opt/munge/key/munge.key
default: # perl -pi -e 's/#DAEMON_ARGS=/DAEMON_ARGS="--key-file \/opt\/munge\/key\/munge.key"/g' /etc/init.d/munge
default: # exit
</pre>

<h3>Configure Munge</h3>

<p>The following steps apply to each login node and the sdb, where
<ul>
<li>The <i>slurmd</i> or <i>slurmctld</i> daemon will run and/or</li>
<li>Users will be submitting jobs</li>
</ul></p>

<pre>
sdb: # mkdir --mode=0711 -vp /var/lib/munge
sdb: # mkdir --mode=0700 -vp /var/log/munge
sdb: # mkdir --mode=0755 -vp /var/run/munge
sdb: # chown daemon /var/lib/munge
sdb: # chown daemon /var/log/munge
sdb: # chown daemon /var/run/munge
sdb: # /etc/init.d/munge start

</pre>

<p>Start the munge daemon and test it.</p>
<pre>
login: # export PATH=/opt/munge/bin:$PATH
login: # munge -n
MUNGE:AwQDAAAEy341MRViY+LacxYlz+mchKk5NUAGrYLqKRUvYkrR+MJzHTgzSm1JALqJcunWGDU6k3vpveoDFLD7fLctee5+OoQ4dCeqyK8slfAFvF9DT5pccPg=:
login: # munge -n | unmunge
</pre>

<p>When done, verify network connectivity by executing (You have to
  have the munged started on the other-login-host as well):
<ul>
<li><i>munge -n | ssh other-login-host /opt/slurm/munge/bin/unmunge</i></li>
</ul>

<h3>Enable the Cray job service</h3>

<p>This is a common dependency on Cray systems. ALPS relies on the Cray job service to
   generate cluster-unique job container IDs (PAGG IDs). These identifiers are used by
   ALPS to track running (aprun) job steps. The default (session IDs) is not unique
   across multiple login nodes. This standard procedure is described in chapter 9 of
   <a href="http://docs.cray.com/books/S-2393-4003/">S-2393</a> and takes only two
   steps, both to be done on all 'login' class nodes (xtopview -c login):</p>
   <ul>
	   <li>make sure that the /etc/init.d/job service is enabled (chkconfig) and started</li>
	   <li>enable the pam_job.so module from /opt/cray/job/default in /etc/pam.d/common-session<br/>
	   (NB: the default pam_job.so is very verbose, a simpler and quieter variant is provided
		in contribs/cray.)</li>
   </ul>
<p>The latter step is required only if you would like to run interactive
   <i>salloc</i> sessions.</p>
<pre>
boot: # xtopview -c login
login: # chkconfig job on
login: # emacs -nw /etc/pam.d/common-session
(uncomment the pam_job.so line)
session optional /opt/cray/job/default/lib64/security/pam_job.so
login: # exit
boot: # xtopview -n 31
node/31:# chkconfig job on
node/31:# emacs -nw /etc/pam.d/common-session
(uncomment the pam_job.so line as shown above)
</pre>

<h3>Install and Configure SLURM</h3>

<p>SLURM can be built and installed as on any other computer as described
<a href="quickstart_admin.html">Quick Start Administrator Guide</a>.
You can also get current SLURM rpms from Cray.  An installation
process for the rpms is described below.  The
Cray SLURM rpms install in /opt/slurm.</p>

<p><b>NOTE:</b> By default neither the <i>salloc</i> command or <i>srun</i>
command wrapper can be executed as a background process. This is done for two
reasons:</p>
<ol>
<li>Only one ALPS reservation can be created from each session ID. The
<i>salloc</i> command can not change it's session ID without disconnecting
itself from the terminal and its parent process, meaning the process could not
be later put into the foreground or easily identified</li>
<li>To better identify every process spawned under the <i>salloc</i> process
using terminal foreground process group IDs</li>
</ol>
<p>You can optionally enable <i>salloc</i> and <i>srun</i> to execute as
background processes by using the configure option
<i>"--enable-salloc-background"</i> (.rpmmacros option <i>"%_with_salloc_backgroud 1"</i>, however doing will result in failed
resource allocations
(<i>error: Failed to allocate resources: Requested reservation is in use</i>)
if not executed sequentially and
increase the likelyhood of orphaned processes.  Specifically request
this version when requesting rpms from Cray as this is not on by default.</p>
<!-- Example:
 Modify srun script or ask user to execute "/usr/bin/setsid"
 before salloc or srun command -->
<!-- Example:
 salloc spawns zsh, zsh spawns bash, etc.
 when salloc terminates, bash becomes a child of init -->

<p>If needed copy the rpms over to the boot node.</p>
<pre>
login: # scp slurm-*.rpm root@boot:/rr/current/software
</pre>

<p>Install the rpms on the boot node.</p>
<pre>
boot: # xtopview
default: # rpm -ivh /software/slurm-*.x86_64.rpm
<i>edit /etc/slurm/slurm.conf and /etc/slurm/cray.conf</i>
default: # exit
</pre>

<p>When building SLURM's <i>slurm.conf</i> configuration file, use the
<i>NodeName</i> parameter to specify all batch nodes to be scheduled.
If nodes are defined in ALPS, but not defined in the <i>slurm.conf</i> file, a
complete list of all batch nodes configured in ALPS will be logged by
the <i>slurmctld</i> daemon when it starts.
One would typically use this information to modify the <i>slurm.conf</i> file
and restart the <i>slurmctld</i> daemon.
Note that the <i>NodeAddr</i> and <i>NodeHostName</i> fields should not be
configured, but will be set by SLURM using data from ALPS.
<i>NodeAddr</i> be set to the node's XYZ coordinate and be used by SLURM's
<i>smap</i> and <i>sview</i> commands.
<i>NodeHostName</i> will be set to the node's component label.
The format of the component label is "c#-#c#s#n#" where the "#" fields
represent in order: cabinet, row, cate, blade or slot, and node.
For example "c0-1c2s5n3" is cabinet 0, row 1, cage 3, slot 5 and node 3.</p>

<p>The <i>slurmd</i> daemons will not execute on the compute nodes, but will
execute on one or more front end nodes.
It is from here that batch scripts will execute <i>aprun</i> commands to
launch tasks.
This is specified in the <i>slurm.conf</i> file by using the
<i>FrontendName</i> and optionally the <i>FrontEndAddr</i> fields
as seen in the examples below.</p>

<p>Note that SLURM will by default kill running jobs when a node goes DOWN,
while a DOWN node in ALPS only prevents new jobs from being scheduled on the
node. To help avoid confusion, we recommend that <i>SlurmdTimeout</i> in the
<i>slurm.conf</i> file be set to the same value as the <i>suspectend</i>
parameter in ALPS' <i>nodehealth.conf</i> file.</p>

<p>You need to specify the appropriate resource selection plugin (the
<i>SelectType</i> option in SLURM's <i>slurm.conf</i> configuration file).
Configure <i>SelectType</i> to <i>select/cray</i> The <i>select/cray</i>
plugin provides an interface to ALPS plus issues calls to the
<i>select/linear</i>, which selects resources for jobs using a best-fit
algorithm to allocate whole nodes to jobs (rather than individual sockets,
cores or threads).</p>

<p>Note that the system topology is based upon information gathered from
the ALPS database and is based upon the ALPS_NIDORDER configuration in
<i>/etc/sysconfig/alps</i>. Excerpts of a <i>slurm.conf</i> file for
use on a Cray systems follow:</p>

<pre>
#---------------------------------------------------------------------
# SLURM USER
#---------------------------------------------------------------------
# SLURM user on cray systems must be root
# This requirement derives from Cray ALPS:
# - ALPS reservations can only be created by the job owner or root
#   (confirmation may be done by other non-privileged users)
# - Freeing a reservation always requires root privileges
SlurmUser=root

#---------------------------------------------------------------------
# PLUGINS
#---------------------------------------------------------------------
# Network topology (handled internally by ALPS)
TopologyPlugin=topology/none

# Scheduling
SchedulerType=sched/backfill

# Node selection: use the special-purpose "select/cray" plugin.
# Internally this uses select/linear, i.e. nodes are always allocated
# in units of nodes (other allocation is currently not possible, since
# ALPS does not yet allow to run more than 1 executable on the same
# node, see aprun(1), section LIMITATIONS).
#
# Add CR_memory as parameter to support --mem/--mem-per-cpu.
# GPU memory allocation supported as generic resource.
# NOTE: No gres/gpu_mem plugin is required, only generic SLURM GRES logic.
SelectType=select/cray
SelectTypeParameters=CR_Memory
GresTypes=gpu_mem

# Proctrack plugin: only/default option is proctrack/sgi_job
# ALPS requires cluster-unique job container IDs and thus the /etc/init.d/job
# service needs to be started on all slurmd and login nodes, as described in
# S-2393, chapter 9. Due to this requirement, ProctrackType=proctrack/sgi_job
# is the default on Cray and need not be specified explicitly.

#---------------------------------------------------------------------
# PATHS
#---------------------------------------------------------------------
SlurmdSpoolDir=/ufs/slurm/spool
StateSaveLocation=/ufs/slurm/spool/state

# main logfile
SlurmctldLogFile=/ufs/slurm/log/slurmctld.log
# slurmd logfiles (using %h for hostname)
SlurmdLogFile=/ufs/slurm/log/%h.log

# PIDs
SlurmctldPidFile=/var/run/slurmctld.pid
SlurmdPidFile=/var/run/slurmd.pid

#---------------------------------------------------------------------
# COMPUTE NODES
#---------------------------------------------------------------------
# Return DOWN nodes to service when e.g. slurmd has been unresponsive
ReturnToService=1

# Configure the suspectend parameter in ALPS' nodehealth.conf file to the same
# value as SlurmdTimeout for consistent behavior (e.g. "suspectend: 600")
SlurmdTimeout=600

# Controls how a node's configuration specifications in slurm.conf are
# used.
# 0 - use hardware configuration (must agree with slurm.conf)
# 1 - use slurm.conf, nodes with fewer resources are marked DOWN
# 2 - use slurm.conf, but do not mark nodes down as in (1)
FastSchedule=2

# Per-node configuration for PALU AMD G34 dual-socket "Magny Cours"
# Compute Nodes. We deviate from slurm's idea of a physical socket
# here, since the Magny Cours hosts two NUMA nodes each, which is
# also visible in the ALPS inventory (4 Segments per node, each
# containing 6 'Processors'/Cores).
# Also specify that 2 GB of GPU memory is available on every node
NodeName=DEFAULT Sockets=4 CoresPerSocket=6 ThreadsPerCore=1
NodeName=DEFAULT RealMemory=32000 State=UNKNOWN
NodeName=DEFAULT Gres=gpu_mem:2g

# List the nodes of the compute partition below (service nodes are not
# allowed to appear)
NodeName=nid00[002-013,018-159,162-173,178-189]

# Frontend nodes: these should not be available to user logins, but
#                 have all filesystems mounted that are also
#                 available on a login node (/scratch, /home, ...).
FrontendName=palu[7-9]

#---------------------------------------------------------------------
# ENFORCING LIMITS
#---------------------------------------------------------------------
# Enforce the use of associations: {associations, limits, wckeys}
AccountingStorageEnforce=limits

# Do not propagate any resource limits from the user's environment to
# the slurmd
PropagateResourceLimits=NONE

#---------------------------------------------------------------------
# Resource limits for memory allocation:
# * the Def/Max 'PerCPU' and 'PerNode' variants are mutually exclusive;
# * use the 'PerNode' variant for both default and maximum value, since
#   - slurm will automatically adjust this value depending on
#     --ntasks-per-node
#   - if using a higher per-cpu value than possible, salloc will just
#     block.
#--------------------------------------------------------------------
# XXX replace both values below with your values from 'xtprocadmin -A'
DefMemPerNode=32000
MaxMemPerNode=32000

#---------------------------------------------------------------------
# PARTITIONS
#---------------------------------------------------------------------
# defaults common to all partitions
PartitionName=DEFAULT Nodes=nid00[002-013,018-159,162-173,178-189]
PartitionName=DEFAULT MaxNodes=178
PartitionName=DEFAULT Shared=EXCLUSIVE State=UP DefaultTime=60

# "User Support" partition with a higher priority
PartitionName=usup Hidden=YES Priority=10 MaxTime=720 AllowGroups=staff

# normal partition available to all users
PartitionName=day Default=YES Priority=1 MaxTime=01:00:00
</pre>

<p>SLURM supports an optional <i>cray.conf</i> file containing Cray-specific
configuration parameters. <b>This file is NOT needed for production systems</b>,
but is provided for advanced configurations. If used, <i>cray.conf</i> must be
located in the same directory as the <i>slurm.conf</i> file. Configuration
parameters supported by <i>cray.conf</i> are listed below.</p>

<p><dl>
<dt><b>apbasil</b></dt>
<dd>Fully qualified pathname to the apbasil command.
The default value is <i>/usr/bin/apbasil</i>.</dd>
<dt><b>apkill</b></dt>
<dd>Fully qualified pathname to the apkill command.
The default value is <i>/usr/bin/apkill</i>.</dd>
<dt><b>SDBdb</b></dt>
<dd>Name of the ALPS database.
The default value is <i>XTAdmin</i>.</dd>
<dt><b>SDBhost</b></dt>
<dd>Hostname of the database server.
The default value is based upon the contents of the 'my.cnf' file used to
store default database access information and that defaults to user 'sdb'.</dd>
<dt><b>SDBpass</b></dt>
<dd>Password used to access the ALPS database.
The default value is based upon the contents of the 'my.cnf' file used to
store default database access information and that defaults to user 'basic'.</dd>
<dt><b>SDBport</b></dt>
<dd>Port used to access the ALPS database.
The default value is 0.</dd>
<dt><b>SDBuser</b></dt>
<dd>Name of user used to access the ALPS database.
The default value is based upon the contents of the 'my.cnf' file used to
store default database access information and that defaults to user 'basic'.</dd>
</dl></p>

<pre>
# Example cray.conf file
apbasil=/opt/alps_simulator_40_r6768/apbasil.sh
SDBhost=localhost
SDBuser=alps_user
SDBdb=XT5istanbul
</pre>

<p>One additional configuration script can be used to insure that the slurmd
daemons execute with the highest resource limits possible, overriding default
limits on Suse systems. Depending upon what resource limits are propagated
from the user's environment, lower limits may apply to user jobs, but this
script will insure that higher limits are possible. Copy the file
<i>contribs/cray/etc_sysconfig_slurm</i> into <i>/etc/sysconfig/slurm</i>
for these limits to take effect. This script is executed from
<i>/etc/init.d/slurm</i>, which is typically executed to start the SLURM
daemons. An excerpt of <i>contribs/cray/etc_sysconfig_slurm</i>is shown
below.</p>

<pre>
#
# /etc/sysconfig/slurm for Cray XT/XE systems
#
# Cray is SuSe-based, which means that ulimits from
# /etc/security/limits.conf will get picked up any time SLURM is
# restarted e.g. via pdsh/ssh. Since SLURM respects configured limits,
# this can mean that for instance batch jobs get killed as a result
# of configuring CPU time limits. Set sane start limits here.
#
# Values were taken from pam-1.1.2 Debian package
ulimit -t unlimited	# max amount of CPU time in seconds
ulimit -d unlimited	# max size of a process's data segment in KB
</pre>

<p>SLURM will ignore any interactive jobs or nodes in interactive mode
so set all your nodes to batch from any service node. Dropping the
-n option will make all nodes batch.</p>

<pre>
# xtprocadmin -k m batch -n NODEIDS
</pre>

<p>Now create the needed directories for logs and state files then start the
daemons on the sdb and login nodes as shown below.</p>

<pre>
sdb: # mkdir -p /ufs/slurm/log
sdb: # mkdir -p /ufs/slurm/spool
sdb: # module load slurm
sdb: # /etc/init.d/slurm start
</pre>

<pre>
login: # /etc/init.d/slurm start
</pre>

<h3>Srun wrapper configuration</h3>

<p>The <i>srun</i> wrapper to <i>aprun</i> might require modification to run
as desired. Specifically the <i>$aprun</i> variable could be set to the
absolute pathname of that executable file. Without that modification, the
<i>aprun</i> command executed will depend upon the user's search path.</p>

<p>In order to debug the <i>srun</i> wrapper, uncomment the line</p>
<pre>
print "comment=$command\n"
</pre>
<p>If the <i>srun</i> wrapper is executed from
within an existing SLURM job allocation (i.e. within <i>salloc</i> or an
<i>sbatch</i> script), then it just executes the <i>aprun</i> command with
appropriate options. If executed without an allocation, the wrapper executes
<i>salloc</i>, which then executes the <i>srun</i> wrapper again. This second
execution of the <i>srun</i> wrapper is required in order to process environment
variables that are set by the <i>salloc</i> command based upon the resource
allocation.</p>

<p class="footer"><a href="#top">top</a></p>

<<<<<<< HEAD
<p style="text-align:center;">Last modified 25 July 2012</p></td>
=======
<p style="text-align:center;">Last modified 17 Sept 2012</p></td>
>>>>>>> f7321e1a

<!--#include virtual="footer.txt"--><|MERGE_RESOLUTION|>--- conflicted
+++ resolved
@@ -129,11 +129,7 @@
    on CLE 3.x systems for details.</p>
 
 <h3>Node ordering options</h3>
-<<<<<<< HEAD
-<p>SLURM honors the node ordering policy set for Cray's Application Level Placement Scheduler (ALPS). Node 
-=======
 <p>SLURM honors the node ordering policy set for Cray's Application Level Placement Scheduler (ALPS). Node
->>>>>>> f7321e1a
    ordering is a configurable system option (ALPS_NIDORDER in /etc/sysconfig/alps). The current
    setting is reported by '<i>apstat -svv</i>'  (look for the line starting with "nid ordering option") and
    can not be changed at  runtime. The resulting, effective node ordering is revealed by '<i>apstat -no</i>'
@@ -227,20 +223,7 @@
 
 <p>If needed copy the rpms over to the boot node</p>
 <pre>
-<<<<<<< HEAD
-login: # cd $LIBROOT
-login: # cp ~/slurm/contribs/cray/munge_build_script.sh $LIBROOT
-login: # mkdir -p ${LIBROOT}/munge/zip
-login: # curl -O http://munge.googlecode.com/files/munge-0.5.10.tar.bz2
-login: # cp munge-0.5.10.tar.bz2 ${LIBROOT}/munge/zip
-login: # chmod u+x ${LIBROOT}/munge/zip/munge_build_script.sh
-login: # ${LIBROOT}/munge/zip/munge_build_script.sh
-(generates lots of output and generates a tar-ball called
-$LIBROOT/munge_build-.*YYYY-MM-DD.tar.gz)
-login: # scp munge_build-2011-07-12.tar.gz root@boot:/rr/current/software
-=======
 login: # scp munge-*.rpm root@boot:/rr/current/software
->>>>>>> f7321e1a
 </pre>
 
 <p>Install the rpms on the boot node.  While this process creates a
@@ -648,10 +631,6 @@
 
 <p class="footer"><a href="#top">top</a></p>
 
-<<<<<<< HEAD
-<p style="text-align:center;">Last modified 25 July 2012</p></td>
-=======
 <p style="text-align:center;">Last modified 17 Sept 2012</p></td>
->>>>>>> f7321e1a
 
 <!--#include virtual="footer.txt"-->