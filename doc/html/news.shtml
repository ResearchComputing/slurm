<!--#include virtual="header.txt"-->

<h1>What's New</h1>

<h2>Index</h2>
<ul>
<li><a href="#25">SLURM Version 2.5, November 2012</a></li>
<li><a href="#26">SLURM Version 2.6, scheduled for April 2013</a></li>
<li><a href="#27">SLURM Version 2.7 and beyond</a></li>
<li><a href="#security">Security Patches</a></li>
</ul>


<h2><a name="25">Major Updates in SLURM Version 2.5</a></h2>
<p>SLURM Version 2.5 was release in November 2012.
Major enhancements include:
<ul>
<li>Support added for Intel&reg; Many Integrated Core (MIC) processors.</li> 
<li>User control over CPU frequency of each job step.</li>
<li>Recording power usage information for each job.</li>
<li>Advanced reservation of cores rather than whole nodes.</li>
<li>Integration with IBM's
<a href="http://www-03.ibm.com/systems/software/parallel/">Parallel Environment</a>
including POE (Parallel Operating Environment) and NRT (Network Resource Table) API.</li>
<li>Highly optimized throughput for serial jobs in a new "select/serial"
plugin.</li>
<li>CPU load is information available</li>
<li>Configurable number of CPUs available to jobs in each SLURM partition,
which provides a mechanism to reserve CPUs for use with GPUs.</li>
</ul>

<h2><a name="26">Major Updates in SLURM Version 2.6</a></h2>
<p>SLURM Version 2.6 is scheduled for release in April 2013.
Major enhancements planned include:
<ul>
<li>Support for job arrays, which increases performance and ease of use
   for sets of similar jobs.</li>
<li><a href="http://en.wikipedia.org/wiki/MapReduce">MapReduce</a> support
(launches ~1000x faster, runs ~10x faster).</li>
<li>Prolog and epilog support for advanced reservations.</li>
<li>Much faster throughput for job step execution with --exclusive option. The
<<<<<<< HEAD
    srun process is notified when resources become available rather than
    periodic polling.</li>
<li>Support improved for Intel MIC (Many Integrated Core) processor.</li>
<li>Advanced reservations with hostname and core counts now supports asymetric
reservations (e.g. specific different core count for each node).</li>
<li>Finer-grained BlueGene resouce management (partitions/queues and advanced
=======
srun process is notified when resources become available rather than
periodic polling.</li>
<li>Faster and more powerful job step management support (e.g. step
dependencies).</li>
<li>Advanced reservations with hostname and core counts now supports asymmetric
reservations (e.g. specific different core count for each node).</li>
<li>Support for Intel MIC (Many Integrated Core) processor.</li>
<li>Finer-grained BlueGene resource management (partitions/queues and advanced
>>>>>>> 16d67ec8
reservations containing less than a whole midplane).</li>
</ul>

<h2><a name="27">Major Updates in SLURM Version 2.7 and beyond</a></h2>
<p> Detailed plans for release dates and contents of additional SLURM releases
have not been finalized. Anyone desiring to perform SLURM development should
notify <a href="mailto:slurm-dev@schedmd.com">slurm-dev@schedmd.com</a>
to coordinate activities. Future development plans includes:
<ul>
<li>Scheduling optimized for energy efficiency.</li>
<li>Improved user support for fault-tolerance (e.g. "hot spare" resources).</li>
<li>Numerous enhancements to advanced resource reservations (e.g. start or
end the reservation early depending upon the workload).</li>
<li>Add Kerberos credential support including credential forwarding
and refresh.</li>
<li>Improved support for provisioning and virtualization.</li> 
<li>Provide a web-based SLURM administration tool.</li>
<li>Scheduling optimized for energy efficiency.</li>
<li>Integration with
<a href="http://en.wikipedia.org/wiki/FlexNet_Publisher">FLEXlm (Flexnet Publisher)</a>
license management.</li>
</ul>

<h2><a name="security">Security Patches</a></h2>
<p>Common Vulnerabilities and Exposure (CVE)</a> information is available at<br>
<a href="http://cve.mitre.org/">http://cve.mitre.org/</a>.</p>
<ul>
<li>CVE-2009-0128<br>
There is a potential security vulnerability in SLURM where a user could
build an invalid job credential in order to execute a job (under his
correct UID and GID) on resources not allocated to that user. This
vulnerability exists only when the crypto/openssl plugin is used and was
fixed in SLURM version 1.3.0.</li>
<li>CVE-2009-2084<br>
SLURM failed to properly set supplementary groups before invoking (1) sbcast
from the slurmd daemon or (2) strigger from the slurmctld daemon, which might
allow local SLURM users to modify files and gain privileges. This was fixed
in SLURM version 1.3.14.</li>
<li>CVE-2010-3308<br>
There is a potential security vulnerability where if the init.d scripts are
executed by user root or SlurmUser to initiate the SLURM daemons and the
LD_LIBRARY_PATH is not set and the operating system interprets a blank entry
in the path as "." (current working directory) and that directory contains a
trojan library, then that library will be used by the SLURM daemon with
unpredictable results. This was fixed in SLURM version 2.1.14.</li>
</ul>

<p style="text-align:center;">Last modified 6 March 2013</p>

<!--#include virtual="footer.txt"--><|MERGE_RESOLUTION|>--- conflicted
+++ resolved
@@ -39,23 +39,12 @@
 (launches ~1000x faster, runs ~10x faster).</li>
 <li>Prolog and epilog support for advanced reservations.</li>
 <li>Much faster throughput for job step execution with --exclusive option. The
-<<<<<<< HEAD
     srun process is notified when resources become available rather than
     periodic polling.</li>
 <li>Support improved for Intel MIC (Many Integrated Core) processor.</li>
-<li>Advanced reservations with hostname and core counts now supports asymetric
+<li>Advanced reservations with hostname and core counts now supports asymmetric
 reservations (e.g. specific different core count for each node).</li>
 <li>Finer-grained BlueGene resouce management (partitions/queues and advanced
-=======
-srun process is notified when resources become available rather than
-periodic polling.</li>
-<li>Faster and more powerful job step management support (e.g. step
-dependencies).</li>
-<li>Advanced reservations with hostname and core counts now supports asymmetric
-reservations (e.g. specific different core count for each node).</li>
-<li>Support for Intel MIC (Many Integrated Core) processor.</li>
-<li>Finer-grained BlueGene resource management (partitions/queues and advanced
->>>>>>> 16d67ec8
 reservations containing less than a whole midplane).</li>
 </ul>
 
