--- conflicted
+++ resolved
@@ -193,39 +193,8 @@
 }
 
 #
-<<<<<<< HEAD
+# Wait for accounting data to be propagated to slurmdbd
 # Third job explicitly excludes node 1 from previous job
-#
-set job_id_3 0
-set job_3_node_inx 0
-set job_3_node(0) "TBD"
-set job_3_node(1) "TBD"
-set srun_pid [spawn $srun -w$job_1_node(0),$job_2_node(1) -t1 -A $test_acct -J $job_name_3 -v $bin_id]
-expect {
-
-	-re "launching StepId=($number)\\.$re_word_str on host ($re_word_str)," {
-		set job_id_3 $expect_out(1,string)
-		set job_3_node($job_3_node_inx) $expect_out(2,string)
-		incr job_3_node_inx
-		exp_continue
-	}
-	timeout {
-		slow_kill $srun_pid
-		fail "srun not responding"
-	}
-	eof {
-		wait
-	}
-}
-if {$job_3_node_inx != 2} {
-	log_error "srun host count bad ($job_3_node_inx != 2)"
-	set exit_code 1
-}
-
-#
-=======
->>>>>>> b6fbe32b
-# Wait for accounting data to be propagated to slurmdbd
 #
 # Displaying start and end times to troubleshoot bug 9681
 #
