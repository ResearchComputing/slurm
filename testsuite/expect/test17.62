#!/usr/bin/env expect
############################################################################
# Purpose: Test of Slurm functionality
#          test for #BSUB entry functionality
############################################################################
# Copyright (C) 2015 SchedMD LLC
# Written by Nathan Yee <nyee32@schedmd.com>
#
# This file is part of Slurm, a resource management program.
# For details, see <https://slurm.schedmd.com/>.
# Please also read the included file: DISCLAIMER.
#
# Slurm is free software; you can redistribute it and/or modify it under
# the terms of the GNU General Public License as published by the Free
# Software Foundation; either version 2 of the License, or (at your option)
# any later version.
#
# Slurm is distributed in the hope that it will be useful, but WITHOUT ANY
# WARRANTY; without even the implied warranty of MERCHANTABILITY or FITNESS
# FOR A PARTICULAR PURPOSE.  See the GNU General Public License for more
# details.
#
# You should have received a copy of the GNU General Public License along
# with Slurm; if not, write to the Free Software Foundation, Inc.,
# 51 Franklin Street, Fifth Floor, Boston, MA 02110-1301  USA.
############################################################################
source ./globals

set exit_code     0
set file_in       "test$test_id\.sh"
set job_name      "test$test_id\_job"
set partition     [default_partition]
set job_time      1
set stdout        "/dev/null"
set stderr        "/tmp/err"
set job_id        0
set node_list     [get_idle_node_in_part $partition]

<<<<<<< HEAD
# Default for LSF is KB, but Slurm is in MB
# Check values in MB, but set them in KB in the batch script.
if {[test_select_type_params "MEMORY"]} {
	set job_mem 4
=======
if {[param_contains [get_config_param "SelectTypeParameters"] "CR_*MEMORY"]} {
	set job_mem  100
>>>>>>> 091d99a8
} else {
	set job_mem 1
}
set job_mem_kb "[expr $job_mem * 1024]"

array set check_list { }
set check_list(JobName)      $job_name
set check_list(TimeLimit)    00:0$job_time\:00
set check_list(Partition)    $partition
set check_list(BatchHost)    $node_list
set check_list(MinMemoryCPU) $job_mem
set check_list(StdErr)       $stderr
set check_list(StdOut)       $stdout

make_bash_script $file_in "

#BSUB -o$stdout -e$stderr
#BSUB -m\"$node_list\"
#BSUB -J$job_name -M$job_mem_kb
#BSUB -W$job_time -x -q$partition
sleep 10
"

# Run the job with sbatch
spawn $sbatch $file_in
expect {
	-re "Submitted batch job ($number)" {
		set job_id $expect_out(1,string)
		exp_continue
	}
	timeout {
		log_error "sbatch is not responding"
		set exit_code 1
	}
	eof {
		wait
	}
}

if {$job_id == 0} {
	exec $bin_rm -fr $file_in
	fail "sbatch did not submit job"
}

# Wait for the job to finish
if {[wait_for_job $job_id "DONE"] != 0} {
	log_error "Error waiting for job $job_id to complete"
	cancel_job $job_id
	set exit_code 1
}


foreach option [array names check_list] {
	#log_debug "$option=$check_list($option)"
	if {[string compare $option "BatchHost"] == 0 && [get_config_param "FrontendName"] ne "MISSING"} {
		continue
	}

	set match 0
	log_user 0
	spawn $scontrol show job $job_id
	expect {
		-re "$option=$check_list($option)" {
			set match 1
			exp_continue
		}
		timeout {
			log_error "scontrol is not responding"
			set exit_code 1
		}
		eof {
			wait
		}
	}
	log_user 1

	# Check that each value is found
	if {$match != 1} {
		log_error "$option was not found. Could be due to small configured MinJobAge value"
		set exit_code 1
	}
}

cancel_job $job_id
if {$exit_code == 0} {
	exec $bin_rm -fr $file_in
} else {
	fail "Test failed due to previous errors (\$exit_code = $exit_code)"
}<|MERGE_RESOLUTION|>--- conflicted
+++ resolved
@@ -36,15 +36,10 @@
 set job_id        0
 set node_list     [get_idle_node_in_part $partition]
 
-<<<<<<< HEAD
 # Default for LSF is KB, but Slurm is in MB
 # Check values in MB, but set them in KB in the batch script.
-if {[test_select_type_params "MEMORY"]} {
+if {[param_contains [get_config_param "SelectTypeParameters"] "CR_*MEMORY"]} {
 	set job_mem 4
-=======
-if {[param_contains [get_config_param "SelectTypeParameters"] "CR_*MEMORY"]} {
-	set job_mem  100
->>>>>>> 091d99a8
 } else {
 	set job_mem 1
 }
