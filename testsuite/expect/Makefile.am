
AUTOMAKE_OPTIONS = foreign

EXTRA_DIST = \
	globals				\
	globals_accounting		\
	README				\
	regression			\
	regression.py			\
	slurm_status			\
	test1.1				\
	test1.2				\
	test1.3				\
	test1.4				\
	test1.5				\
	test1.6				\
	test1.7				\
	test1.8				\
	test1.9				\
	test1.10			\
	test1.11			\
	test1.12			\
	test1.13			\
	test1.14			\
	test1.15			\
	test1.15.bash			\
	test1.16			\
	test1.17			\
	test1.18			\
	test1.19			\
	test1.20			\
	test1.21			\
	test1.22			\
	test1.23			\
	test1.24			\
	test1.25			\
	test1.26			\
	test1.27			\
	test1.28			\
	test1.29			\
	test1.29.prog.c			\
	test1.30			\
	test1.31			\
	test1.32			\
	test1.32.prog.c			\
	test1.33			\
	test1.34			\
	test1.34.prog.c			\
	test1.35			\
	test1.36			\
	test1.37			\
	test1.38			\
	test1.40			\
	test1.41			\
	test1.42			\
	test1.43			\
	test1.44			\
	test1.45			\
	test1.46			\
	test1.47			\
	test1.48			\
	test1.49			\
	test1.50			\
	test1.51			\
	test1.52			\
	test1.53			\
	test1.53.prog.c			\
	test1.54			\
	test1.55			\
	test1.56			\
	test1.57			\
	test1.58			\
	test1.59			\
	test1.60			\
	test1.61			\
	test1.62			\
	test1.62.bash			\
	test1.63			\
	test1.63.prog.c			\
	test1.64			\
	test1.65			\
	test1.66			\
	test1.67			\
	test1.68			\
	test1.69			\
	test1.70			\
	test1.71			\
	test1.72			\
	test1.73			\
	test1.74			\
	test1.75			\
	test1.77			\
	test1.80			\
	test1.81			\
	test1.82			\
	test1.83			\
	test1.84			\
	test1.85			\
	test1.86			\
	test1.87			\
	test1.88			\
	test1.88.prog.c			\
	test1.89			\
	test1.89.prog.c			\
	test1.90			\
	test1.90.prog.c			\
	test1.91			\
	test1.91.prog.c			\
	test1.92			\
	test1.93			\
	test1.94			\
	test1.94.master.c		\
	test1.94.slave.c		\
	test1.95			\
	test1.95.prog.upc		\
	test1.96			\
	test1.96.prog.c			\
	test1.97			\
	test1.99			\
	test1.100			\
	test1.101			\
	test1.102			\
	test1.103			\
	test1.104			\
	test1.105			\
	test1.106			\
	test1.107			\
	test1.108			\
	test1.109			\
	test1.110			\
	test1.111			\
	test1.112			\
	test1.113			\
	test1.114			\
	test1.115			\
<<<<<<< HEAD
	test1.116			\
	test1.116.prog.c		\
=======
	test1.117			\
>>>>>>> 0fe4025b
	test2.1				\
	test2.2				\
	test2.3				\
	test2.4				\
	test2.5				\
	test2.6				\
	test2.7				\
	test2.8				\
	test2.9				\
	test2.10			\
	test2.11			\
	test2.12			\
	test2.13			\
	test2.14			\
	test2.15			\
	test2.16			\
	test2.17			\
	test2.18			\
	test2.19			\
	test2.20			\
	test2.21			\
	test2.22			\
	test2.23			\
	test2.24			\
	test2.25			\
	test2.26			\
	test3.1				\
	test3.2				\
	test3.3				\
	test3.4				\
	test3.5				\
	test3.6				\
	test3.7				\
	test3.7.prog.c			\
	test3.8				\
	test3.9				\
	test3.10			\
	test3.11			\
	inc3.11.1			\
	inc3.11.2			\
	inc3.11.3			\
	inc3.11.4			\
	inc3.11.5			\
	inc3.11.6			\
	inc3.11.7			\
	inc3.11.8			\
	test3.12			\
	test3.13			\
	test3.14			\
	test3.15			\
	test3.16			\
	test3.17			\
	test3.18			\
	test4.1				\
	test4.2				\
	test4.3				\
	test4.4				\
	test4.5				\
	test4.6				\
	test4.7				\
	test4.8				\
	test4.9				\
	test4.10			\
	test4.11			\
	test4.12			\
	test4.13			\
	test4.14			\
	test5.1				\
	test5.2				\
	test5.3				\
	test5.4				\
	test5.5				\
	test5.6				\
	test5.7				\
	test5.8				\
	test5.9				\
	test5.10			\
	test5.11			\
	test6.1				\
	test6.2				\
	test6.3				\
	test6.4				\
	test6.5				\
	test6.6				\
	test6.7				\
	test6.7.prog.c			\
	test6.8				\
	test6.9				\
	test6.10			\
	test6.11			\
	test6.12			\
	test6.13			\
	test6.13.prog.c			\
	test6.14			\
	test6.15			\
	test6.16			\
	test6.17			\
	test7.1				\
	test7.2				\
	test7.2.prog.c			\
	test7.3				\
	test7.3.io.c			\
	test7.3.prog.c			\
	test7.4				\
	test7.4.prog.c			\
	test7.5				\
	test7.5.prog.c			\
	test7.6				\
	test7.6.prog.c			\
	test7.7				\
	test7.9				\
	test7.9.prog.c			\
	test7.10			\
	test7.11			\
	test7.11.prog.c			\
	test7.12			\
	test7.12.prog.c			\
	test7.13			\
	test7.13.prog1.c		\
	test7.13.prog2.c		\
	test7.14			\
	test7.14.prog1.c		\
	test7.14.prog2.c		\
	test7.15			\
	test7.15.prog.c			\
	test7.16			\
	test7.17			\
	test7.17.prog.c			\
	test7.17_configs/test7.17.1/gres.conf	\
	test7.17_configs/test7.17.1/slurm.conf	\
	test7.17_configs/test7.17.2/gres.conf	\
	test7.17_configs/test7.17.2/slurm.conf	\
	test7.17_configs/test7.17.3/gres.conf	\
	test7.17_configs/test7.17.3/slurm.conf	\
	test7.17_configs/test7.17.4/gres.conf	\
	test7.17_configs/test7.17.4/slurm.conf	\
	test7.17_configs/test7.17.5/slurm.conf	\
	test7.17_configs/test7.17.6/gres.conf	\
	test7.17_configs/test7.17.6/slurm.conf	\
	test7.17_configs/test7.17.7/gres.conf	\
	test7.17_configs/test7.17.7/slurm.conf	\
	test7.18			\
	test7.18.prog.c			\
	test7.19			\
	test7.20			\
	test7.21			\
	test7.21.prog.c			\
	test7.22			\
	test7.22.prog.c			\
	test9.1				\
	test9.2				\
	test9.3				\
	test9.4				\
	test9.5				\
	test9.6				\
	test9.7				\
	test9.7.bash			\
	test9.8				\
	test9.9				\
	test9.9.bash			\
	test9.9.prog.c			\
	test10.1			\
	test10.2			\
	test10.3			\
	test10.4			\
	test10.7			\
	test10.8			\
	test10.9			\
	test10.10			\
	test10.11			\
	test11.1			\
	test11.2			\
	test11.3			\
	test11.4			\
	test11.5			\
	test11.6			\
	test11.7			\
	test11.8			\
	test12.1			\
	test12.2			\
	test12.2.prog.c			\
	test12.3			\
	inc12.3.1			\
	inc12.3.2			\
	test12.4			\
	test12.5			\
	test12.6			\
	test12.6.prog.c			\
	test12.7			\
	test12.8			\
	test12.9			\
	test12.10			\
	test13.1			\
	test13.2			\
	test14.1			\
	test14.2			\
	test14.3			\
	test14.4			\
	test14.5			\
	test14.6			\
	test14.7			\
	test14.8			\
	test14.9			\
	test14.10			\
	test15.1			\
	test15.2			\
	test15.3			\
	test15.4			\
	test15.5			\
	test15.6			\
	test15.7			\
	test15.8			\
	test15.9			\
	test15.10			\
	test15.11			\
	test15.12			\
	test15.13			\
	test15.14			\
	test15.15			\
	test15.16			\
	test15.18			\
	test15.19			\
	test15.20			\
	test15.21			\
	test15.22			\
	test15.23			\
	test15.24			\
	test15.25			\
	test15.26			\
	test15.27			\
	test15.30			\
	test15.31			\
	test15.32			\
	test15.33			\
	test15.34			\
	test15.35			\
	test15.36			\
	test15.37			\
	test15.38			\
	test15.39			\
	test16.1			\
	test16.2			\
	test16.3			\
	test16.4			\
	test16.4.prog.c			\
	test17.1			\
	test17.2			\
	test17.3			\
	test17.4			\
	test17.5			\
	test17.6			\
	test17.8			\
	test17.9			\
	test17.10			\
	test17.11			\
	test17.12			\
	test17.13			\
	test17.14			\
	test17.15			\
	test17.15.prog.c		\
	test17.16			\
	test17.17			\
	test17.18			\
	test17.19			\
	test17.20			\
	test17.21			\
	test17.22			\
	test17.23			\
	test17.24			\
	test17.25			\
	test17.26			\
	test17.27			\
	test17.28			\
	test17.29			\
	test17.31			\
	test17.32			\
	test17.33			\
	test17.34			\
	test17.35			\
	test17.36			\
	test17.37			\
	test17.38			\
	test17.39			\
	test17.40			\
	test17.41			\
	test17.42			\
	test17.43			\
	test17.44			\
	test17.45			\
	test17.51			\
	test17.52			\
	test17.53			\
	test17.54			\
	test17.55			\
	test17.56			\
	test17.57			\
	test17.58			\
	test17.59			\
	test17.60			\
	test17.61			\
	test17.62			\
	test17.63			\
	test19.1			\
	test19.2			\
	test19.3			\
	test19.4			\
	test19.5			\
	test19.6			\
	test19.7			\
	test19.8			\
	test19.9			\
	test20.1			\
	test20.2			\
	test20.3			\
	test20.4			\
	test20.5			\
	test20.6			\
	test20.7			\
	test20.8			\
	test20.9			\
	test20.10			\
	test20.11			\
	test20.12			\
	test20.13			\
	test21.1			\
	test21.2			\
	test21.3			\
	test21.4			\
	test21.5			\
	test21.6			\
	test21.7			\
	test21.8			\
	test21.9			\
	test21.10			\
	test21.11			\
	test21.12			\
	test21.13			\
	test21.14			\
	test21.15			\
	test21.16			\
	test21.17			\
	test21.18			\
	test21.19			\
	test21.20			\
	test21.21			\
	inc21.21_tests                  \
	test21.22			\
	test21.23			\
	test21.24			\
	test21.25			\
	test21.26			\
	test21.27			\
	test21.28			\
	test21.29			\
	test21.30                       \
	test21.31			\
	test21.32			\
	test21.33			\
	test21.34			\
	test21.35			\
	test21.36			\
	test21.37			\
	test21.38			\
	test21.39			\
	inc21.30.1                      \
	inc21.30.2                      \
	inc21.30.3                      \
	inc21.30.4                      \
	inc21.30.5                      \
	inc21.30.6                      \
	inc21.30.7                      \
	inc21.30.8                      \
	inc21.30.9			\
	inc21.30.10			\
	inc21.30.11			\
	inc21.30.12			\
	inc21.30.13			\
	inc21.30.14			\
	inc21.30.15			\
	inc21.30.16			\
	inc21.30.17			\
	inc21.34.1			\
	inc21.34.2			\
	inc21.34_tests			\
	test22.1			\
	inc22.1.1                       \
	inc22.1.2                       \
	inc22.1.3                       \
	inc22.1.4                       \
	inc22.1.5                       \
	test22.2			\
	test23.1			\
	test23.2			\
	test24.1			\
	test24.1.prog.c			\
	test24.2			\
	test24.3			\
	test24.3.prog.c			\
	test24.4			\
	test24.4.prog.c			\
	test24.5			\
	test24.6			\
	test24.7			\
	test25.1			\
	test27.1			\
	test27.2			\
	test27.3			\
	test27.4			\
	test27.5			\
	test28.1                        \
	test28.2                        \
	test28.3                        \
	test28.4                        \
	test28.5                        \
	test28.6                        \
	test28.7			\
	test28.8			\
	test28.9			\
	test28.10			\
	test28.11			\
	test28.12			\
	test28.13			\
	test29.1                        \
	test29.2                        \
	test29.3                        \
	test29.4                        \
	test29.5                        \
	test29.6                        \
	test29.7			\
	test29.8			\
	test31.1			\
	test31.2			\
	test32.1			\
	test32.2			\
	test32.3			\
	test32.4			\
	test32.5			\
	test32.6			\
	test32.7			\
	test32.8			\
	test32.9			\
	test32.10			\
	test32.11			\
	test32.12			\
	test33.1			\
	test33.1.prog.c			\
	etc.33.1.1/testcases		\
	etc.33.1.1/topology.conf	\
	etc.33.1.2/testcases		\
	etc.33.1.2/topology.conf	\
	etc.33.1.3/testcases		\
	etc.33.1.3/topology.conf	\
	etc.33.1.4/testcases		\
	etc.33.1.4/topology.conf	\
	test34.1			\
	test34.2			\
	test35.1			\
	test35.2			\
	test35.3			\
	test35.4			\
	test35.5			\
	test35.6			\
	test36.1			\
	test36.2			\
	test36.3			\
	test36.4			\
	test37.1			\
	test37.2			\
	test37.3			\
	test37.4			\
	test37.5			\
	test37.6			\
	test37.7			\
	test37.8			\
	test37.9			\
	test37.10			\
	test37.11			\
	test37.12			\
	test37.13			\
	test37.14			\
	test37.15			\
	test37.16			\
	test38.1                        \
	test38.2                        \
	test38.3                        \
	test38.4                        \
	test38.5                        \
	test38.6                        \
	test38.6.prog.c			\
	test38.7			\
	test38.7.prog.c			\
	test38.8			\
	test38.9			\
	test38.10			\
	test38.11			\
	test38.12			\
	test38.13			\
	test38.14			\
	test38.15			\
	test38.16			\
	test38.17			\
	test39.1			\
	test39.2			\
	test39.3			\
	test39.4			\
	test39.5			\
	test39.6			\
	test39.7			\
	test39.8			\
	test39.9			\
	test39.10			\
	test39.11			\
	test39.12			\
	test39.13			\
	test39.14			\
	test39.15			\
	test39.16			\
	test39.17			\
	test39.18			\
	test39.18.prog.c		\
	test39.18.ulong.c		\
	test39.19			\
	test39.20			\
	test39.21			\
	test39.21.prog.cu		\
	test39.22			\
	test39.23			\
	test40.1			\
	test40.2			\
	test40.3			\
	test40.4			\
	test40.5			\
	test40.6			\
	test40.8			\
	test40.8.prog.cu

distclean-local:
	rm -rf *error *output<|MERGE_RESOLUTION|>--- conflicted
+++ resolved
@@ -133,12 +133,9 @@
 	test1.113			\
 	test1.114			\
 	test1.115			\
-<<<<<<< HEAD
 	test1.116			\
 	test1.116.prog.c		\
-=======
 	test1.117			\
->>>>>>> 0fe4025b
 	test2.1				\
 	test2.2				\
 	test2.3				\
