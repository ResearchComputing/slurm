--- conflicted
+++ resolved
@@ -10,7 +10,7 @@
 # Copyright (C) 2002-2007 The Regents of the University of California.
 # Produced at Lawrence Livermore National Laboratory (cf, DISCLAIMER).
 # Written by Morris Jette <jette1@llnl.gov>
-# UCRL-CODE-226842.
+# UCRL-CODE-217948.
 # 
 # This file is part of SLURM, a resource management program.
 # For details, see <http://www.llnl.gov/linux/slurm/>.
@@ -54,11 +54,7 @@
 # Submit a job so we have something to work with
 #
 set job_id 0
-<<<<<<< HEAD
-set srun_pid [spawn $srun --batch --output=$file_out -t1 $file_in]
-=======
 spawn $srun --batch --output=$file_out -t1 $file_in
->>>>>>> 5e89edcf
 expect {
 	-re "jobid ($number) submitted" {
 		set job_id $expect_out(1,string)
@@ -66,8 +62,9 @@
 	}
 	timeout {
 		send_user "\nFAILURE: srun not responding\n"
-		slow_kill $srun_pid
-		set exit_code 1
+		kill_srun
+		set exit_code 1
+		exp_continue
 	}
 	eof {
 		wait
@@ -163,11 +160,7 @@
 # Submit a job so we have something to work with
 #
 set job_id 0
-<<<<<<< HEAD
-set srun_pid [spawn $srun --batch --output=$file_out -t1 $file_in]
-=======
 spawn $srun --batch --output=$file_out -t1 $file_in
->>>>>>> 5e89edcf
 expect {
 	-re "jobid ($number) submitted" {
 		set job_id $expect_out(1,string)
@@ -175,11 +168,7 @@
 	}
 	timeout {
 		send_user "\nFAILURE: srun not responding\n"
-<<<<<<< HEAD
-		slow_kill srun_pid
-=======
 		kill_srun
->>>>>>> 5e89edcf
 		set exit_code 1
 		exp_continue
 	}
