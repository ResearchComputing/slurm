--- conflicted
+++ resolved
@@ -52,25 +52,21 @@
 	}
 }
 
-<<<<<<< HEAD
-proc inc3_11_11_resv_fail { args } {
+proc inc3_11_11_resv_fail { res_name args } {
 
-    global user_name
+	global user_name
 
 	set cmd "StartTime=now+60minutes Duration=1 User=$user_name $args"
-	set ret_code [create_res $cmd 0]
+	set ret_code [create_res $res_name $cmd]
 	if {$ret_code == 0} {
 		inc3_11_11_fini "Reservation should have failed to create (Within: inc3.11.11)" 1
+	} else {
+		log_info "Expected error. You can turn that frown upside-down.(Within: inc3.11.11)"
 	}
 }
 
-proc inc3_11_11_resv_update_s { args } {
-
-    global user_name res_name
-=======
 proc inc3_11_11_resv_update_s { res_name args } {
 	global user_name
->>>>>>> 7ecc91db
 
 	set ret_code [update_res $res_name $args]
 	if {$ret_code != 0} {
@@ -116,55 +112,7 @@
 
 	log_info "+++++ STARTING TEST 11 (Within: inc3.11.11) +++++"
 
-<<<<<<< HEAD
-    set part_nodes [available_nodes_hostnames $def_partition true]
-    set one_node [get_idle_node_in_part $def_partition]
 
-    inc3_11_11_resv_create "partition=$def_partition"
-    inc3_11_11_resv_test $def_partition "SPEC_NODES,PART_NODES" $part_nodes
-    inc3_11_11_delete_resv
-
-    inc3_11_11_resv_create partition=$def_partition nodes=$one_node
-    inc3_11_11_resv_test $def_partition "SPEC_NODES" $one_node
-    inc3_11_11_delete_resv
-
-    inc3_11_11_resv_create partition=$def_partition nodes=ALL
-    inc3_11_11_resv_test $def_partition "SPEC_NODES,PART_NODES" $part_nodes
-    inc3_11_11_delete_resv
-
-    inc3_11_11_resv_create nodes=$one_node
-    inc3_11_11_resv_update_f flags=part_nodes
-    inc3_11_11_resv_update_f flags=part_nodes nodes=ALL
-    inc3_11_11_resv_update_s flags=part_nodes partition=$def_partition nodes=ALL
-    get_res_attrs
-    inc3_11_11_resv_test $def_partition "SPEC_NODES,PART_NODES" $part_nodes
-    inc3_11_11_resv_update_s nodes=$one_node
-    get_res_attrs
-    inc3_11_11_resv_test $def_partition "SPEC_NODES" $one_node
-    inc3_11_11_delete_resv
-
-    inc3_11_11_resv_create nodes=$one_node
-    inc3_11_11_resv_update_s partition=$def_partition
-    inc3_11_11_resv_update_s flags=part_nodes nodes=ALL
-    get_res_attrs
-    inc3_11_11_resv_test $def_partition "SPEC_NODES,PART_NODES" $part_nodes
-    inc3_11_11_resv_update_s nodes=$one_node
-    get_res_attrs
-    inc3_11_11_resv_test $def_partition "SPEC_NODES" $one_node
-    inc3_11_11_delete_resv
-
-    inc3_11_11_resv_fail flags=part_nodes
-    inc3_11_11_resv_fail flags=part_nodes partition=$def_partition
-    inc3_11_11_resv_fail flags=part_nodes nodes=$one_node
-    inc3_11_11_resv_fail flags=part_nodes nodes=ALL
-    inc3_11_11_resv_fail flags=part_nodes partition=$def_partition nodes=$one_node
-
-    inc3_11_11_resv_create partition=$def_partition nodes=ALL flags=part_nodes
-    inc3_11_11_resv_test $def_partition "SPEC_NODES,PART_NODES" $part_nodes
-    inc3_11_11_delete_resv
-
-    inc3_11_11_fini "inc3_11_11 all good" 0
-=======
 	set part_nodes [available_nodes_hostnames $def_partition true]
 	set one_node [get_idle_node_in_part $def_partition]
 
@@ -197,10 +145,15 @@
 	inc3_11_11_resv_test $res_name $def_partition "SPEC_NODES" $one_node
 	inc3_11_11_delete_resv $res_name
 
-	inc3_11_11_resv_create $res_name partition=$def_partition nodes=$one_node flags=part_nodes
-	inc3_11_11_resv_test $res_name $def_partition "SPEC_NODES" $one_node
+	inc3_11_11_resv_fail $res_name flags=part_nodes
+	inc3_11_11_resv_fail $res_name flags=part_nodes partition=$def_partition
+	inc3_11_11_resv_fail $res_name flags=part_nodes nodes=$one_node
+	inc3_11_11_resv_fail $res_name flags=part_nodes nodes=ALL
+	inc3_11_11_resv_fail $res_name flags=part_nodes partition=$def_partition nodes=$one_node
+
+	inc3_11_11_resv_create $res_name partition=$def_partition nodes=ALL flags=part_nodes
+	inc3_11_11_resv_test   $res_name $def_partition "SPEC_NODES,PART_NODES" $part_nodes
 	inc3_11_11_delete_resv $res_name
 
 	inc3_11_11_fini $res_name "inc3_11_11 all good" 0
->>>>>>> 7ecc91db
 }